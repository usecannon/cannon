--- conflicted
+++ resolved
@@ -13,10 +13,7 @@
 // <%=  string interpolation %>, step.names or property.names, packages:versions
 const interpolatedRegex = RegExp(/^<%=\s\w+.+[\w()[\]-]+\s%>$/, 'i');
 const stepRegex = RegExp(/^[\w-]+\.[.\w-]+$/, 'i');
-<<<<<<< HEAD
-=======
 const packageRegex = RegExp(/^(?<name>@?[a-z0-9][a-z0-9-]{1,}[a-z0-9])(?::(?<version>[^@]+))?(@(?<preset>[^\s]+))?$/, 'i');
->>>>>>> f1f5ecfc
 const jsonAbiPathRegex = RegExp(/^(?!.*\.d?$).*\.json?$/, 'i');
 
 // This regex matches artifact names which are just capitalized words like solidity contract names
@@ -215,16 +212,6 @@
       )
       .refine(
         (val) => {
-<<<<<<< HEAD
-          if (PackageReference.isValid(val)) {
-            const pkgRef = new PackageReference(val);
-
-            const nameSize = new Blob([pkgRef.name]).size;
-
-            return nameSize <= 32;
-          } else {
-            return true; // Returns true if package reference is not valid as its likely an interpolated string or step name
-=======
           const match = val.match(packageRegex);
 
           if (match) {
@@ -233,26 +220,12 @@
             return nameSize <= 32;
           } else {
             return true;
->>>>>>> f1f5ecfc
           }
         },
         (val) => ({ message: `Package reference "${val}" is too long. Package name exceeds 32 bytes` })
       )
       .refine(
         (val) => {
-<<<<<<< HEAD
-          if (PackageReference.isValid(val)) {
-            const pkgRef = new PackageReference(val);
-
-            const variantSize = new Blob([pkgRef.version + '_' + pkgRef.preset]).size;
-
-            return variantSize <= 32;
-          } else {
-            return true; // Returns true if package reference is not valid as its likely an interpolated string or step name
-          }
-        },
-        (val) => ({ message: `Package reference "${val}" is too long. Package variant exceeds 32 bytes` })
-=======
           const match = val.match(packageRegex);
 
           if (match && match!.groups!.version) {
@@ -264,7 +237,6 @@
           }
         },
         (val) => ({ message: `Package reference "${val}" is too long. Package version exceeds 32 bytes` })
->>>>>>> f1f5ecfc
       )
       .describe('Source of the cannonfile package to import from. Can be a cannonfile operation name or package name'),
   })
@@ -561,16 +533,6 @@
       )
       .refine(
         (val) => {
-<<<<<<< HEAD
-          if (PackageReference.isValid(val)) {
-            const pkgRef = new PackageReference(val);
-
-            const nameSize = new Blob([pkgRef.name]).size;
-
-            return nameSize <= 32;
-          } else {
-            return true; // Returns true if package reference is not valid as its likely an interpolated string or step name
-=======
           const match = val.match(packageRegex);
           if (match) {
             const nameSize = match!.groups!.name.length;
@@ -578,26 +540,12 @@
             return nameSize <= 32;
           } else {
             return true;
->>>>>>> f1f5ecfc
           }
         },
         (val) => ({ message: `Package reference "${val}" is too long. Package name exceeds 32 bytes` })
       )
       .refine(
         (val) => {
-<<<<<<< HEAD
-          if (PackageReference.isValid(val)) {
-            const pkgRef = new PackageReference(val);
-
-            const variantSize = new Blob([pkgRef.version + '_' + pkgRef.preset]).size;
-
-            return variantSize <= 32;
-          } else {
-            return true; // Returns true if package reference is not valid as its likely an interpolated string or step name
-          }
-        },
-        (val) => ({ message: `Package reference "${val}" is too long. Package variant exceeds 32 bytes` })
-=======
           const match = val.match(packageRegex);
 
           if (match && match!.groups!.version) {
@@ -609,7 +557,6 @@
           }
         },
         (val) => ({ message: `Package reference "${val}" is too long. Package version exceeds 32 bytes` })
->>>>>>> f1f5ecfc
       )
       .describe('Name of the package to provision'),
   })
@@ -647,16 +594,6 @@
           )
           .refine(
             (val) => {
-<<<<<<< HEAD
-              if (PackageReference.isValid(val)) {
-                const pkgRef = new PackageReference(val);
-
-                const nameSize = new Blob([pkgRef.name]).size;
-
-                return nameSize <= 32;
-              } else {
-                return true; // Returns true if package reference is not valid as its likely an interpolated string or step name
-=======
               const match = val.match(packageRegex);
               if (match) {
                 const nameSize = match!.groups!.name.length;
@@ -664,28 +601,12 @@
                 return nameSize <= 32;
               } else {
                 return true;
->>>>>>> f1f5ecfc
               }
             },
             (val) => ({ message: `Package reference "${val}" is too long. Package name exceeds 32 bytes` })
           )
           .refine(
             (val) => {
-<<<<<<< HEAD
-              if (PackageReference.isValid(val)) {
-                const pkgRef = new PackageReference(val);
-
-                const variantSize = new Blob([pkgRef.version + '_' + pkgRef.preset]).size;
-
-                return variantSize <= 32;
-              } else {
-                return true; // Returns true if package reference is not valid as its likely an interpolated string or step name
-              }
-            },
-            (val) => ({ message: `Package reference "${val}" is too long. Package variant exceeds 32 bytes` })
-          )
-          .describe('Name of the package to provision'),
-=======
               const match = val.match(packageRegex);
 
               if (match && match!.groups!.version) {
@@ -699,7 +620,6 @@
             (val) => ({ message: `Package reference "${val}" is too long. Package version exceeds 32 bytes` })
           )
           .describe('Name of the package to clone'),
->>>>>>> f1f5ecfc
         /**
          *  (DEPRECATED) use `target` instead. Set the new preset to use for this package.
          * Default - "main"
