--- conflicted
+++ resolved
@@ -4,13 +4,8 @@
 import { CANNON_CHAIN_ID, DEFAULT_REGISTRY_ADDRESS, DEFAULT_REGISTRY_CONFIG, getCannonRepoRegistryUrl } from './constants';
 import { ChainDefinition } from './definition';
 import { IPFSLoader } from './loader';
-<<<<<<< HEAD
 import { PackageReference } from './package-reference';
 import { OnChainRegistry, FallbackRegistry, InMemoryRegistry } from './registry';
-=======
-import { PackageReference } from './package';
-import { FallbackRegistry, InMemoryRegistry, OnChainRegistry } from './registry';
->>>>>>> e21b442c
 import { CannonStorage } from './runtime';
 import { getContractFromPath } from './util';
 
