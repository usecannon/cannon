--- conflicted
+++ resolved
@@ -14,7 +14,7 @@
   fromStorage: CannonStorage;
   toStorage: CannonStorage;
   recursive?: boolean;
-  preset?: string,
+  preset?: string;
   includeProvisioned?: boolean;
 };
 
@@ -118,7 +118,7 @@
 }
 
 export async function getProvisionedPackages(packageRef: string, chainId: number, tags: string[], storage: CannonStorage) {
-  const {preset, fullPackageRef} = new PackageReference(packageRef);
+  const { preset, fullPackageRef } = new PackageReference(packageRef);
 
   const uri = await storage.registry.getUrl(fullPackageRef, chainId);
 
@@ -203,15 +203,9 @@
 
     const preCtx = await createInitialContext(def, deployInfo.meta, deployInfo.chainId!, deployInfo.options);
 
-<<<<<<< HEAD
-    return {
+    const returnVal = {
       packagesNames: _.uniq([def.getVersion(preCtx) || 'latest', ...(context && context.tags ? context.tags : tags)]).map(
         (t) => `${def.getName(preCtx)}:${t}@${context && context.preset ? context.preset : preset}`
-=======
-    const returnVal = {
-      packagesNames: [def.getVersion(preCtx) || 'latest', ...(context ? context.tags || [] : tags)].map(
-        (t) => `${def.getName(preCtx)}:${t}`
->>>>>>> 55601dc7
       ),
       chainId: chainId,
       url,
@@ -229,7 +223,6 @@
     );
   }
 
-  
   if (includeProvisioned) {
     const calls = await forPackageTree(fromStorage, deployData, copyIpfs);
     debug('publishing with provisioned');
