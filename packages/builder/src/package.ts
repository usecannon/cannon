--- conflicted
+++ resolved
@@ -143,10 +143,7 @@
     debug('created initial ctx with deploy info');
 
     return {
-<<<<<<< HEAD
-=======
       // TODO (FIX): When using an interpolated <%= package.version %>, def.getVersion doesnt return a value properly.
->>>>>>> 8b3c084e
       packagesNames: [def.getVersion(preCtx) || version, ...(context ? context.tags || [] : tags)].map(
         (t) => `${def.getName(preCtx)}:${t}`
       ),
