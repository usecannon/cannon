--- conflicted
+++ resolved
@@ -175,13 +175,8 @@
   preset,
   includeProvisioned = false,
 }: CopyPackageOpts) {
-<<<<<<< HEAD
-  debug(`publish package ${packageRef} (${fromStorage.registry.getLabel()} -> ${toStorage.registry.getLabel()})`);
-  
-=======
   debug(`copy package ${packageRef} (${fromStorage.registry.getLabel()} -> ${toStorage.registry.getLabel()})`);
 
->>>>>>> 92a84a16
   // TODO: packageRef in this case can be a package name or an IPFS hash (@ipfs://Qm...) for the pin command, however, this functionality should have
   // it's own function to handle the pinning of IPFS urls.
   const fullPackageRef = !packageRef.startsWith('@') ? new PackageReference(packageRef).fullPackageRef : packageRef;
@@ -244,14 +239,9 @@
     );
   }
 
-<<<<<<< HEAD
-  const calls = await forPackageTree(fromStorage, deployData, copyIpfs);
-  
-=======
   // We call this regardless of includeProvisioned because we want to ALWAYS upload the subpackages ipfs data.
   const calls = await forPackageTree(fromStorage, deployData, copyIpfs);
 
->>>>>>> 92a84a16
   if (includeProvisioned) {
     debug('publishing with provisioned');
     return toStorage.registry.publishMany(calls);
