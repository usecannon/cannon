--- conflicted
+++ resolved
@@ -1,9 +1,5 @@
-<<<<<<< HEAD
 export { createInitialContext, build, getArtifacts, getOutputs } from './builder';
-=======
-export { createInitialContext, build, getOutputs } from './builder';
 export { computeTemplateAccesses } from './access-recorder';
->>>>>>> 775346bf
 export { registerAction } from './actions';
 export type { CannonAction } from './actions';
 export type { RawChainDefinition } from './actions';
