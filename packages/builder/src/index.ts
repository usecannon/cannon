export { createInitialContext, build, getArtifacts, getOutputs } from './builder';
export { computeTemplateAccesses, mergeTemplateAccesses } from './access-recorder';
export { registerAction } from './actions';
export type { CannonAction, RawChainDefinition } from './actions';
export { ChainDefinition } from './definition';
export { ChainBuilderRuntime, CannonStorage, Events } from './runtime';
export type { CannonLoader } from './loader';
export { IPFSLoader, InMemoryLoader } from './loader';
export { decodeTxError, renderTrace, findContract } from './trace';
export type { TraceEntry } from './trace';
export { traceActions } from './error';
export { prepareMulticall } from './multicall';

// prevent dumb bugs
(BigInt.prototype as any).toJSON = function () {
  return this.toString();
};

export { CannonRegistry, OnChainRegistry, InMemoryRegistry, FallbackRegistry } from './registry';
<<<<<<< HEAD
export { publishPackage, PackageReference, getProvisionedPackages } from './package';
export {
  CANNON_CHAIN_ID,
  getCannonRepoRegistryUrl,
  BUILD_VERSION,
  DEFAULT_REGISTRY_CONFIG,
  DEFAULT_REGISTRY_ADDRESS,
} from './constants';
=======
export { publishPackage, PackageReference, preparePublishPackage } from './package';
export type { PackagePublishCall } from './package';
export { CANNON_CHAIN_ID, getCannonRepoRegistryUrl, BUILD_VERSION } from './constants';
>>>>>>> 296764d8
export { isIpfsGateway } from './ipfs';
export * from './access-recorder';
export * from './definition';
export * from './helpers';
export * from './util';
export * from './types';<|MERGE_RESOLUTION|>--- conflicted
+++ resolved
@@ -17,8 +17,8 @@
 };
 
 export { CannonRegistry, OnChainRegistry, InMemoryRegistry, FallbackRegistry } from './registry';
-<<<<<<< HEAD
-export { publishPackage, PackageReference, getProvisionedPackages } from './package';
+export { publishPackage, PackageReference, preparePublishPackage } from './package';
+export type { PackagePublishCall } from './package';
 export {
   CANNON_CHAIN_ID,
   getCannonRepoRegistryUrl,
@@ -26,11 +26,6 @@
   DEFAULT_REGISTRY_CONFIG,
   DEFAULT_REGISTRY_ADDRESS,
 } from './constants';
-=======
-export { publishPackage, PackageReference, preparePublishPackage } from './package';
-export type { PackagePublishCall } from './package';
-export { CANNON_CHAIN_ID, getCannonRepoRegistryUrl, BUILD_VERSION } from './constants';
->>>>>>> 296764d8
 export { isIpfsGateway } from './ipfs';
 export * from './access-recorder';
 export * from './definition';
