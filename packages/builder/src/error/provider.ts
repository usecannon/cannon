--- conflicted
+++ resolved
@@ -1,24 +1,8 @@
-<<<<<<< HEAD
-import { BlockTag } from '@ethersproject/abstract-provider';
-=======
 import { BlockTag, BlockWithTransactions } from '@ethersproject/abstract-provider';
->>>>>>> 3003ffee
 import { ethers } from 'ethers';
 import { Deferrable } from 'ethers/lib/utils';
 import { handleTxnError } from '.';
 import { ChainArtifacts } from '../types';
-<<<<<<< HEAD
-
-export class CannonWrapperJsonRpcProvider extends ethers.providers.JsonRpcProvider {
-  artifacts: ChainArtifacts;
-  readonly passThroughProvider: ethers.providers.JsonRpcProvider;
-
-  constructor(artifacts: ChainArtifacts, ...args: ConstructorParameters<typeof ethers.providers.JsonRpcProvider>) {
-    super(...args);
-
-    this.artifacts = artifacts;
-
-=======
 
 export class CannonWrapperGenericProvider extends ethers.providers.Provider {
   artifacts: ChainArtifacts;
@@ -189,7 +173,6 @@
 
     this.superProvider = superProvider;
 
->>>>>>> 3003ffee
     // construct second uninhibited instance
     this.passThroughProvider = new ethers.providers.JsonRpcProvider(...args);
   }
@@ -202,11 +185,7 @@
     try {
       return await super.waitForTransaction(transactionHash, confirmations, timeout);
     } catch (err) {
-<<<<<<< HEAD
-      return await handleTxnError(this.artifacts, this.passThroughProvider, err);
-=======
-      return await handleTxnError(this.superProvider.artifacts, this.passThroughProvider, err);
->>>>>>> 3003ffee
+      return await handleTxnError(this.superProvider.artifacts, this.passThroughProvider, err);
     }
   }
 
@@ -216,11 +195,7 @@
     try {
       return await super.sendTransaction(signedTransaction);
     } catch (err) {
-<<<<<<< HEAD
-      return await handleTxnError(this.artifacts, this.passThroughProvider, err);
-=======
-      return await handleTxnError(this.superProvider.artifacts, this.passThroughProvider, err);
->>>>>>> 3003ffee
+      return await handleTxnError(this.superProvider.artifacts, this.passThroughProvider, err);
     }
   }
 
@@ -228,11 +203,7 @@
     try {
       return await super.estimateGas(transaction);
     } catch (err) {
-<<<<<<< HEAD
-      return await handleTxnError(this.artifacts, this.passThroughProvider, err);
-=======
-      return await handleTxnError(this.superProvider.artifacts, this.passThroughProvider, err);
->>>>>>> 3003ffee
+      return await handleTxnError(this.superProvider.artifacts, this.passThroughProvider, err);
     }
   }
 
@@ -243,11 +214,7 @@
     try {
       return await super.call(transaction, blockTag);
     } catch (err) {
-<<<<<<< HEAD
-      return await handleTxnError(this.artifacts, this.passThroughProvider, err);
-=======
-      return await handleTxnError(this.superProvider.artifacts, this.passThroughProvider, err);
->>>>>>> 3003ffee
+      return await handleTxnError(this.superProvider.artifacts, this.passThroughProvider, err);
     }
   }
 
@@ -255,11 +222,7 @@
     try {
       return await super.perform(method, params);
     } catch (err) {
-<<<<<<< HEAD
-      return await handleTxnError(this.artifacts, this.passThroughProvider, err);
-=======
-      return await handleTxnError(this.superProvider.artifacts, this.passThroughProvider, err);
->>>>>>> 3003ffee
+      return await handleTxnError(this.superProvider.artifacts, this.passThroughProvider, err);
     }
   }
 }