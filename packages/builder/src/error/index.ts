import { ethers } from 'ethers';
import { ConsoleLogs } from './consoleLog';
import { ChainArtifacts } from '../types';

import Debug from 'debug';

<<<<<<< HEAD
export async function handleTxnError(artifacts: ChainArtifacts, provider: ethers.providers.JsonRpcProvider, err: any): Promise<any> {
    if (err instanceof CannonTraceError) {
        // error already parsed
        throw err;
    }
=======
const debug = Debug('cannon:builder:error');

const CONSOLE_LOG_ADDRESS = '0x000000000000000000636f6e736f6c652e6c6f67';
>>>>>>> 3003ffee

export async function handleTxnError(
  artifacts: ChainArtifacts,
  provider: ethers.providers.Provider,
  err: any
): Promise<any> {
  debug('handle txn error received', err);
  if (err instanceof CannonTraceError) {
    // error already parsed
    throw err;
  }

  let errorData: string | null = null;
  let txnData: ethers.providers.TransactionRequest | null = null;
  let txnHash: string | null = null;

  let traces: TraceEntry[] = [];

  if (err.code === 'UNPREDICTABLE_GAS_LIMIT') {
    return handleTxnError(artifacts, provider, err.error);
  }
  if (err.reason === 'processing response error') {
    txnData = JSON.parse(err.requestBody).params[0];
    errorData = err.error.data;
  }

  if (txnData && (await isAnvil(provider))) {
    const fullTxn = {
      gasLimit: 20000000, // should ensure we get an actual failed receipt
      ...txnData,
    };

    if (!errorData) {
      // first, try to run the txn without
    }

    // then, run it for real so we can get a trace
    try {
      await (provider as ethers.providers.JsonRpcProvider).send('hardhat_impersonateAccount', [fullTxn.from]);
      const pushedTxn = await (provider as ethers.providers.JsonRpcProvider)
        .getSigner(fullTxn.from)
        .sendTransaction(fullTxn);

      try {
        await pushedTxn.wait();
      } catch {
        // intentionally empty
      }
      txnHash = pushedTxn.hash;
    } catch (err) {
      console.error('warning: failed to force through transaction:', err);
    }
  }

  if (txnHash && (provider as ethers.providers.JsonRpcProvider).send) {
    // try getting trace data
    try {
      traces = await (provider as ethers.providers.JsonRpcProvider).send('trace_transaction', [txnHash]);
    } catch (err) {
      console.error('warning: trace api unavailable', err);
      // TODO: trace API most likely not available
    }
  }

  if (traces.length || txnHash || txnData) {
    throw new CannonTraceError(err, artifacts, traces);
  } else {
    throw err;
  }
}

interface ErrorObject {
  data?: string;
  body?: string;
  error?: ErrorObject;
}

function getErrorData(err: ErrorObject): string | null {
  if (err.data) {
    return err.data;
  }

  if (err.error) {
    return getErrorData(err.error);
  }

  return null;
}

class CannonTraceError extends Error {
  error: Error;

  constructor(error: Error, ctx: ChainArtifacts, traces: TraceEntry[]) {
    // first, try to lift up the actual error reason
    const data = getErrorData(error as ErrorObject);

    let decodedMsg = error.message;
    if (data) {
      try {
        const r = findContract(ctx, ({ address, abi }) => {
          try {
            new ethers.Contract(address, abi).interface.parseError(data);
            return true;
          } catch (_) {
            // intentionally empty
          }

          return false;
        });

        decodedMsg = parseErrorReason(r?.contract ?? null, data);
      } catch {
        // intentionally empty
      }
    }

    // now we can make ourself a thing
    super(`transaction reverted: ${decodedMsg}\n\n${renderTrace(ctx, traces)}\n\n`);

    this.error = error;
  }
}

export type CallTraceAction = {
  callType: 'staticcall' | 'delegatecall' | 'call';
  from: string;
  gas: string;
  input: string;
  to: string;
  value: string;
};

export type CreateTraceAction = {
  from: string;
  gas: string;
  init: string;
  value: string;
};

export type TraceEntry = {
  action: CreateTraceAction | CallTraceAction;
  blockHash: string;
  blockNumber: string;
  result: {
    gasUsed: string;
    code?: string;
    output: string;
  };
  subtraces: number;
  traceAddress: number[];
  transactionHash: string;
  transactionPosition: number;
  type: 'call' | 'create';
};

async function isAnvil(provider: ethers.providers.Provider) {
  return (
    (provider as ethers.providers.JsonRpcProvider).send &&
    (await (provider as ethers.providers.JsonRpcProvider).send('web3_clientVersion', [])).includes('anvil')
  );
}

export function findContract(
  ctx: ChainArtifacts,
  condition: (v: { address: string; abi: any[] }) => boolean,
  prefix = ''
): { name: string; contract: ethers.Contract } | null {
  for (const name in ctx.contracts) {
    if (condition(ctx.contracts[name])) {
      return {
        name: prefix + name,
        contract: new ethers.Contract(ctx.contracts[name].address, ctx.contracts[name].abi),
      };
    }
  }

  for (const name in ctx.imports) {
    const result = findContract(ctx.imports[name], condition, `${prefix}${name}.`);
    if (result) {
      return result;
    }
  }

  return null;
}

export function renderResult(result: ethers.utils.Result) {
  return '(' + result.map((v) => (v.toString ? '"' + v.toString() + '"' : v)).join(', ') + ')';
}

function parseErrorReason(contract: ethers.Contract | null, data: string): string {
  if (data.startsWith(ethers.utils.id('Panic(uint256)').slice(0, 10))) {
    // this is the `Panic` builtin opcode
    const reason = ethers.utils.defaultAbiCoder.decode(['uint256'], '0x' + data.slice(10))[0];
    switch (reason.toNumber()) {
      case 0x00:
        return 'Panic("generic/unknown error")';
      case 0x01:
        return 'Panic("assertion failed")';
      case 0x11:
        return 'Panic("unchecked underflow/overflow")';
      case 0x12:
        return 'Panic("division by zero")';
      case 0x21:
        return 'Panic("invalid number to enum conversion")';
      case 0x22:
        return 'Panic("access to incorrect storage byte array")';
      case 0x31:
        return 'Panic("pop() empty array")';
      case 0x32:
        return 'Panic("out of bounds array access")';
      case 0x41:
        return 'Panic("out of memory")';
      case 0x51:
        return 'Panic("invalid internal function")';
      default:
        return 'Panic("unknown")';
    }
  } else if (data.startsWith(ethers.utils.id('Error(string)').slice(0, 10))) {
    // this is the `Error` builtin opcode
    const reason = ethers.utils.defaultAbiCoder.decode(['string'], '0x' + data.slice(10));
    return `Error("${reason}")`;
  } else if (contract) {
    try {
      const error = contract.interface.parseError(data);
      return error.name + renderResult(error.args);
    } catch (err) {
      // intentionally empty
    }
  }

  return data;
}

function parseFunctionData(
  ctx: ChainArtifacts,
  contractAddress: string,
  input: string,
  output: string
): {
  contractName: string;
  parsedInput: string;
  parsedOutput: string;
  isReverted: boolean;
} {
  let parsedInput: string, parsedOutput: string;
  let contractName = '';

  let isReverted = false;

  // input
  if (contractAddress.toLowerCase() == CONSOLE_LOG_ADDRESS) {
    // this is the "well known" console log address
    contractName = 'console';
    parsedInput =
      'log' +
      renderResult(
        ethers.utils.defaultAbiCoder.decode(
          ConsoleLogs[parseInt(input.slice(0, 10)) as keyof typeof ConsoleLogs],
          '0x' + input.slice(10)
        )
      );

    // console logs have no output
    parsedOutput = '';
  } else {
    const info = findContract(ctx, ({ address }) => address.toLowerCase() === contractAddress.toLowerCase());

    if (info) {
      contractName = info.name;

      let decodedInput: any;
      try {
        decodedInput = info.contract.interface.parseTransaction({ data: input, value: 0 })!;
        parsedInput = decodedInput.name + renderResult(decodedInput.args);

        // its actually easier to start by trying to parse the output first
        try {
          const decodedOutput = info.contract.interface.decodeFunctionResult(decodedInput.functionFragment, output)!;
          parsedOutput = renderResult(decodedOutput);
        } catch (err) {
          // if we found an address but the transaction cannot be parsed, it could be decodable error
          try {
            parsedOutput = parseErrorReason(info.contract, output);
            isReverted = true;
          } catch (err) {
            parsedOutput = output;
          }
        }
      } catch (err) {
        // this shouldn't happen unless the ABI is incomplete or the contract is non-conformant
        parsedInput = `<unknown function ${input.slice(0, 10)}>`;
        parsedOutput = output;
      }
    } else {
      parsedInput = input;
      parsedOutput = output;
    }
  }

  return {
    contractName,
    parsedInput,
    parsedOutput,
    isReverted,
  };
}

function renderTraceEntry(ctx: ChainArtifacts, trace: TraceEntry): string {
  let str;

  switch (trace.type) {
    case 'call':
      const callTraceAction = trace.action as CallTraceAction;

      const { contractName, parsedInput, parsedOutput, isReverted } = parseFunctionData(
        ctx,
        callTraceAction.to,
        callTraceAction.input,
        trace.result.output
      );

      str =
        callTraceAction.callType.toUpperCase() +
        ' ' +
        (contractName || callTraceAction.to) +
        '.' +
        (parsedInput || callTraceAction.input) +
        (parsedOutput ? ' => ' + parsedOutput : '') +
        `(${parseInt(callTraceAction.gas)})`;

      break;
    case 'create':
      const createTraceAction = trace.action as CreateTraceAction;

      str = 'CREATE'; // TODO: find matching bytecode

      break;

    default:
      str = `UNKOWN ${trace.type}`;
  }

  return ' '.repeat(2 * (trace.traceAddress.length + 1)) + str;
}

export function renderTrace(ctx: ChainArtifacts, traces: TraceEntry[]): string {
  return traces.map((t) => renderTraceEntry(ctx, t)).join('\n');
}<|MERGE_RESOLUTION|>--- conflicted
+++ resolved
@@ -4,17 +4,9 @@
 
 import Debug from 'debug';
 
-<<<<<<< HEAD
-export async function handleTxnError(artifacts: ChainArtifacts, provider: ethers.providers.JsonRpcProvider, err: any): Promise<any> {
-    if (err instanceof CannonTraceError) {
-        // error already parsed
-        throw err;
-    }
-=======
 const debug = Debug('cannon:builder:error');
 
 const CONSOLE_LOG_ADDRESS = '0x000000000000000000636f6e736f6c652e6c6f67';
->>>>>>> 3003ffee
 
 export async function handleTxnError(
   artifacts: ChainArtifacts,
