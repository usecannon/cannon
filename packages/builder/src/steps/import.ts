--- conflicted
+++ resolved
@@ -9,11 +9,8 @@
 import { getOutputs } from '../builder';
 import { ChainDefinition } from '../definition';
 import { ChainBuilderRuntime } from '../runtime';
-<<<<<<< HEAD
 import { computeTemplateAccesses } from '../access-recorder';
-=======
 import { PackageReference } from '../package';
->>>>>>> 0e3cabbd
 
 const debug = Debug('cannon:builder:import');
 
