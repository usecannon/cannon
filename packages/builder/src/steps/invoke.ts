import _ from 'lodash';
import Debug from 'debug';

import { z } from 'zod';
import { invokeSchema } from '../schemas.zod';

import {
  ChainBuilderContext,
  ChainBuilderRuntimeInfo,
  ChainArtifacts,
  TransactionMap,
  ChainBuilderContextWithHelpers,
  PackageState,
} from '../types';
import { computeTemplateAccesses } from '../access-recorder';
import { getContractDefinitionFromPath, getContractFromPath, getMergedAbiFromContractPaths } from '../util';
import { ethers } from 'ethers';

import { getAllContractPaths } from '../util';

const debug = Debug('cannon:builder:invoke');

/**
 *  Available properties for invoke step
 *  @public
 *  @group Invoke
 */
export type Config = z.infer<typeof invokeSchema>;

export type EncodedTxnEvents = { [name: string]: { args: any[] }[] };

export interface InvokeOutputs {
  hashes: string[];
  events?: EncodedTxnEvents[];
}

async function runTxn(
  runtime: ChainBuilderRuntimeInfo,
  config: Config,
  contract: ethers.Contract,
  signer: ethers.Signer,
  packageState: PackageState
): Promise<[ethers.ContractReceipt, EncodedTxnEvents]> {
  let txn: ethers.ContractTransaction;

  // sanity check the contract we are calling has code defined
  // we check here because a missing contract will not revert when provided with data, leading to confusing situations
  // if invoke calls succeeding when no action was actually performed.
  if ((await runtime.provider.getCode(contract.address)) === '0x') {
    throw new Error(
      `contract ${contract.address} for ${packageState.currentLabel} has no bytecode. This is most likely a missing dependency or bad state.`
    );
  }

  if (!contract.functions[config.func]) {
    throw new Error(
      `contract ${contract.address} for ${packageState.currentLabel} does not contain the function "${
        config.func
      }". List of recognized functions is:\n${Object.keys(contract.functions).join(
        '\n'
      )}\n\nIf this is a proxy contract, make sure you’ve specified abiOf for the contract action in the cannonfile that deploys it. If you’re calling an overloaded function, update func to include parentheses.`
    );
  }

  if (config.fromCall && config.fromCall.func && !contract.functions[config.fromCall.func]) {
    throw new Error(
      `contract ${contract.address} for ${packageState.currentLabel} does not contain the function "${
        config.func
      }" to determine owner. List of recognized functions is:\n${Object.keys(contract.functions).join(
        '\n'
      )}\n\nIf this is a proxy contract, make sure you’ve specified abiOf for the contract action in the cannonfile that deploys it.`
    );
  }

  const overrides: ethers.Overrides & { value?: string } = {};

  if (config.overrides?.gasLimit) {
    overrides.gasLimit = config.overrides.gasLimit;
  }

  if (config.value) {
    overrides.value = config.value;
  }

  if (runtime.gasPrice) {
    overrides.gasPrice = runtime.gasPrice;
  }

  if (runtime.gasFee) {
    overrides.maxFeePerGas = runtime.gasFee;
  }

  if (runtime.priorityGasFee) {
    overrides.maxPriorityFeePerGas = runtime.priorityGasFee;
  }

  if (config.fromCall && config.fromCall.func) {
    debug('resolve from address', contract.address);

    const address = await contract.connect(runtime.provider)[config.fromCall.func](...(config.fromCall?.args || []));

    debug('owner for call', address);

    const callSigner = await runtime.getSigner(address);

    txn = await contract.connect(callSigner)[config.func](...(config.args || []), overrides);
  } else {
    txn = await contract.connect(signer)[config.func](...(config.args || []), overrides);
  }

  const receipt = await txn.wait();

  debug('got receipt', receipt);

  // get events
  const txnEvents = _.groupBy(
    _.filter(
      receipt.events?.map((e) => {
        if (!e.event || !e.args) {
          return null;
        }

        return {
          name: e.event,
          args: e.args as any[],
        };
      }),
      _.isObject
    ),
    'name'
  );

  return [receipt, txnEvents as EncodedTxnEvents];
}

function parseEventOutputs(config: Config['extra'], txnEvents: EncodedTxnEvents[]): { [label: string]: string } {
  const vals: { [label: string]: string } = {};
  let expectedEvent = '';

  if (config) {
    for (const n in txnEvents) {
      for (const [name, extra] of Object.entries(config)) {
        const events = _.entries(txnEvents[n][extra.event]);

        // Check for an event defined in the cannonfile
        if (
          Object.prototype.hasOwnProperty.call(config, name) &&
          Object.prototype.hasOwnProperty.call(config[name], 'event')
        ) {
          expectedEvent = config[name].event;
        }

        if (!config[name].allowEmptyEvents) {
          if (events.length === 0) {
            throw new Error(
              `Event specified in cannonfile:\n\n ${expectedEvent} \n\ndoesn't exist or match an event emitted by the invoked function of the contract.`
            );
          }
        }

        for (const [i, e] of events) {
          let label = name;

          if (txnEvents.length > 1) {
            label += '_' + n;
          }

          if (events.length > 1) {
            label += '_' + i;
          }

          const v = e.args[extra.arg];

          vals[label] = v.toString ? v.toString() : v;
        }
      }
    }
  }

  return vals;
}

async function importTxnData(
  runtime: ChainBuilderRuntimeInfo,
  ctx: ChainBuilderContext,
  config: Config,
  packageState: PackageState,
  txns: TransactionMap
) {
  const contracts: ChainArtifacts['contracts'] = {};

  if (config.factory) {
    for (const [k, contractAddress] of _.entries(parseEventOutputs(config.factory, _.map(txns, 'events')))) {
      const topLabel = k.split('_')[0];
      const factoryInfo = config.factory[topLabel];

      if (!contractAddress || !ethers.utils.isAddress(contractAddress)) {
        throw new Error(`address is not valid in ${topLabel}. Ensure "arg" parameter is correct`);
      }

      let abi: any[];
      let sourceName: string | null;
      let contractName: string;
      if (factoryInfo.artifact) {
        const artifact = await runtime.getArtifact!(factoryInfo.artifact);
        abi = artifact.abi;
        sourceName = artifact.sourceName;
        contractName = artifact.contractName;
      } else if (factoryInfo.abiOf) {
        abi = getMergedAbiFromContractPaths(ctx, factoryInfo.abiOf);

        sourceName = ''; // TODO: might cause a problem, might be able to load from the resolved contract itself. update `getContractFromPath`
        contractName = '';
      } else {
        throw new Error(
          `factory."${topLabel}": must specify at least one of "artifact" or "abiOf" to resolve the contract ABI for the created contract`
        );
      }

      contracts[k] = {
        address: contractAddress,
        abi,
        //deployTxnHash: txns[0].hash, // TODO: find the hash for the actual txn we are reading?
        deployTxnHash: '',
        constructorArgs: factoryInfo.constructorArgs,
        sourceName: sourceName,
        contractName: contractName,
        deployedOn: packageState.currentLabel,
      };
    }
  }

  const extras: ChainArtifacts['extras'] = parseEventOutputs(config.extra, _.map(txns, 'events'));

  return {
    contracts,
    txns,
    extras,
  };
}

// ensure the specified contract is already deployed
// if not deployed, deploy the specified hardhat contract with specfied options, export address, abi, etc.
// if already deployed, reexport deployment options for usage downstream and exit with no changes
const invokeSpec = {
  label: 'invoke',

  validate: invokeSchema,

  async getState(_runtime: ChainBuilderRuntimeInfo, ctx: ChainBuilderContextWithHelpers, config: Config) {
    const cfg = this.configInject(ctx, config);

    if (typeof cfg.target === 'string') {
      cfg.target = [cfg.target as string];
    }

    return {
      to: cfg.target?.map((t) => getContractFromPath(ctx, t)?.address),
      func: cfg.func,
      args: cfg.args?.map((v) => JSON.stringify(v)),
      value: cfg.value || '0',
    };
  },

  configInject(ctx: ChainBuilderContextWithHelpers, config: Config) {
    config = _.cloneDeep(config);

    if (typeof config.target === 'string') {
      config.target = [config.target as string];
    }

    if (config.target) {
      // [string, ...string[]] refers to a nonempty array
      config.target = config.target.map((v) => _.template(v)(ctx)) as [string, ...string[]];
    }

    if (config.abi) {
      config.abi = _.template(config.abi)(ctx);
    }

    config.func = _.template(config.func)(ctx);

    if (config.args) {
      config.args = _.map(config.args, (a) => {
        // just convert it to a JSON string when. This will allow parsing of complicated nested structures
        return JSON.parse(_.template(JSON.stringify(a))(ctx));
      });
    }

    if (config.from) {
      config.from = _.template(config.from)(ctx);
    }

    if (config.fromCall) {
      config.fromCall.func = _.template(config.fromCall.func)(ctx);
      config.fromCall.args = _.map(config.fromCall.args, (a) => {
        // just convert it to a JSON string when. This will allow parsing of complicated nested structures
        return JSON.parse(_.template(JSON.stringify(a))(ctx));
      });
    }

    if (config.value) {
      config.value = _.template(config.value)(ctx);
    }

    if (config?.overrides?.gasLimit) {
      config.overrides.gasLimit = _.template(config.overrides.gasLimit)(ctx);
    }

    for (const name in config.factory) {
      const f = config.factory[name];

      f.event = _.template(f.event)(ctx);

      if (f.artifact) {
        f.artifact = _.template(f.artifact)(ctx);
      }

      if (f.abiOf) {
        f.abiOf = _.map(f.abiOf, (v) => _.template(v)(ctx));
      }
    }

    for (const name in config.extra) {
      const f = config.extra[name];
      f.event = _.template(f.event)(ctx);
    }

    return config;
  },

  getInputs(config: Config) {
    const accesses: string[] = [];

    for (const target of config.target) {
      if (!ethers.utils.isAddress(target)) {
        if (target.includes('.')) {
          accesses.push(`imports.${target.split('.')[0]}`);
        } else {
          accesses.push(`contracts.${target}`);
        }
      }
    }

    accesses.push(...computeTemplateAccesses(config.abi));
    accesses.push(...computeTemplateAccesses(config.func));
    accesses.push(...computeTemplateAccesses(config.from));
    accesses.push(...computeTemplateAccesses(config.value));

    if (config.args) {
      _.forEach(config.args, (a) => accesses.push(...computeTemplateAccesses(JSON.stringify(a))));
    }

    if (config.fromCall) {
      accesses.push(...computeTemplateAccesses(config.fromCall.func));
      _.forEach(config.fromCall.args, (a) => accesses.push(...computeTemplateAccesses(JSON.stringify(a))));
    }

    if (config?.overrides) {
      accesses.push(...computeTemplateAccesses(config.overrides.gasLimit));
    }

    for (const name in config.factory) {
      const f = config.factory[name];

      accesses.push(...computeTemplateAccesses(f.event));
      accesses.push(...computeTemplateAccesses(f.artifact));
      _.forEach(f.abiOf, (a) => accesses.push(...computeTemplateAccesses(a)));
    }

    for (const name in config.extra) {
      const f = config.extra[name];
      accesses.push(...computeTemplateAccesses(f.event));
    }

    return accesses;
  },

  getOutputs(config: Config, packageState: PackageState) {
    const outputs = [`txns.${packageState.currentLabel.split('.')[1]}`];

    // factories can output contracts, and extras can output extras
    if (config.factory) {
      for (const k in config.factory) {
        if ((config.factory[k].expectCount || 1) > 1) {
          for (let i = 0; i < config.factory[k].expectCount!; i++) {
            outputs.push(`contracts.${k}_${i}`);
          }
        } else {
          outputs.push(`contracts.${k}`);
        }
      }
    }

    if (config.extra) {
      for (const k in config.extra) {
        if ((config.extra[k].expectCount || 1) > 1) {
          for (let i = 0; i < config.extra[k].expectCount!; i++) {
            outputs.push(`extras.${k}_${i}`);
          }
        } else {
          outputs.push(`extras.${k}`);
        }
      }
    }

    return outputs;
  },

  async exec(
    runtime: ChainBuilderRuntimeInfo,
    ctx: ChainBuilderContext,
    config: Config,
    packageState: PackageState
  ): Promise<ChainArtifacts> {
    debug('exec', config);

    const txns: TransactionMap = {};

    const mainSigner: ethers.Signer = config.from
      ? await runtime.getSigner(config.from)
      : await runtime.getDefaultSigner!({}, '');

    const customAbi =
      typeof config.abi === 'string'
        ? config.abi.startsWith('[')
          ? JSON.parse(config.abi)
          : getContractDefinitionFromPath(ctx, config.abi)?.abi
        : null;

    for (const t of config.target || []) {
      let contract: ethers.Contract | null;

      if (ethers.utils.isAddress(t)) {
        if (!customAbi) {
          throw new Error('abi must be defined if addresses is used for target');
        }

        contract = new ethers.Contract(t, customAbi);
      } else {
        contract = getContractFromPath(ctx, t, customAbi);
      }

      if (!contract) {
        throw new Error(`field "target": contract with name '${t}' not found. The valid list of recognized contracts is:
${getAllContractPaths(ctx).join('\n')}`);
      }

      const [receipt, txnEvents] = await runTxn(runtime, config, contract, mainSigner, packageState);

      const splitLabel = packageState.currentLabel.split('.')[1];

      const label = config.target?.length === 1 ? splitLabel || '' : `${splitLabel}_${t}`;

      debug('ran txn', label);
      debug('got events', txnEvents);

      txns[label] = {
        hash: receipt.transactionHash,
        events: txnEvents,
        deployedOn: packageState.currentLabel,
        gasUsed: receipt.gasUsed.toNumber(),
        gasCost: receipt.effectiveGasPrice.toString(),
        signer: receipt.from,
      };
    }

    return importTxnData(runtime, ctx, config, packageState, txns);
  },

  async importExisting(
    runtime: ChainBuilderRuntimeInfo,
    ctx: ChainBuilderContext,
    config: Config,
    packageState: PackageState,
    existingKeys: string[]
  ): Promise<ChainArtifacts> {
    const txns: TransactionMap = {};
    for (let i = 0; i < existingKeys.length; i++) {
      const key = existingKeys[i];
      const splitLabel = packageState.currentLabel.split('.')[1];
      const label = config.target?.length === 1 ? splitLabel || '' : `${splitLabel}_${i}`;

      const customAbi =
        typeof config.abi === 'string'
          ? config.abi.startsWith('[')
            ? JSON.parse(config.abi)
            : getContractDefinitionFromPath(ctx, config.abi)?.abi
          : null;

      const contract = new ethers.Contract(ethers.constants.AddressZero, customAbi);
      const receipt = await runtime.provider.getTransactionReceipt(key);

      const txnEvents = _.groupBy(
        _.filter(
          receipt.logs?.map((l) => {
            const e = contract.interface.parseLog(l);
            if (!e.name || !e.args) {
              return null;
            }

            return {
              name: e.name,
              args: e.args as any[],
            };
          }),
          _.isObject
        ),
        'name'
      );

<<<<<<< HEAD
      txns[label] = {
        hash: key,
        events: txnEvents as EncodedTxnEvents,
        deployedOn: packageState.currentLabel,
      };
=======
        contracts[k] = {
          address: contractAddress,
          abi,
          //deployTxnHash: txns[0].hash, // TODO: find the hash for the actual txn we are reading?
          deployTxnHash: '',
          constructorArgs: factoryInfo.constructorArgs,
          sourceName: sourceName,
          contractName: contractName,
          deployedOn: packageState.currentLabel,
          gasUsed: 0,
          gasCost: '0',
        };

        if (factoryInfo.highlight) {
          contracts[k].highlight = true;
        }
      }
>>>>>>> 1f93f982
    }

    return importTxnData(runtime, ctx, config, packageState, txns);
  },
};

export default invokeSpec;<|MERGE_RESOLUTION|>--- conflicted
+++ resolved
@@ -509,31 +509,11 @@
         'name'
       );
 
-<<<<<<< HEAD
       txns[label] = {
         hash: key,
         events: txnEvents as EncodedTxnEvents,
         deployedOn: packageState.currentLabel,
       };
-=======
-        contracts[k] = {
-          address: contractAddress,
-          abi,
-          //deployTxnHash: txns[0].hash, // TODO: find the hash for the actual txn we are reading?
-          deployTxnHash: '',
-          constructorArgs: factoryInfo.constructorArgs,
-          sourceName: sourceName,
-          contractName: contractName,
-          deployedOn: packageState.currentLabel,
-          gasUsed: 0,
-          gasCost: '0',
-        };
-
-        if (factoryInfo.highlight) {
-          contracts[k].highlight = true;
-        }
-      }
->>>>>>> 1f93f982
     }
 
     return importTxnData(runtime, ctx, config, packageState, txns);
