import { yellow } from 'chalk';
import Debug from 'debug';
import _ from 'lodash';
import { z } from 'zod';
import { computeTemplateAccesses, mergeTemplateAccesses } from '../access-recorder';
import { build, createInitialContext, getOutputs } from '../builder';
import { CANNON_CHAIN_ID } from '../constants';
import { ChainDefinition } from '../definition';
import { PackageReference } from '../package';
import { ChainBuilderRuntime, Events } from '../runtime';
import { cloneSchema } from '../schemas';
import {
  ChainArtifacts,
  ChainBuilderContext,
  ChainBuilderContextWithHelpers,
  DeploymentState,
  PackageState,
} from '../types';

const debug = Debug('cannon:builder:clone');

/**
 *  Available properties for clone operation
 *  @public
 *  @group clone
 */
export type Config = z.infer<typeof cloneSchema>;

export interface Outputs {
  [key: string]: string;
}

// ensure the specified contract is already deployed
// if not deployed, deploy the specified hardhat contract with specfied options, export address, abi, etc.
// if already deployed, reexport deployment options for usage downstream and exit with no changes
const cloneSpec = {
  label: 'clone',

  validate: cloneSchema,

  async getState() {
<<<<<<< HEAD
=======
    // Always re-run the operation
>>>>>>> 8fbd2b0d
    return [];
  },

  configInject(ctx: ChainBuilderContextWithHelpers, config: Config, packageState: PackageState) {
    config = _.cloneDeep(config);

    const ref = new PackageReference(_.template(config.source)(ctx));

    config.source = ref.fullPackageRef;

    if (config.sourcePreset) {
      config.source = PackageReference.from(ref.name, ref.version, config.sourcePreset).fullPackageRef;
    }

    config.sourcePreset = _.template(config.sourcePreset)(ctx);
    config.targetPreset = _.template(config.targetPreset)(ctx) || `with-${packageState.name}`;

    if (config.var) {
      config.var = _.mapValues(config.var, (v) => {
        return _.template(v)(ctx);
      });
    } else if (config.options) {
      config.options = _.mapValues(config.options, (v) => {
        return _.template(v)(ctx);
      });
    }

    if (config.tags) {
      config.tags = config.tags.map((t: string) => _.template(t)(ctx));
    }

    return config;
  },

  getInputs(config: Config) {
    let accesses = computeTemplateAccesses(config.source);
    accesses = mergeTemplateAccesses(accesses, computeTemplateAccesses(config.sourcePreset));
    accesses = mergeTemplateAccesses(accesses, computeTemplateAccesses(config.targetPreset));

    if (config.options) {
      _.forEach(config.options, (a) => (accesses = mergeTemplateAccesses(accesses, computeTemplateAccesses(a))));
    }

    if (config.tags) {
      _.forEach(config.tags, (a) => (accesses = mergeTemplateAccesses(accesses, computeTemplateAccesses(a))));
    }

    return accesses;
  },

  getOutputs(_: Config, packageState: PackageState) {
    return [`imports.${packageState.currentLabel.split('.')[1]}`];
  },

  async exec(
    runtime: ChainBuilderRuntime,
    ctx: ChainBuilderContext,
    config: Config,
    packageState: PackageState
  ): Promise<ChainArtifacts> {
    const importLabel = packageState.currentLabel.split('.')[1] || '';
    debug('exec', config);

    const targetPreset = config.targetPreset ?? 'main';
    const sourcePreset = config.sourcePreset;
    const sourceRef = new PackageReference(config.source);
    const source = sourceRef.fullPackageRef;
    const target = `${sourceRef.name}:${sourceRef.version}@${targetPreset}`;
    const chainId = config.chainId ?? CANNON_CHAIN_ID;

    // try to read the chain definition we are going to use
    const deployInfo = await runtime.readDeploy(source, chainId);
    if (!deployInfo) {
      throw new Error(
        `deployment not found: ${source}. please make sure it exists for preset ${
          sourcePreset || sourceRef.preset
        } and network ${chainId}.`
      );
    }

    const importPkgOptions = { ...(deployInfo?.options || {}), ...(config.var || config.options || {}) };

    debug('cloning package options', importPkgOptions);

    const def = new ChainDefinition(deployInfo.def);

    // always treat upstream state as what is used if its available. otherwise, we might have a state from a previous upgrade.
    // if all else fails, we can load from scratch (aka this is first deployment)
    let prevState: DeploymentState = {};
    let prevMiscUrl = null;
    if (ctx.imports[importLabel]?.url) {
      const prevUrl = ctx.imports[importLabel].url!;
      debug(`using state from previous deploy: ${prevUrl}`);
      const prevDeployInfo = await runtime.readBlob(prevUrl);
      prevState = prevDeployInfo!.state;
      prevMiscUrl = prevDeployInfo!.miscUrl;
    } else {
      // sanity: there shouldn't already be a build in our way
      // if there is, we need to overwrite it. print out a warning.
      if (await runtime.readDeploy(source, runtime.chainId)) {
        debug(
          yellow(
            'There is a pre-existing deployment for this preset and chain id. This build will overwrite. Did you mean `import`?'
          )
        );
      }

      debug('no previous state found, deploying from scratch');
    }

    // TODO: needs npm package from the manifest
    const initialCtx = await createInitialContext(def, deployInfo.meta, runtime.chainId, importPkgOptions);

    // use separate runtime to ensure everything is clear
    // we override `getArtifact` to use a simple loader from the upstream misc data to ensure that any contract upgrades are captured as expected
    // but if any other misc changes are generated they will still be preserved through the new separate context misc
    const upstreamMisc = await runtime.readBlob(deployInfo.miscUrl);
    const importRuntime = runtime.derive({
      getArtifact: (n) => {
        return upstreamMisc.artifacts[n];
      },
    });

    let partialDeploy = false;
    importRuntime.on(Events.SkipDeploy, () => {
      partialDeploy = true;
    });

    // need to import the misc data for the imported package
    if (prevMiscUrl) {
      debug('load misc');
      await importRuntime.restoreMisc(prevMiscUrl);
    }

    debug('start build');
    const builtState = await build(importRuntime, def, prevState, initialCtx);
    if (importRuntime.isCancelled()) {
      partialDeploy = true;
    }

    debug('finish build. is partial:', partialDeploy);

    if (!_.isEmpty(prevState) && _.isEqual(builtState, prevState)) {
      debug('built state is exactly equal to previous state. skip generation of new deploy url');
      return {
        imports: {
          [importLabel]: ctx.imports[importLabel],
        },
      };
    }

    const newMiscUrl = await importRuntime.recordMisc();

    debug('new misc:', newMiscUrl);

    // need to save state to IPFS now so we can access it in future builds
    const newSubDeployUrl = await runtime.putDeploy({
      // TODO: add cannon version number?
      generator: 'cannon clone',
      timestamp: prevState && prevState == builtState ? Number.parseInt(ctx.timestamp) : Math.floor(Date.now() / 1000),
      def: def.toJson(),
      miscUrl: newMiscUrl || '',
      options: importPkgOptions,
      state: builtState,
      meta: deployInfo.meta,
      status: partialDeploy ? 'partial' : 'complete',
      chainId,
    });

    if (!newSubDeployUrl) {
      debug('warn: cannot record built state for import nested state');
    } else {
      await runtime.registry.publish(
        [target, ...(config.tags || ['latest']).map((t) => config.source.split(':')[0] + ':' + t)],
        runtime.chainId,
        newSubDeployUrl,
        (await runtime.registry.getMetaUrl(source, chainId)) || ''
      );
    }

    return {
      imports: {
        [importLabel]: {
          url: newSubDeployUrl || '',
          tags: config.tags || ['latest'],
          preset: targetPreset,
          ...(await getOutputs(importRuntime, def, builtState))!,
        },
      },
    };
  },

  timeout: 3600000,
};

export default cloneSpec;<|MERGE_RESOLUTION|>--- conflicted
+++ resolved
@@ -39,10 +39,7 @@
   validate: cloneSchema,
 
   async getState() {
-<<<<<<< HEAD
-=======
     // Always re-run the operation
->>>>>>> 8fbd2b0d
     return [];
   },
 
