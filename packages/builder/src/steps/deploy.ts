import Debug from 'debug';
import _ from 'lodash';
import * as viem from 'viem';
import { z } from 'zod';
import { computeTemplateAccesses, mergeTemplateAccesses } from '../access-recorder';
import { ARACHNID_DEFAULT_DEPLOY_ADDR, ensureArachnidCreate2Exists, makeArachnidCreate2Txn } from '../create2';
import { handleTxnError } from '../error';
import { deploySchema } from '../schemas';
import {
  ChainArtifacts,
  ChainBuilderContext,
  ChainBuilderContextWithHelpers,
  ChainBuilderRuntimeInfo,
  ContractArtifact,
  PackageState,
} from '../types';
import { encodeDeployData, getContractDefinitionFromPath, getMergedAbiFromContractPaths } from '../util';
import { template } from '../utils/template';

const debug = Debug('cannon:builder:contract');

/**
 *  Available properties for contract operation
 *  @public
 *  @group Contract
 */
export type Config = z.infer<typeof deploySchema>;

export interface ContractOutputs {
  abi: string;
  address: string;
  deployTxnHash: string;
}

function resolveBytecode(
  artifactData: ContractArtifact,
  config: Config
): [viem.Hex, { [sourceName: string]: { [libName: string]: string } }] {
  let injectedBytecode = artifactData.bytecode;
  const linkedLibraries: { [sourceName: string]: { [libName: string]: string } } = {};
  for (const file in artifactData.linkReferences) {
    for (const lib in artifactData.linkReferences[file]) {
      // get the lib from the config
      const libraryAddress = _.get(config, `libraries.${lib}`);

      if (!libraryAddress) {
        throw new Error(`library not defined: ${lib}`);
      }

      debug('lib ref', lib, libraryAddress);

      // afterwards, inject link references
      const linkReferences = artifactData.linkReferences[file][lib];

      for (const ref of linkReferences) {
        injectedBytecode = (injectedBytecode.substring(0, 2 + ref.start * 2) +
          libraryAddress.substring(2) +
          injectedBytecode.substring(2 + (ref.start + ref.length) * 2)) as viem.Hex;

        _.set(linkedLibraries, [file, lib], libraryAddress);
      }
    }
  }

  return [injectedBytecode, linkedLibraries];
}

function generateOutputs(
  config: Config,
  ctx: ChainBuilderContext,
  artifactData: ContractArtifact,
  deployTxn: viem.TransactionReceipt | null,
  deployTxnBlock: viem.Block | null,
  deployAddress: viem.Address,
  currentLabel: string
): ChainArtifacts {
  const [, linkedLibraries] = resolveBytecode(artifactData, config);

  let abi = artifactData.abi;
  // override abi?
  if (config.abi) {
    if (config.abi.trimStart().startsWith('[')) {
      // Allow to pass in a literal abi string
      abi = JSON.parse(config.abi);
    } else {
      // Load the abi from another contract
      const implContract = getContractDefinitionFromPath(ctx, config.abi);

      if (!implContract) {
        throw new Error(`previously deployed contract with name ${config.abi} for abi not found`);
      }

      abi = implContract.abi;
    }
  } else if (config.abiOf) {
    abi = getMergedAbiFromContractPaths(ctx, config.abiOf);
  }

  return {
    contracts: {
      [currentLabel.split('.')[1] || '']: {
        address: viem.getAddress(deployAddress),
        abi,
        constructorArgs: config.args || [],
        linkedLibraries,
        deployTxnHash: deployTxn?.transactionHash || '',
        deployTxnBlockNumber: deployTxn?.blockNumber.toString() || '',
        deployTimestamp: deployTxnBlock?.timestamp.toString() || '',
        sourceName: artifactData.sourceName,
        contractName: artifactData.contractName,
        deployedOn: currentLabel!,
        highlight: config.highlight,
        gasUsed: Number(deployTxn?.gasUsed) || 0,
        gasCost: deployTxn?.effectiveGasPrice.toString() || '0',
      },
    },
  };
}

// ensure the specified contract is already deployed
// if not deployed, deploy the specified hardhat contract with specfied options, export address, abi, etc.
// if already deployed, reexport deployment options for usage downstream and exit with no changes
const deploySpec = {
  label: 'deploy',

  validate: _.cloneDeep(deploySchema),

  async getState(runtime: ChainBuilderRuntimeInfo, ctx: ChainBuilderContextWithHelpers, config: Config) {
    const parsedConfig = this.configInject(ctx, config);

    return [
      {
        bytecode: resolveBytecode(await runtime.getArtifact!(parsedConfig.artifact), parsedConfig)[0],
        args: parsedConfig.args?.map((v) => (typeof v === 'string' ? v : JSON.stringify(v))) || [],
        salt: parsedConfig.salt,
        value: parsedConfig.value || [],
      },
    ];
  },

  configInject(ctx: ChainBuilderContextWithHelpers, config: Config) {
    config = _.cloneDeep(config);

    config.from = template(config.from || '')(ctx);

    config.nonce = template(config.nonce || '')(ctx);

    config.artifact = template(config.artifact)(ctx);

    config.value = template(config.value || '')(ctx);

    config.abi = template(config.abi || '')(ctx);

    if (config.abiOf) {
      config.abiOf = _.map(config.abiOf, (v) => template(v)(ctx));
    }

    if (config.args) {
      config.args = _.map(config.args, (a) => {
        // just convert it to a JSON string when. This will allow parsing of complicated nested structures
        return JSON.parse(template(JSON.stringify(a))(ctx));
      });
    }

    if (config.libraries) {
      config.libraries = _.mapValues(config.libraries, (a) => {
        return template(a)(ctx);
      });
    }

    if (config.salt) {
      config.salt = template(config.salt)(ctx);
    }

    if (config?.overrides?.gasLimit) {
      config.overrides.gasLimit = template(config.overrides.gasLimit)(ctx);
    }

    return config;
  },

  getInputs(config: Config, possibleFields: string[]) {
    let accesses = computeTemplateAccesses(config.from);
    accesses = mergeTemplateAccesses(accesses, computeTemplateAccesses(config.nonce, possibleFields));
    accesses = mergeTemplateAccesses(accesses, computeTemplateAccesses(config.artifact, possibleFields));
    accesses = mergeTemplateAccesses(accesses, computeTemplateAccesses(config.value, possibleFields));
    accesses = mergeTemplateAccesses(accesses, computeTemplateAccesses(config.abi, possibleFields));
    accesses = mergeTemplateAccesses(accesses, computeTemplateAccesses(config.salt, possibleFields));

    if (config.abiOf) {
      _.forEach(
        config.abiOf,
        (v) => (accesses = mergeTemplateAccesses(accesses, computeTemplateAccesses(v, possibleFields)))
      );
    }

    if (config.args) {
      _.forEach(
        config.args,
        (v) => (accesses = mergeTemplateAccesses(accesses, computeTemplateAccesses(JSON.stringify(v), possibleFields)))
      );
    }

    if (config.libraries) {
      _.forEach(
        config.libraries,
        (v) => (accesses = mergeTemplateAccesses(accesses, computeTemplateAccesses(v, possibleFields)))
      );
    }

    if (config?.overrides?.gasLimit) {
      accesses = mergeTemplateAccesses(accesses, computeTemplateAccesses(config.overrides.gasLimit, possibleFields));
    }

    return accesses;
  },

  getOutputs(_: Config, packageState: PackageState) {
    return [`contracts.${packageState.currentLabel.split('.')[1]}`, `${packageState.currentLabel.split('.')[1]}`];
  },

  async exec(
    runtime: ChainBuilderRuntimeInfo,
    ctx: ChainBuilderContext,
    config: Config,
    packageState: PackageState
  ): Promise<ChainArtifacts> {
    debug('exec', config);

    // sanity check that any connected libraries are bytecoded
    for (const lib in config.libraries || {}) {
      if ((await runtime.provider.getBytecode({ address: config.libraries![lib] as viem.Address })) === '0x') {
        throw new Error(`library ${lib} has no bytecode. This is most likely a missing dependency or bad state.`);
      }
    }

    const artifactData = await runtime.getArtifact!(config.artifact);

    if (!artifactData) {
      throw new Error(
        `bytecode/abi for artifact ${config.artifact} not found. please double check the contract name and your build configuration`
      );
    }

    const [injectedBytecode] = resolveBytecode(artifactData, config);

    // finally, deploy
    const txn = {
      data: encodeDeployData({
        abi: artifactData.abi,
        bytecode: injectedBytecode,
        args: config.args || [],
      }),
    };

    const overrides: any = {};

    if (config.overrides?.gasLimit) {
      overrides.gasLimit = config.overrides.gasLimit;
    }

    if (runtime.gasPrice) {
      overrides.gasPrice = runtime.gasPrice;
    }

    if (runtime.gasFee) {
      overrides.maxFeePerGas = runtime.gasFee;
    }

    if (runtime.priorityGasFee) {
      overrides.maxPriorityFeePerGas = runtime.priorityGasFee;
    }

    let receipt: viem.TransactionReceipt | null = null;
    let deployAddress: viem.Address;

    try {
      if (config.create2) {
        const arachnidDeployerAddress = await ensureArachnidCreate2Exists(
          runtime,
          typeof config.create2 === 'string' ? (config.create2 as viem.Address) : ARACHNID_DEFAULT_DEPLOY_ADDR
        );

        debug('performing arachnid create2');
        const [create2Txn, addr] = makeArachnidCreate2Txn(config.salt || '', txn.data!, arachnidDeployerAddress);
        debug(`create2: deploy ${addr} by ${arachnidDeployerAddress}`);

        const bytecode = await runtime.provider.getBytecode({ address: addr });

        if (bytecode && bytecode !== '0x') {
          debug('create2 contract already completed');
          // our work is done for us. unfortunately, its not easy to figure out what the transaction hash was
        } else {
          const signer = config.from
            ? await runtime.getSigner(config.from as viem.Address)
            : await runtime.getDefaultSigner!(txn, config.salt);

          const fullCreate2Txn = _.assign(create2Txn, overrides, { account: signer.wallet.account || signer.address });
          debug('final create2 txn', fullCreate2Txn);

          const preparedTxn = await runtime.provider.prepareTransactionRequest(fullCreate2Txn);
          const hash = await signer.wallet.sendTransaction(preparedTxn as any);
          receipt = await runtime.provider.waitForTransactionReceipt({ hash });
          debug('arachnid create2 complete', receipt);
        }
        deployAddress = addr;
      } else {
        const curAccountNonce = config.from
          ? await runtime.provider.getTransactionCount({ address: config.from as viem.Address })
          : 0;
        if (config.from && config.nonce?.length && parseInt(config.nonce) < curAccountNonce) {
          const contractAddress = viem.getContractAddress({
            from: config.from as viem.Address,
            nonce: BigInt(config.nonce),
          });

          debug(`contract appears already deployed to address ${contractAddress} (nonce too high)`);

          // check that the contract bytecode that was deployed matches the requested
          const actualBytecode = await runtime.provider.getBytecode({ address: contractAddress });
          // we only check the length because solidity puts non-substantial changes (ex. comments) in bytecode and that
          // shouldn't trigger any significant change. And also this is just kind of a sanity check so just verifying the
          // length should be sufficient
          if (!actualBytecode || artifactData.deployedBytecode.length !== actualBytecode.length) {
            debug('bytecode does not match up', artifactData.deployedBytecode, actualBytecode);
            // this can happen normally. for now lets just disable it for now
            /*throw new Error(
            `the address at ${config.from!} should have deployed a contract at nonce ${config.nonce!} at address ${contractAddress}, but the bytecode does not match up. actual bytecode length: ${
              (actualBytecode || '').length
            }`
          );*/
          }

          deployAddress = contractAddress;
        } else {
          const signer = config.from
            ? await runtime.getSigner(config.from as viem.Address)
            : await runtime.getDefaultSigner!(txn, config.salt);
          const preparedTxn = await runtime.provider.prepareTransactionRequest(
            _.assign(txn, overrides, { account: signer.wallet.account || signer.address })
          );
          const hash = await signer.wallet.sendTransaction(preparedTxn as any);
          receipt = await runtime.provider.waitForTransactionReceipt({ hash });
          deployAddress = receipt.contractAddress!;
        }
      }
    } catch (error: any) {
<<<<<<< HEAD
      // catch an error when it comes from create2 deployer
      if (config.create2) {
        // arachnid create2 does not return the underlying revert message.
        // ref: https://github.com/Arachnid/deterministic-deployment-proxy/blob/master/source/deterministic-deployment-proxy.yul#L13
=======
      // we need to get the contract artifact to decode the error
      const contractArtifact = generateOutputs(
        config,
        ctx,
        artifactData,
        receipt,
        null,
        // note: send zero address since there is no contract address
        viem.zeroAddress,
        packageState.currentLabel
      );
>>>>>>> 1b3cfc82

        // in order to get the underlying revert message, try perform a normal deployment
        const simulateConfig = {
          ...config,
          create2: false,
        };

        return await this.exec(runtime, ctx, simulateConfig, packageState);
      } else {
        // catch an error when it comes from normal deployment
        const contractArtifact = generateOutputs(
          config,
          ctx,
          artifactData,
          receipt,
          // note: send zero address since there is no contract address
          viem.zeroAddress,
          packageState.currentLabel
        );

        return await handleTxnError(contractArtifact, runtime.provider, error);
      }
    }

    const block = await runtime.provider.getBlock({ blockNumber: receipt?.blockNumber });

    return generateOutputs(config, ctx, artifactData, receipt, block, deployAddress, packageState.currentLabel);
  },

  async importExisting(
    runtime: ChainBuilderRuntimeInfo,
    ctx: ChainBuilderContext,
    config: Config,
    packageState: PackageState,
    existingKeys: string[]
  ): Promise<ChainArtifacts> {
    if (existingKeys.length != 1) {
      throw new Error(
        'a contract can only be deployed on one transaction, so you can only supply one hash transaction to import'
      );
    }

    const artifactData = await runtime.getArtifact!(config.artifact);

    const txn = await runtime.provider.getTransactionReceipt({ hash: existingKeys[0] as viem.Hash });

    if (!txn.contractAddress) {
      throw new Error('imported txn does not appear to deploy a contract');
    }

    const block = await runtime.provider.getBlock({ blockNumber: txn?.blockNumber });

    return generateOutputs(config, ctx, artifactData, txn, block, txn.contractAddress!, packageState.currentLabel);
  },
};

export default deploySpec;<|MERGE_RESOLUTION|>--- conflicted
+++ resolved
@@ -345,26 +345,13 @@
         }
       }
     } catch (error: any) {
-<<<<<<< HEAD
       // catch an error when it comes from create2 deployer
       if (config.create2) {
         // arachnid create2 does not return the underlying revert message.
         // ref: https://github.com/Arachnid/deterministic-deployment-proxy/blob/master/source/deterministic-deployment-proxy.yul#L13
-=======
-      // we need to get the contract artifact to decode the error
-      const contractArtifact = generateOutputs(
-        config,
-        ctx,
-        artifactData,
-        receipt,
-        null,
-        // note: send zero address since there is no contract address
-        viem.zeroAddress,
-        packageState.currentLabel
-      );
->>>>>>> 1b3cfc82
-
-        // in order to get the underlying revert message, try perform a normal deployment
+
+        // to get the underlying revert message
+        // try to simulate a normal deployment
         const simulateConfig = {
           ...config,
           create2: false,
@@ -378,6 +365,7 @@
           ctx,
           artifactData,
           receipt,
+          null,
           // note: send zero address since there is no contract address
           viem.zeroAddress,
           packageState.currentLabel
