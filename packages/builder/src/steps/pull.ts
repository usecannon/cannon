import Debug from 'debug';
import _ from 'lodash';
import { z } from 'zod';
import { computeTemplateAccesses, mergeTemplateAccesses } from '../access-recorder';
import { getOutputs } from '../builder';
import { ChainDefinition } from '../definition';
<<<<<<< HEAD
import { PackageReference } from '../package';
import { ChainBuilderRuntime, Events } from '../runtime';
=======
import { PackageReference } from '../package-reference';
import { ChainBuilderRuntime } from '../runtime';
>>>>>>> f67007a8
import { pullSchema } from '../schemas';
import { ChainArtifacts, ChainBuilderContext, ChainBuilderContextWithHelpers, PackageState } from '../types';
import { template } from '../utils/template';

const debug = Debug('cannon:builder:pull');

/**
 *  Available properties for pull operation
 *  @public
 *  @group pull
 */
export type Config = z.infer<typeof pullSchema>;

export interface Outputs {
  [key: string]: string;
}

// ensure the specified contract is already deployed
// if not deployed, deploy the specified hardhat contract with specfied options, export address, abi, etc.
// if already deployed, reexport deployment options for usage downstream and exit with no changes
const pullSpec = {
  label: 'pull',

  validate: pullSchema,

  async getState(runtime: ChainBuilderRuntime, ctx: ChainBuilderContextWithHelpers, config: Config) {
    const cfg = this.configInject(ctx, config);

    const source = cfg.source;
    const chainId = cfg.chainId ?? runtime.chainId;

    debug('resolved pkg', source, chainId);
    const url = await runtime.registry.getUrl(source, chainId);

    return [
      {
        url,
      },
    ];
  },

  configInject(ctx: ChainBuilderContextWithHelpers, config: Config) {
    config = _.cloneDeep(config);

    const packageRef = new PackageReference(template(config.source)(ctx));

    config.source = packageRef.fullPackageRef;
    config.preset = template(config.preset)(ctx) || packageRef.preset;

    return config;
  },

  getInputs(config: Config, possibleFields: string[]) {
    let accesses = computeTemplateAccesses(config.source, possibleFields);
    accesses = mergeTemplateAccesses(accesses, computeTemplateAccesses(config.preset, possibleFields));

    return accesses;
  },

  getOutputs(_: Config, packageState: PackageState) {
    return [`imports.${packageState.currentLabel.split('.')[1]}`, `${packageState.currentLabel.split('.')[1]}`];
  },

  async exec(
    runtime: ChainBuilderRuntime,
    ctx: ChainBuilderContext,
    config: Config,
    packageState: PackageState
  ): Promise<ChainArtifacts> {
    const importLabel = packageState.currentLabel?.split('.')[1] || '';
    debug('exec', config);

    const source = config.source;
    const preset = config.preset;
    const chainId = config.chainId ?? runtime.chainId;

    if (new PackageReference(source).version === 'latest') {
      runtime.emit(
        Events.Notice,
        packageState.currentLabel,
        'To prevent unexpected upgrades, it is strongly reccomended to lock the version of the source package by specifying a version in the `source` field.'
      );
    }

    // try to load the chain definition specific to this chain
    // otherwise, load the top level definition
    const deployInfo = await runtime.readDeploy(source, chainId);

    if (!deployInfo) {
      throw new Error(
        `deployment not found: ${source}. please make sure it exists for the cannon network and ${preset} preset.`
      );
    }

    if (deployInfo.status === 'partial') {
      throw new Error(
        `deployment status is incomplete for ${source}. cannot generate artifacts safely. please complete deployment to continue import.`
      );
    }

    return {
      imports: {
        [importLabel]: {
          url: (await runtime.registry.getUrl(source, chainId))!, // todo: duplication
          ...(await getOutputs(runtime, new ChainDefinition(deployInfo.def), deployInfo.state))!,
        },
      },
    };
  },
};

export default pullSpec;<|MERGE_RESOLUTION|>--- conflicted
+++ resolved
@@ -4,13 +4,8 @@
 import { computeTemplateAccesses, mergeTemplateAccesses } from '../access-recorder';
 import { getOutputs } from '../builder';
 import { ChainDefinition } from '../definition';
-<<<<<<< HEAD
-import { PackageReference } from '../package';
-import { ChainBuilderRuntime, Events } from '../runtime';
-=======
 import { PackageReference } from '../package-reference';
 import { ChainBuilderRuntime } from '../runtime';
->>>>>>> f67007a8
 import { pullSchema } from '../schemas';
 import { ChainArtifacts, ChainBuilderContext, ChainBuilderContextWithHelpers, PackageState } from '../types';
 import { template } from '../utils/template';
