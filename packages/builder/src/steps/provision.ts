import _ from 'lodash';
import Debug from 'debug';
import { yellow, bold } from 'chalk';

import { z } from 'zod';
import { provisionSchema } from '../schemas.zod';

import {
  ChainBuilderContext,
  ChainArtifacts,
  ChainBuilderContextWithHelpers,
  DeploymentState,
  PackageState,
} from '../types';
import { build, createInitialContext, getOutputs } from '../builder';
import { ChainDefinition } from '../definition';
import { ChainBuilderRuntime, Events } from '../runtime';
import { CANNON_CHAIN_ID } from '../constants';
<<<<<<< HEAD
import { computeTemplateAccesses } from '../access-recorder';
=======
import { PackageReference } from '../package';
>>>>>>> 0e3cabbd

const debug = Debug('cannon:builder:provision');

/**
 *  Available properties for provision step
 *  @public
 *  @group Provision
 */
export type Config = z.infer<typeof provisionSchema>;

export interface Outputs {
  [key: string]: string;
}

// ensure the specified contract is already deployed
// if not deployed, deploy the specified hardhat contract with specfied options, export address, abi, etc.
// if already deployed, reexport deployment options for usage downstream and exit with no changes
const provisionSpec = {
  label: 'provision',

  validate: provisionSchema,

  async getState(
    runtime: ChainBuilderRuntime,
    ctx: ChainBuilderContextWithHelpers,
    config: Config,
    packageState: PackageState
  ) {
    const importLabel = packageState.currentLabel?.split('.')[1] || '';
    const cfg = this.configInject(ctx, config, packageState);

    const source = cfg.source;
    const sourcePreset = cfg.sourcePreset;
    const chainId = cfg.chainId ?? CANNON_CHAIN_ID;

    if (ctx.imports[importLabel]?.url) {
      const prevUrl = ctx.imports[importLabel].url!;

      if ((await runtime.readBlob(prevUrl))!.status === 'partial') {
        // partial build always need to be re-evaluated
        debug('forcing rebuild because deployment is partial');
        return 'REBUILD PARTIAL DEPLOYMENT ' + Math.random();
      }
    }

    const srcUrl = await runtime.registry.getUrl(source, `${chainId}-${sourcePreset}`);

    return {
      url: srcUrl,
      options: cfg.options,
      targetPreset: cfg.targetPreset,
    };
  },

  configInject(ctx: ChainBuilderContextWithHelpers, config: Config, packageState: PackageState) {
    config = _.cloneDeep(config);

    const packageRef = new PackageReference(_.template(config.source)(ctx));

    // If both definitions of a preset exist, its a user error.
    if (config.sourcePreset && packageRef.includesPreset) {
      console.warn(
        yellow(
          bold(
            `Duplicate preset definitions in source name "${config.source}" and in sourcePreset definition "${config.sourcePreset}"`
          )
        )
      );
      console.warn(yellow(bold(`Defaulting to sourcePreset definition "${config.sourcePreset}"...`)));
    }

    config.source = packageRef.formatted();
    config.sourcePreset = _.template(config.sourcePreset)(ctx) || packageRef.preset;
    config.targetPreset = _.template(config.targetPreset)(ctx) || `with-${packageState.name}`;

    if (config.options) {
      config.options = _.mapValues(config.options, (v) => {
        return _.template(v)(ctx);
      });
    }

    if (config.tags) {
      config.tags = config.tags.map((t) => _.template(t)(ctx));
    }

    return config;
  },

  getInputs(config: Config) {
    const accesses: string[] = [];

    accesses.push(...computeTemplateAccesses(config.source));
    accesses.push(...computeTemplateAccesses(config.sourcePreset));
    accesses.push(...computeTemplateAccesses(config.targetPreset));

    if (config.options) {
      _.forEach(config.options, (a) => accesses.push(...computeTemplateAccesses(a)));
    }

    if (config.tags) {
      _.forEach(config.tags, (a) => accesses.push(...computeTemplateAccesses(a)));
    }

    return accesses;
  },

  getOutputs(_: Config, packageState: PackageState) {
    return [`imports.${packageState.currentLabel.split('.')[1]}`];
  },

  async exec(
    runtime: ChainBuilderRuntime,
    ctx: ChainBuilderContext,
    config: Config,
    packageState: PackageState
  ): Promise<ChainArtifacts> {
    const importLabel = packageState.currentLabel.split('.')[1] || '';
    debug('exec', config);

    const packageRef = new PackageReference(config.source);
    const source = packageRef.formatted();
    const sourcePreset = config.sourcePreset || packageRef.preset;
    const targetPreset = config.targetPreset ?? 'main';
    const chainId = config.chainId ?? CANNON_CHAIN_ID;

    // try to read the chain definition we are going to use
    const deployInfo = await runtime.readDeploy(source, sourcePreset, chainId);
    if (!deployInfo) {
      throw new Error(
        `deployment not found: ${source}. please make sure it exists for preset ${sourcePreset} and network ${chainId}.`
      );
    }

    const importPkgOptions = { ...(deployInfo?.options || {}), ...(config.options || {}) };

    debug('provisioning package options', importPkgOptions);

    const def = new ChainDefinition(deployInfo.def);

    // always treat upstream state as what is used if its available. otherwise, we might have a state from a previous upgrade.
    // if all else fails, we can load from scratch (aka this is first deployment)
    let prevState: DeploymentState = {};
    let prevMiscUrl = null;
    if (ctx.imports[importLabel]?.url) {
      const prevUrl = ctx.imports[importLabel].url!;
      debug(`using state from previous deploy: ${prevUrl}`);
      const prevDeployInfo = await runtime.readBlob(prevUrl);
      prevState = prevDeployInfo!.state;
      prevMiscUrl = prevDeployInfo!.miscUrl;
    } else {
      // sanity: there shouldn't already be a build in our way
      // if there is, we need to overwrite it. print out a warning.
      if (await runtime.readDeploy(source, targetPreset, runtime.chainId)) {
        console.warn(
          yellow(
            '\nwarn: there is a preexisting deployment for this preset/chainId. this build will overwrite. did you mean `import`? \n'
          )
        );
      }

      debug('no previous state found, deploying from scratch');
    }

    // TODO: needs npm package from the manifest
    const initialCtx = await createInitialContext(def, deployInfo.meta, runtime.chainId, importPkgOptions);

    // use separate runtime to ensure everything is clear
    // we override `getArtifact` to use a simple loader from the upstream misc data to ensure that any contract upgrades are captured as expected
    // but if any other misc changes are generated they will still be preserved through the new separate context misc
    const upstreamMisc = await runtime.readBlob(deployInfo.miscUrl);
    const importRuntime = runtime.derive({
      getArtifact: (n) => {
        return upstreamMisc.artifacts[n];
      },
    });

    let partialDeploy = false;
    importRuntime.on(Events.SkipDeploy, () => {
      partialDeploy = true;
    });

    // need to import the misc data for the imported package
    if (prevMiscUrl) {
      debug('load misc');
      await importRuntime.restoreMisc(prevMiscUrl);
    }

    debug('start build');
    const builtState = await build(importRuntime, def, prevState, initialCtx);
    if (importRuntime.isCancelled()) {
      partialDeploy = true;
    }

    debug('finish build. is partial:', partialDeploy);

    const newMiscUrl = await importRuntime.recordMisc();

    debug('new misc:', newMiscUrl);

    // need to save state to IPFS now so we can access it in future builds
    const newSubDeployUrl = await runtime.putDeploy({
      // TODO: add cannon version number?
      generator: 'cannon provision',
      timestamp: Math.floor(Date.now() / 1000),
      def: def.toJson(),
      miscUrl: newMiscUrl || '',
      options: importPkgOptions,
      state: builtState,
      meta: deployInfo.meta,
      status: partialDeploy ? 'partial' : 'complete',
      chainId,
    });

    if (!newSubDeployUrl) {
      console.warn('warn: cannot record built state for import nested state');
    } else {
      await runtime.registry.publish(
        [config.source, ...(config.tags || ['latest']).map((t) => config.source.split(':')[0] + ':' + t)],
        `${runtime.chainId}-${targetPreset}`,
        newSubDeployUrl,
        (await runtime.registry.getMetaUrl(source, `${chainId}-${config.sourcePreset}`)) || ''
      );
    }

    return {
      imports: {
        [importLabel]: {
          url: newSubDeployUrl || '',
          tags: config.tags || ['latest'],
          preset: targetPreset,
          ...(await getOutputs(importRuntime, def, builtState))!,
        },
      },
    };
  },

  timeout: 3600000,
};

export default provisionSpec;<|MERGE_RESOLUTION|>--- conflicted
+++ resolved
@@ -16,11 +16,8 @@
 import { ChainDefinition } from '../definition';
 import { ChainBuilderRuntime, Events } from '../runtime';
 import { CANNON_CHAIN_ID } from '../constants';
-<<<<<<< HEAD
 import { computeTemplateAccesses } from '../access-recorder';
-=======
 import { PackageReference } from '../package';
->>>>>>> 0e3cabbd
 
 const debug = Debug('cannon:builder:provision');
 
