import Debug from 'debug';
import _ from 'lodash';
import { z } from 'zod';
import { computeTemplateAccesses, mergeTemplateAccesses } from '../access-recorder';
import { ChainBuilderRuntime } from '../runtime';
import { varSchema } from '../schemas';
import { ChainArtifacts, ChainBuilderContext, ChainBuilderContextWithHelpers, PackageState } from '../types';

const debug = Debug('cannon:builder:var');

/**
 *  Available properties for var step
 *  @public
 *  @group Var
 */
export type Config = z.infer<typeof varSchema>;

export interface Outputs {
  [key: string]: string;
}

// ensure the specified contract is already deployed
// if not deployed, deploy the specified hardhat contract with specfied options, export address, abi, etc.
// if already deployed, reexport deployment options for usage downstream and exit with no changes
const varSpec = {
  label: 'var',

  validate: varSchema,

  async getState(runtime: ChainBuilderRuntime, ctx: ChainBuilderContextWithHelpers, config: Config) {
    const cfg = this.configInject(ctx, config);

    return [{ value: cfg.value }];
  },

  configInject(ctx: ChainBuilderContextWithHelpers, config: Config) {
    config = _.cloneDeep(config);
    for (const c in _.omit(config, 'depends')) {
      config[c] = _.template(config[c])(ctx);
    }

    return config;
  },

  getInputs(config: Config) {
    let accesses = computeTemplateAccesses('');

    for (const c in _.omit(config, 'depends')) {
      accesses = mergeTemplateAccesses(accesses, computeTemplateAccesses(config[c]));
    }

    return accesses;
  },

  getOutputs(config: Config, packageState: PackageState) {
    if (packageState.currentLabel.startsWith('setting.')) {
      return [`settings.${packageState.currentLabel.split('.')[1]}`];
    }

    return Object.keys(config)
      .filter((k) => k !== 'depends')
      .map((k) => `settings.${k}`);
  },

  async exec(
    runtime: ChainBuilderRuntime,
    ctx: ChainBuilderContext,
    config: Config,
    packageState: PackageState
  ): Promise<ChainArtifacts> {
    const varLabel = packageState.currentLabel?.split('.')[1] || '';
    debug('exec', config, ctx);

    // backwards compatibility
    if (packageState.currentLabel.startsWith('setting.')) {
<<<<<<< HEAD
      let value = config.value || config.defaultValue;
=======
      const stepName = packageState.currentLabel.split('.')[1];
      const value = config.value || config.defaultValue || ctx.overrideSettings[stepName];
>>>>>>> bc6d1018

      if (!value) {
        value = '';
      }

      return {
        settings: {
          [varLabel]: value,
        },
      };
    } else {
      const settings: { [k: string]: string } = {};

      for (const c in _.omit(config, 'depends')) {
        settings[c] = config[c];
      }

      return { settings };
    }
  },
};

export default varSpec;<|MERGE_RESOLUTION|>--- conflicted
+++ resolved
@@ -73,12 +73,8 @@
 
     // backwards compatibility
     if (packageState.currentLabel.startsWith('setting.')) {
-<<<<<<< HEAD
-      let value = config.value || config.defaultValue;
-=======
       const stepName = packageState.currentLabel.split('.')[1];
-      const value = config.value || config.defaultValue || ctx.overrideSettings[stepName];
->>>>>>> bc6d1018
+      let value = config.value || config.defaultValue || ctx.overrideSettings[stepName];
 
       if (!value) {
         value = '';
