import _ from 'lodash';
import { ethers } from 'ethers';
import { EventEmitter } from 'events';
import { CannonWrapperGenericProvider } from './error/provider';
import { ChainBuilderRuntimeInfo, ContractArtifact, DeploymentInfo } from './types';
import { yellow } from 'chalk';

import Debug from 'debug';
import { getExecutionSigner } from './util';
import { CannonLoader, IPFSLoader } from './loader';
import { CannonRegistry } from './registry';
import { bold } from 'chalk';

const debug = Debug('cannon:builder:runtime');

export enum Events {
  PreStepExecute = 'pre-step-execute', // step name,
  PostStepExecute = 'post-step-execute', // step name,
  DeployContract = 'deploy-contract',
  DeployTxn = 'deploy-txn',
  DeployExtra = 'deploy-extra',
  SkipDeploy = 'skip-deploy', // step name, error causing skip
}

export class CannonStorage extends EventEmitter {
  readonly registry: CannonRegistry;
  readonly defaultLoaderScheme: string;
  readonly loaders: { [scheme: string]: CannonLoader };

  constructor(registry: CannonRegistry, loaders: { [scheme: string]: CannonLoader }, defaultLoaderScheme = 'ipfs') {
    super();
    this.registry = registry;
    this.defaultLoaderScheme = defaultLoaderScheme;
    this.loaders = loaders;
  }

  lookupLoader(url: string) {
    if (!url) {
      throw new Error('url not defined');
    }

    const loaderScheme = url.split(':')[0];
    if (!this.loaders[loaderScheme]) {
      throw new Error(`loader scheme not configured: ${loaderScheme}`);
    }

    return this.loaders[loaderScheme];
  }

  readBlob(url: string) {
    return this.lookupLoader(url).read(url);
  }

  putBlob(data: any) {
    return this.loaders[this.defaultLoaderScheme].put(data);
  }

  deleteBlob(url: string) {
    const loader = this.lookupLoader(url);

    if (loader.remove) {
      return loader.remove(url);
    }
  }

  async readDeploy(packageName: string, preset: string, chainId: number): Promise<DeploymentInfo | null> {
    const uri = await this.registry.getUrl(packageName, `${chainId}-${preset}`);

    if (!uri) return null;

    const loaderScheme = uri.split(':')[0];

<<<<<<< HEAD
    console.log(bold(`Checking ${loaderScheme?.toUpperCase()} for package ${packageName}@${preset}...`));
=======
    console.log(bold(`Checking ${loaderScheme?.toUpperCase()} for package ${packageName} (${chainId}-${preset})...`));
>>>>>>> 13ef123b

    const deployInfo: DeploymentInfo = await this.readBlob(uri);

    return deployInfo;
  }

  async putDeploy(deployInfo: DeploymentInfo): Promise<string | null> {
    return this.putBlob(deployInfo);
  }
}

const parseGasValue = (value: string | undefined) => {
  if (!value) return undefined;

  return ethers.utils.parseUnits(value, 'gwei').toString();
};

export class ChainBuilderRuntime extends CannonStorage implements ChainBuilderRuntimeInfo {
  readonly provider: CannonWrapperGenericProvider;
  readonly chainId: number;
  readonly getSigner: (addr: string) => Promise<ethers.Signer>;
  readonly getDefaultSigner: (txn: ethers.providers.TransactionRequest, salt?: string) => Promise<ethers.Signer>;
  readonly getArtifact: (name: string) => Promise<ContractArtifact>;
  readonly snapshots: boolean;
  readonly allowPartialDeploy: boolean;
  readonly publicSourceCode: boolean | undefined;
  private signals: { cancelled: boolean } = { cancelled: false };
  private _gasPrice: string | undefined;
  private _gasFee: string | undefined;
  private _priorityGasFee: string | undefined;

  private cleanSnapshot: any;

  private loadedMisc: string | null = null;
  misc: {
    artifacts: { [label: string]: any };
  };

  constructor(
    info: ChainBuilderRuntimeInfo,
    registry: CannonRegistry,
    loaders: { [scheme: string]: CannonLoader } = { ipfs: new IPFSLoader('') },
    defaultLoaderScheme = 'ipfs'
  ) {
    super(registry, loaders, defaultLoaderScheme);

    if (!loaders[defaultLoaderScheme]) {
      throw new Error('default loader scheme not provided as a loader');
    }

    this.provider = info.provider;
    this.chainId = info.chainId;
    this.getSigner = info.getSigner;
    this.getDefaultSigner = info.getDefaultSigner || _.partial(getExecutionSigner, this.provider);

    this.getArtifact = async (n: string) => {
      debug(`resolve artifact ${n}`);
      if (info.getArtifact) {
        debug('need to find artifact externally');
        this.reportContractArtifact(n, _.cloneDeep(await info.getArtifact(n)));
      }

      return this.misc.artifacts[n] || null;
    };

    this.snapshots = info.snapshots;

    this.allowPartialDeploy = info.allowPartialDeploy;

    this.publicSourceCode = info.publicSourceCode;

    this.misc = { artifacts: {} };

    if (info.priorityGasFee) {
      if (!info.gasFee) {
        throw new Error('priorityGasFee requires gasFee');
      }
    }

    this._gasFee = parseGasValue(info.gasFee);
    this._priorityGasFee = parseGasValue(info.priorityGasFee);

    if (info.gasPrice) {
      if (info.gasFee) {
        console.log(yellow('WARNING: gasPrice is ignored when gasFee is set'));
      } else {
        this._gasPrice = parseGasValue(info.gasPrice);
      }
    }
  }

  cancel() {
    this.signals.cancelled = true;
  }

  get gasPrice(): string | undefined {
    return this._gasPrice;
  }
  get gasFee(): string | undefined {
    return this._gasFee;
  }
  get priorityGasFee(): string | undefined {
    return this._priorityGasFee;
  }

  isCancelled() {
    return this.signals.cancelled;
  }

  async checkNetwork() {
    const networkInfo = await this.provider.getNetwork();
    if (networkInfo.chainId !== this.chainId) {
      throw new Error(
        `provider network reported chainId (${networkInfo.chainId}) does not match configured deployment chain id (${this.chainId})`
      );
    }
  }

  async loadState(stateDump: string): Promise<void> {
    if (this.snapshots) {
      debug('load state', stateDump.length);
      await this.provider.send('hardhat_loadState', [stateDump]);
    }
  }

  async dumpState() {
    if (this.snapshots) {
      debug('dump state');
      return await this.provider.send('hardhat_dumpState', []);
    }

    return null;
  }

  async clearNode() {
    if (this.snapshots) {
      debug('clear node');

      // revert is assumed hardcoded to the beginning chainstate on a clearable node
      if (this.cleanSnapshot) {
        const status = await this.provider.send('evm_revert', [this.cleanSnapshot]);
        if (!status) {
          throw new Error('node state clear failed');
        }
      }

      this.cleanSnapshot = await this.provider.send('evm_snapshot', []);
    }
  }

  async recordMisc() {
    return await this.loaders[this.defaultLoaderScheme].put(this.misc);
  }

  async restoreMisc(url: string) {
    if (url === this.loadedMisc) {
      return;
    }

    this.misc = await this.readBlob(url);

    this.loadedMisc = url;
  }

  reportContractArtifact(n: string, artifact: ContractArtifact) {
    if (!this.publicSourceCode) {
      delete artifact.source;
    }

    debug('reported contract artifact', n, artifact);

    this.misc.artifacts[n] = artifact;
  }

  derive(overrides: Partial<ChainBuilderRuntimeInfo>): ChainBuilderRuntime {
    const newRuntime = new ChainBuilderRuntime(
      { ...this, ...overrides },
      this.registry,
      this.loaders,
      this.defaultLoaderScheme
    );

    newRuntime.signals = this.signals;

    if (!overrides.gasPrice) newRuntime._gasPrice = this.gasPrice;
    if (!overrides.gasFee) newRuntime._gasFee = this.gasFee;
    if (!overrides.priorityGasFee) newRuntime._priorityGasFee = this.priorityGasFee;

    // forward any events which come from our child
    newRuntime.on(Events.PreStepExecute, (t, n, c, d) => this.emit(Events.PreStepExecute, t, n, c, d + 1));
    newRuntime.on(Events.PostStepExecute, (t, n, o, d) => this.emit(Events.PostStepExecute, t, n, o, d + 1));
    newRuntime.on(Events.DeployContract, (n, c, d) => this.emit(Events.DeployContract, n, c, d + 1));
    newRuntime.on(Events.DeployTxn, (n, t, d) => this.emit(Events.DeployTxn, n, t, d + 1));
    newRuntime.on(Events.DeployExtra, (n, v, d) => this.emit(Events.DeployExtra, n, v, d + 1));
    newRuntime.on(Events.SkipDeploy, (n, e, d) => this.emit(Events.SkipDeploy, n, e, d + 1));

    return newRuntime;
  }
}<|MERGE_RESOLUTION|>--- conflicted
+++ resolved
@@ -70,11 +70,7 @@
 
     const loaderScheme = uri.split(':')[0];
 
-<<<<<<< HEAD
-    console.log(bold(`Checking ${loaderScheme?.toUpperCase()} for package ${packageName}@${preset}...`));
-=======
-    console.log(bold(`Checking ${loaderScheme?.toUpperCase()} for package ${packageName} (${chainId}-${preset})...`));
->>>>>>> 13ef123b
+    console.log(bold(`Checking ${loaderScheme?.toUpperCase()} for package ${packageName}@${preset} with chain Id ${chainId}...`));
 
     const deployInfo: DeploymentInfo = await this.readBlob(uri);
 
