import _ from 'lodash';
import { ethers } from 'ethers';
import { EventEmitter } from 'events';
import { CannonWrapperGenericProvider } from './error/provider';
import { ChainBuilderRuntimeInfo, ContractArtifact, DeploymentInfo } from './types';
import { yellow } from 'chalk';

import Debug from 'debug';
import { getExecutionSigner } from './util';
import { CannonLoader, IPFSLoader } from './loader';
import { CannonRegistry } from './registry';

const debug = Debug('cannon:builder:runtime');

export enum Events {
  PreStepExecute = 'pre-step-execute', // step name,
  PostStepExecute = 'post-step-execute', // step name,
  DeployContract = 'deploy-contract',
  DeployTxn = 'deploy-txn',
  DeployExtra = 'deploy-extra',
  SkipDeploy = 'skip-deploy', // step name, error causing skip
}

export class CannonStorage extends EventEmitter {
  readonly registry: CannonRegistry;
  readonly defaultLoaderScheme: string;
  readonly loaders: { [scheme: string]: CannonLoader };

  constructor(registry: CannonRegistry, loaders: { [scheme: string]: CannonLoader }, defaultLoaderScheme = 'ipfs') {
    super();
    this.registry = registry;
    this.defaultLoaderScheme = defaultLoaderScheme;
    this.loaders = loaders;
  }

  readBlob(url: string) {
    if (!url) {
      throw new Error('url not defined');
    }

    return this.loaders[url.split(':')[0]].read(url);
  }

  putBlob(data: any) {
    return this.loaders[this.defaultLoaderScheme].put(data);
  }

  async readDeploy(packageName: string, preset: string, chainId: number): Promise<DeploymentInfo | null> {
    const uri = await this.registry.getUrl(packageName, `${chainId}-${preset}`);

    if (!uri) return null;

    const deployInfo: DeploymentInfo = await this.readBlob(uri);

    return deployInfo;
  }

  async putDeploy(deployInfo: DeploymentInfo): Promise<string | null> {
    return this.putBlob(deployInfo);
  }
}

const parseGasValue = (value: string | undefined) => {
  if (!value) return undefined;

  return ethers.utils.parseUnits(value, 'gwei').toString();
};

export class ChainBuilderRuntime extends CannonStorage implements ChainBuilderRuntimeInfo {
  readonly provider: CannonWrapperGenericProvider;
  readonly chainId: number;
  readonly getSigner: (addr: string) => Promise<ethers.Signer>;
  readonly getDefaultSigner: (txn: ethers.providers.TransactionRequest, salt?: string) => Promise<ethers.Signer>;
  readonly getArtifact: (name: string) => Promise<ContractArtifact>;
  readonly snapshots: boolean;
  readonly allowPartialDeploy: boolean;
  readonly publicSourceCode: boolean | undefined;
<<<<<<< HEAD
  readonly gasPrice: string | undefined;
  readonly gasFee: string | undefined;
  readonly priorityGasFee: string | undefined;
=======
  private cancelled = false;
>>>>>>> 2cf92a4b

  private cleanSnapshot: any;

  private loadedMisc: string | null = null;
  misc: {
    artifacts: { [label: string]: any };
  };

  constructor(
    info: ChainBuilderRuntimeInfo,
    registry: CannonRegistry,
    loaders: { [scheme: string]: CannonLoader } = { ipfs: new IPFSLoader('') },
    defaultLoaderScheme = 'ipfs'
  ) {
    super(registry, loaders, defaultLoaderScheme);

    if (!loaders[defaultLoaderScheme]) {
      throw new Error('default loader scheme not provided as a loader');
    }

    this.provider = info.provider;
    this.chainId = info.chainId;
    this.getSigner = info.getSigner;
    this.getDefaultSigner = info.getDefaultSigner || _.partial(getExecutionSigner, this.provider);

    this.getArtifact = async (n: string) => {
      debug(`resolve artifact ${n}`);
      if (info.getArtifact) {
        debug('need to find artifact externally');
        this.reportContractArtifact(n, _.cloneDeep(await info.getArtifact(n)));
      }

      return this.misc.artifacts[n] || null;
    };

    this.snapshots = info.snapshots;

    this.allowPartialDeploy = info.allowPartialDeploy;

    this.publicSourceCode = info.publicSourceCode;

    this.misc = { artifacts: {} };

    if (info.priorityGasFee) {
      if (!info.gasFee) {
        throw new Error('priorityGasFee requires gasFee');
      }
    }

    this.gasFee = parseGasValue(info.gasFee);
    this.priorityGasFee = parseGasValue(info.priorityGasFee);

    if (info.gasPrice) {
      if (info.gasFee) {
        console.log(yellow('WARNING: gasPrice is ignored when gasFee is set'));
      } else {
        this.gasPrice = parseGasValue(info.gasPrice);
      }
    }
  }

  cancel() {
    this.cancelled = true;
  }

  isCancelled() {
    return this.cancelled;
  }

  async checkNetwork() {
    const networkInfo = await this.provider.getNetwork();
    if (networkInfo.chainId !== this.chainId) {
      throw new Error(
        `provider network reported chainId (${networkInfo.chainId}) does not match configured deployment chain id (${this.chainId})`
      );
    }
  }

  async loadState(stateDump: string): Promise<void> {
    if (this.snapshots) {
      debug('load state', stateDump.length);
      await this.provider.send('hardhat_loadState', [stateDump]);
    }
  }

  async dumpState() {
    if (this.snapshots) {
      debug('dump state');
      return await this.provider.send('hardhat_dumpState', []);
    }

    return null;
  }

  async clearNode() {
    if (this.snapshots) {
      debug('clear node');

      // revert is assumed hardcoded to the beginning chainstate on a clearable node
      if (this.cleanSnapshot) {
        const status = await this.provider.send('evm_revert', [this.cleanSnapshot]);
        if (!status) {
          throw new Error('node state clear failed');
        }
      }

      this.cleanSnapshot = await this.provider.send('evm_snapshot', []);
    }
  }

  async recordMisc() {
    return await this.loaders[this.defaultLoaderScheme].put(this.misc);
  }

  async restoreMisc(url: string) {
    if (url === this.loadedMisc) {
      return;
    }

    this.misc = await this.readBlob(url);

    this.loadedMisc = url;
  }

  reportContractArtifact(n: string, artifact: ContractArtifact) {
    if (!this.publicSourceCode) {
      delete artifact.source;
    }

    debug('reported contract artifact', n, artifact);

    this.misc.artifacts[n] = artifact;
  }

  derive(overrides: Partial<ChainBuilderRuntimeInfo>): ChainBuilderRuntime {
    const newRuntime = new ChainBuilderRuntime(
      { ...this, ...overrides },
      this.registry,
      this.loaders,
      this.defaultLoaderScheme
    );

    // forward any events which come from our child
    newRuntime.on(Events.PreStepExecute, (t, n, c, d) => this.emit(Events.PreStepExecute, t, n, c, d + 1));
    newRuntime.on(Events.PostStepExecute, (t, n, o, d) => this.emit(Events.PostStepExecute, t, n, o, d + 1));
    newRuntime.on(Events.DeployContract, (n, c, d) => this.emit(Events.DeployContract, n, c, d + 1));
    newRuntime.on(Events.DeployTxn, (n, t, d) => this.emit(Events.DeployTxn, n, t, d + 1));
    newRuntime.on(Events.DeployExtra, (n, v, d) => this.emit(Events.DeployExtra, n, v, d + 1));
    newRuntime.on(Events.SkipDeploy, (n, e, d) => this.emit(Events.SkipDeploy, n, e, d + 1));

    return newRuntime;
  }
}<|MERGE_RESOLUTION|>--- conflicted
+++ resolved
@@ -75,13 +75,10 @@
   readonly snapshots: boolean;
   readonly allowPartialDeploy: boolean;
   readonly publicSourceCode: boolean | undefined;
-<<<<<<< HEAD
+  private cancelled = false;
   readonly gasPrice: string | undefined;
   readonly gasFee: string | undefined;
   readonly priorityGasFee: string | undefined;
-=======
-  private cancelled = false;
->>>>>>> 2cf92a4b
 
   private cleanSnapshot: any;
 
