--- conflicted
+++ resolved
@@ -368,17 +368,10 @@
         }
       }
 
-<<<<<<< HEAD
-      if (state[layer.actions[0]]) {
-        await runtime.loadState(state[layer.actions[0]].chainDump!);
-      } else {
-        debug(`couldn't load state for ${layer.actions[0]}, action doesn't exist in state.`);
-=======
       if (state[layer.actions[0]]?.chainDump) {
         await runtime.loadState(state[layer.actions[0]].chainDump!);
       } else {
         debug(`warning: state dump not recorded for ${layer.actions[0]}`);
->>>>>>> 5f76222b
       }
     }
   }
