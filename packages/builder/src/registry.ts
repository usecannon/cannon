--- conflicted
+++ resolved
@@ -158,11 +158,10 @@
   }
 
   async getAllUrls(filterPackage: string, filterVariant: string): Promise<Set<string>> {
-
-    const r = await Promise.all(this.registries.map(r => r.getAllUrls(filterPackage, filterVariant)))
+    const r = await Promise.all(this.registries.map((r) => r.getAllUrls(filterPackage, filterVariant)));
 
     // apparently converting back to an array is the most efficient way to merge sets
-    return new Set(r.flatMap(s => Array.from(s)))
+    return new Set(r.flatMap((s) => Array.from(s)));
   }
 
   async publish(packagesNames: string[], variant: string, url: string, metaUrl?: string): Promise<string[]> {
@@ -348,17 +347,16 @@
     return url === '' ? null : url;
   }
 
-<<<<<<< HEAD
   async getAllUrls(filterPackage: string, filterVariant: string): Promise<Set<string>> {
-
-    const [name, version] = filterPackage.split(':')
+    const [name, version] = filterPackage.split(':');
 
     const filter = this.contract.filters.PackagePublish(name || null, version || null, filterVariant || null);
 
     const events = await this.contract.queryFilter(filter, 0, 'latest');
 
-    return new Set(events.flatMap(e => [e.args!.deployUrl, e.args!.metaUrl]));
-=======
+    return new Set(events.flatMap((e) => [e.args!.deployUrl, e.args!.metaUrl]));
+  }
+
   private async logMultiCallEstimatedGas(datas: any, overrides: Overrides): Promise<void> {
     try {
       const estimatedGas = await this.contract.estimateGas.multicall(datas, overrides);
@@ -375,6 +373,5 @@
       // We dont want to throw an error if the estimate gas fails
       console.log('\n Error in calculating estimated transaction fee for publishing packages: ', e?.message);
     }
->>>>>>> 18a4b6ce
   }
 }