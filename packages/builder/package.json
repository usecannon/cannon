--- conflicted
+++ resolved
@@ -1,10 +1,6 @@
 {
   "name": "@usecannon/builder",
-<<<<<<< HEAD
-  "version": "2.24.1",
-=======
   "version": "2.23.0",
->>>>>>> 17828f30
   "description": "Assembles cannonfile.toml manifests into cannon packages.",
   "main": "dist/src/index.js",
   "types": "dist/src/index.d.ts",
