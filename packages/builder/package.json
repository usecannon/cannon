{
  "name": "@usecannon/builder",
<<<<<<< HEAD
  "version": "1.0.21",
=======
  "version": "1.0.26",
>>>>>>> dd4eb544
  "description": "Assembles cannonfile.toml manifests into cannon packages.",
  "main": "dist/src/index.js",
  "types": "dist/src/index.d.ts",
  "scripts": {
    "test": "jest",
    "build": "tsc",
    "prepublishOnly": "npm run build"
  },
  "keywords": [
    "cannon"
  ],
  "author": "Cannon",
  "license": "MIT",
  "devDependencies": {
    "@types/adm-zip": "^0.5.0",
    "@types/debug": "^4.1.7",
    "@types/fs-extra": "^9.0.13",
    "@types/jest": "^28.1.6",
    "@types/lodash": "^4.14.182",
    "@types/semver": "^7.3.10",
    "jest": "^28.1.3",
    "ts-jest": "^28.0.7",
    "ts-node": "^10.9.1"
  },
  "peerDependencies": {
    "ethers": ">=5.6.0"
  },
  "dependencies": {
    "adm-zip": "^0.5.9",
    "ajv": "^8.11.0",
    "debug": "^4.3.4",
    "fs-extra": "^10.1.0",
    "ipfs-http-client": "^56.0.3",
    "lodash": "^4.17.21",
    "semver": "^7.3.7",
    "typescript": "^4.6.2"
  },
  "engines": {
    "node": ">=16.0.0"
  },
  "engineStrict": true,
  "gitHead": "729281b410bc26420c9d0217a5b7b1d5e80f58fa"
}<|MERGE_RESOLUTION|>--- conflicted
+++ resolved
@@ -1,10 +1,6 @@
 {
   "name": "@usecannon/builder",
-<<<<<<< HEAD
-  "version": "1.0.21",
-=======
   "version": "1.0.26",
->>>>>>> dd4eb544
   "description": "Assembles cannonfile.toml manifests into cannon packages.",
   "main": "dist/src/index.js",
   "types": "dist/src/index.d.ts",
