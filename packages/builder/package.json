--- conflicted
+++ resolved
@@ -49,13 +49,8 @@
     "pako": "^2.1.0",
     "promise-events": "^0.2.4",
     "typestub-ipfs-only-hash": "^4.0.0",
-<<<<<<< HEAD
-    "viem": "^2.18.7",
-    "zod": "^3.23.8"
-=======
     "viem": "^2.16.5",
     "zod": "^3.23.6"
->>>>>>> 10c4996a
   },
   "engines": {
     "node": ">=16.0.0"
