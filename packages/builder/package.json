--- conflicted
+++ resolved
@@ -30,16 +30,10 @@
     "@types/lodash": "^4.17.7",
     "@types/pako": "^2.0.3",
     "jest": "^29.7.0",
-<<<<<<< HEAD
-    "ts-jest": "^29.2.3",
+    "rollup": "^4.18.1",
+    "ts-jest": "^29.1.2",
     "typedoc": "^0.26.5",
     "typedoc-plugin-markdown": "^4.2.3",
-=======
-    "rollup": "^4.18.1",
-    "ts-jest": "^29.1.2",
-    "typedoc": "^0.26.3",
-    "typedoc-plugin-markdown": "^4.1.0",
->>>>>>> 3c9bf2f8
     "typedoc-plugin-zod": "^1.2.0"
   },
   "dependencies": {
@@ -54,10 +48,6 @@
     "lodash": "^4.17.21",
     "pako": "^2.1.0",
     "promise-events": "^0.2.4",
-<<<<<<< HEAD
-    "rollup": "^4.19.1",
-=======
->>>>>>> 3c9bf2f8
     "typestub-ipfs-only-hash": "^4.0.0",
     "viem": "^2.18.7",
     "zod": "^3.23.8"
