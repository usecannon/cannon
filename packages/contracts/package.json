{
  "name": "@usecannon/contracts",
<<<<<<< HEAD
  "version": "1.0.21",
=======
  "version": "1.0.26",
>>>>>>> dd4eb544
  "description": "Cannon builds for OpenZeppelin standard contract implementations for ERC20 & ERC721",
  "main": "hardhat.config.ts",
  "scripts": {
    "test": "mocha --exit ./test/**/*.test.ts"
  },
  "keywords": [
    "cannon",
    "openzeppelin",
    "erc20",
    "erc721"
  ],
  "author": "Cannon",
  "license": "MIT",
  "devDependencies": {
    "@openzeppelin/contracts": "^4.5.0",
    "@types/mocha": "^9.1.0",
    "dotenv": "^16.0.0",
    "hardhat": "^2.9.1",
<<<<<<< HEAD
    "hardhat-cannon": "^1.0.21",
=======
    "hardhat-cannon": "^1.0.26",
>>>>>>> dd4eb544
    "mocha": "^9.2.1",
    "ts-node": "^10.7.0",
    "typescript": "^4.6.2"
  },
  "gitHead": "742ec7201eaf21ffb7323c5cfbd0218c4de79723"
}<|MERGE_RESOLUTION|>--- conflicted
+++ resolved
@@ -1,10 +1,6 @@
 {
   "name": "@usecannon/contracts",
-<<<<<<< HEAD
-  "version": "1.0.21",
-=======
   "version": "1.0.26",
->>>>>>> dd4eb544
   "description": "Cannon builds for OpenZeppelin standard contract implementations for ERC20 & ERC721",
   "main": "hardhat.config.ts",
   "scripts": {
@@ -23,11 +19,7 @@
     "@types/mocha": "^9.1.0",
     "dotenv": "^16.0.0",
     "hardhat": "^2.9.1",
-<<<<<<< HEAD
-    "hardhat-cannon": "^1.0.21",
-=======
     "hardhat-cannon": "^1.0.26",
->>>>>>> dd4eb544
     "mocha": "^9.2.1",
     "ts-node": "^10.7.0",
     "typescript": "^4.6.2"
