name = "greeter"
description = "Simple project to verify the functionality of cannon"
tags = ["sample", "greeter"]

[setting.salt]
defaultValue = "greeter"

[setting.msg]
defaultValue = "Hello world!"

[contract.library]
artifact = "Library"

[contract.greeter]
artifact = "Greeter"
args = ["<%= settings.msg %>"]
libraries.Library = "<%= contracts.library.address %>"
<<<<<<< HEAD
salt = "<%= settings.salt %>"
=======
salt = "<%= settings.salt %>"

depends = ["contract.library"]
>>>>>>> 6d0e6b11
<|MERGE_RESOLUTION|>--- conflicted
+++ resolved
@@ -15,10 +15,5 @@
 artifact = "Greeter"
 args = ["<%= settings.msg %>"]
 libraries.Library = "<%= contracts.library.address %>"
-<<<<<<< HEAD
 salt = "<%= settings.salt %>"
-=======
-salt = "<%= settings.salt %>"
-
-depends = ["contract.library"]
->>>>>>> 6d0e6b11
+depends = ["contract.library"]