{
  "name": "sample-hardhat-project",
  "version": "2.2.1-alpha.0",
  "private": true,
  "scripts": {
    "test": "hardhat test"
  },
  "devDependencies": {
    "@nomiclabs/hardhat-ethers": "^2.2.3",
    "@nomiclabs/hardhat-etherscan": "^3.1.7",
    "@typechain/ethers-v5": "^7.2.0",
    "@typechain/hardhat": "^2.3.1",
    "@types/chai": "^4.3.0",
    "@types/mocha": "^9.1.0",
    "@types/node": "^16.0.0",
    "chai": "^4.3.6",
    "dotenv": "^10.0.0",
    "ethers": "^5.7.1",
<<<<<<< HEAD
    "hardhat": "^2.13.1",
    "hardhat-cannon": "^2.2.0",
    "hardhat-gas-reporter": "^1.0.9",
    "hardhat-interact": "^0.2.3",
=======
    "hardhat": "^2.9.1",
    "hardhat-cannon": "^2.2.1-alpha.0",
    "hardhat-gas-reporter": "^1.0.8",
    "hardhat-interact": "^0.2.0",
>>>>>>> 377f4835
    "solidity-coverage": "^0.7.20",
    "ts-node": "^10.5.0",
    "typechain": "^5.2.0",
    "typescript": "^4.8.2"
  }
}<|MERGE_RESOLUTION|>--- conflicted
+++ resolved
@@ -16,17 +16,10 @@
     "chai": "^4.3.6",
     "dotenv": "^10.0.0",
     "ethers": "^5.7.1",
-<<<<<<< HEAD
     "hardhat": "^2.13.1",
     "hardhat-cannon": "^2.2.0",
     "hardhat-gas-reporter": "^1.0.9",
     "hardhat-interact": "^0.2.3",
-=======
-    "hardhat": "^2.9.1",
-    "hardhat-cannon": "^2.2.1-alpha.0",
-    "hardhat-gas-reporter": "^1.0.8",
-    "hardhat-interact": "^0.2.0",
->>>>>>> 377f4835
     "solidity-coverage": "^0.7.20",
     "ts-node": "^10.5.0",
     "typechain": "^5.2.0",
