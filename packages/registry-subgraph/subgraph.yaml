specVersion: 0.0.5
description: Cannon Registry
repository: https://github.com/usecannon/cannon
schema:
  file: ./schema.graphql
dataSources:
  - kind: ethereum/contract
    name: CannonRegistry
    network: mainnet
    source:
      address: '0x8E5C7EFC9636A6A0408A46BB7F617094B81e5dba'
      abi: CannonRegistry
      startBlock: 16512800
    mapping:
      kind: ethereum/events
      apiVersion: 0.0.7
      language: wasm/assemblyscript
      entities:
        - Package
      abis:
        - name: CannonRegistry
          file: ./deployments/Implementation.json
      eventHandlers:
        - event: PackagePublish(indexed bytes32,indexed bytes32,indexed bytes32,string,string,address)
          handler: handlePublish
<<<<<<< HEAD
        - event: PackagePublishWithFee(indexed bytes32,indexed bytes32,indexed bytes32,string,string,address,uint256)
          handler: handlePublishWithFee
        - event: TagPublish(indexed bytes32,indexed bytes32,indexed bytes32,bytes32)
          handler: handlePublishTag
=======
        - event: PackageUnpublish(indexed bytes32,indexed bytes32,indexed bytes32,address)
          handler: handleUnpublish
>>>>>>> 723826bc
      file: ./src/mapping.ts<|MERGE_RESOLUTION|>--- conflicted
+++ resolved
@@ -23,13 +23,10 @@
       eventHandlers:
         - event: PackagePublish(indexed bytes32,indexed bytes32,indexed bytes32,string,string,address)
           handler: handlePublish
-<<<<<<< HEAD
         - event: PackagePublishWithFee(indexed bytes32,indexed bytes32,indexed bytes32,string,string,address,uint256)
           handler: handlePublishWithFee
         - event: TagPublish(indexed bytes32,indexed bytes32,indexed bytes32,bytes32)
           handler: handlePublishTag
-=======
         - event: PackageUnpublish(indexed bytes32,indexed bytes32,indexed bytes32,address)
           handler: handleUnpublish
->>>>>>> 723826bc
       file: ./src/mapping.ts