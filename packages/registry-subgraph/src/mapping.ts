--- conflicted
+++ resolved
@@ -3,11 +3,7 @@
 import { Package, PackageTag, Tag } from '../generated/schema';
 import { PackagePublish as PackagePublishEvent } from '../generated/CannonRegistry/CannonRegistry';
 
-<<<<<<< HEAD
-export function PackagePublish(event: PackagePublishEvent): void {
-=======
-export function handlePackagePublish(event: PackagePublish): void {
->>>>>>> 6d0e6b11
+export function handlePackagePublish(event: PackagePublishEvent): void {
   const id = event.params.name.toString() + '@' + event.params.version.toString();
   let entity = Package.load(id);
 
