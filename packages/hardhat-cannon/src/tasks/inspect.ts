import path from 'path';
import { task } from 'hardhat/config';
import { TASK_INSPECT } from '../task-names';
import loadCannonfile from '../internal/load-cannonfile';
<<<<<<< HEAD
import installAnvil from '../internal/install-anvil';
import { getPackageDir, getAllDeploymentInfos, DeploymentInfo, ChainBuilderContext } from '@usecannon/builder';
=======
import { setupAnvil } from '@usecannon/cli';
import { getPackageDir, getAllDeploymentInfos, DeploymentInfo } from '@usecannon/builder';
>>>>>>> 8a2d1b0b
import { NetworksConfig } from 'hardhat/types';
import chalk from 'chalk';
const { red, bold, gray, green, cyan, magenta } = chalk;

task(TASK_INSPECT, 'Inspect the deployments in a cannon package')
  .addFlag('json', 'Output as JSON')
  .addOptionalParam('file', 'TOML definition of the chain to inspect', 'cannonfile.toml')
  .setAction(async ({ file, json }, hre) => {
    await setupAnvil();

    const filepath = path.resolve(hre.config.paths.root, file);
    const { name, version } = loadCannonfile(hre, filepath);

    const packagesDir = getPackageDir(hre.config.paths.cannon, name, version);
    const deployInfo = await getAllDeploymentInfos(packagesDir);

    if (json) {
      console.log(JSON.stringify(deployInfo, null, 2));
    } else {
      if (deployInfo?.deploys) {
        console.log(green(bold(`\n=============== ${name}:${version} ===============`)));
        for (const [chainId, chainData] of Object.entries(deployInfo.deploys)) {
          const chainName = getChainName(chainId, hre.config.networks);
          renderDeployment(chainName, chainId, chainData);
        }
      } else {
        console.log('This cannonfile has not been built for any chains yet.');
      }
    }
    return deployInfo;
  });

function getChainName(chainId: string, networks: NetworksConfig) {
  for (const [chainName, chainInfo] of Object.entries(networks)) {
    if (chainInfo.chainId == parseInt(chainId)) {
      return chainName;
    }
  }
}

function renderDeployment(chainName: string | undefined, chainId: string, chainData: { [preset: string]: DeploymentInfo }) {
  console.log('\n' + magenta(bold(chainName || '')) + ' ' + gray(`(Chain ID: ${chainId})`));
  console.log('\nPresets');
  for (const [presetName, presetData] of Object.entries(chainData)) {
    renderPreset(presetName, presetData);
  }
  console.log(gray('\n--------------------------------------------------------'));
}

function renderPreset(presetName: string, presetData: DeploymentInfo) {
  console.log(`${bold(cyan(presetName))}${presetName == 'main' ? gray(' [DEFAULT]') : ''}`);
  if (presetData.ipfsHash.length) {
    console.log('> ✅ Published to IPFS: ' + presetData.ipfsHash);
  } else {
    console.log('> ' + bold(red('⚠️  Not published to IPFS')));
  }
  if (Object.keys(presetData.options).length !== 0) {
    console.log(gray('> Options'));
    console.log(JSON.stringify(presetData.options, null, 2));
  }
}<|MERGE_RESOLUTION|>--- conflicted
+++ resolved
@@ -2,13 +2,8 @@
 import { task } from 'hardhat/config';
 import { TASK_INSPECT } from '../task-names';
 import loadCannonfile from '../internal/load-cannonfile';
-<<<<<<< HEAD
-import installAnvil from '../internal/install-anvil';
-import { getPackageDir, getAllDeploymentInfos, DeploymentInfo, ChainBuilderContext } from '@usecannon/builder';
-=======
 import { setupAnvil } from '@usecannon/cli';
 import { getPackageDir, getAllDeploymentInfos, DeploymentInfo } from '@usecannon/builder';
->>>>>>> 8a2d1b0b
 import { NetworksConfig } from 'hardhat/types';
 import chalk from 'chalk';
 const { red, bold, gray, green, cyan, magenta } = chalk;
