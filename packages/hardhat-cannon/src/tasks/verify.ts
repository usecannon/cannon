import _ from 'lodash';
import { task } from 'hardhat/config';

import { TASK_VERIFY } from '../task-names';
<<<<<<< HEAD
import { CannonWrapperJsonRpcProvider, ChainBuilder } from '@usecannon/builder';
import { setupAnvil } from '@usecannon/cli';
import loadCannonfile from '../internal/load-cannonfile';
import { HttpNetworkConfig } from 'hardhat/types';
=======
import { CannonWrapperGenericProvider, ChainBuilder } from '@usecannon/builder';
import { setupAnvil } from '@usecannon/cli';
import loadCannonfile from '../internal/load-cannonfile';
>>>>>>> 3003ffee

task(TASK_VERIFY, 'Run etherscan verification on a cannon deployment sent to mainnet')
  .addOptionalPositionalParam('label', 'Label of a built cannon chain to verify on Etherscan')
  .addOptionalVariadicPositionalParam('opts', 'Settings used for execution', [])
  .setAction(async ({ label, opts }, hre) => {
    await setupAnvil();

    if (!label) {
      // load from base cannonfile
      const { name, version } = loadCannonfile(hre, hre.config.paths.root + '/cannonfile.toml');

      label = `${name}:${version}`;
    }

    console.log('Verifying cannon deployment', label);

    const [name, version] = label.split(':');

    // get the list of all deployed contracts
    const builder = new ChainBuilder({
      name,
      version,
      readMode: 'metadata',
      chainId: (await hre.ethers.provider.getNetwork()).chainId,
<<<<<<< HEAD
      provider: new CannonWrapperJsonRpcProvider({}, (hre.network.config as HttpNetworkConfig).url),
=======
      provider: new CannonWrapperGenericProvider({}, hre.ethers.provider),
>>>>>>> 3003ffee
      async getSigner(addr: string) {
        return hre.ethers.getSigner(addr);
      },
      savedPackagesDir: hre.config.paths.cannon,
    });

    const outputs = await builder.getOutputs();

    if (!outputs) {
      throw new Error('No chain outputs found. Has the requested chain already been built?');
    }

    for (const c in outputs.contracts) {
      console.log('Verifying contract:', c);
      try {
        await hre.run('verify:verify', {
          contract: `${outputs.contracts[c].sourceName}:${outputs.contracts[c].contractName}`,
          address: outputs.contracts[c].address,
          constructorArguments: outputs.contracts[c].constructorArgs || [],
        });
      } catch (err) {
        if ((err as Error).message.includes('Already Verified')) {
          console.log('Already verified');
        } else {
          throw err;
        }
      }
    }
  });<|MERGE_RESOLUTION|>--- conflicted
+++ resolved
@@ -2,16 +2,9 @@
 import { task } from 'hardhat/config';
 
 import { TASK_VERIFY } from '../task-names';
-<<<<<<< HEAD
-import { CannonWrapperJsonRpcProvider, ChainBuilder } from '@usecannon/builder';
-import { setupAnvil } from '@usecannon/cli';
-import loadCannonfile from '../internal/load-cannonfile';
-import { HttpNetworkConfig } from 'hardhat/types';
-=======
 import { CannonWrapperGenericProvider, ChainBuilder } from '@usecannon/builder';
 import { setupAnvil } from '@usecannon/cli';
 import loadCannonfile from '../internal/load-cannonfile';
->>>>>>> 3003ffee
 
 task(TASK_VERIFY, 'Run etherscan verification on a cannon deployment sent to mainnet')
   .addOptionalPositionalParam('label', 'Label of a built cannon chain to verify on Etherscan')
@@ -36,11 +29,7 @@
       version,
       readMode: 'metadata',
       chainId: (await hre.ethers.provider.getNetwork()).chainId,
-<<<<<<< HEAD
-      provider: new CannonWrapperJsonRpcProvider({}, (hre.network.config as HttpNetworkConfig).url),
-=======
       provider: new CannonWrapperGenericProvider({}, hre.ethers.provider),
->>>>>>> 3003ffee
       async getSigner(addr: string) {
         return hre.ethers.getSigner(addr);
       },
