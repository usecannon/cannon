import _ from 'lodash';
import { task } from 'hardhat/config';

import { TASK_VERIFY } from '../task-names';
import { ChainBuilder } from '@usecannon/builder';
import { setupAnvil } from '@usecannon/cli';
import loadCannonfile from '../internal/load-cannonfile';
import { ethers } from 'ethers';

task(TASK_VERIFY, 'Run etherscan verification on a cannon deployment sent to mainnet')
  .addOptionalPositionalParam('label', 'Label of a built cannon chain to verify on Etherscan')
  .addOptionalVariadicPositionalParam('opts', 'Settings used for execution', [])
<<<<<<< HEAD
  .setAction(async ({ label }, hre) => {
    await installAnvil();
=======
  .setAction(async ({ label, opts }, hre) => {
    await setupAnvil();
>>>>>>> 8a2d1b0b

    if (!label) {
      // load from base cannonfile
      const { name, version } = loadCannonfile(hre, hre.config.paths.root + '/cannonfile.toml');

      label = `${name}:${version}`;
    }

    console.log('Verifying cannon deployment', label);

    const [name, version] = label.split(':');

    // get the list of all deployed contracts
    const builder = new ChainBuilder({
      name,
      version,
      readMode: 'metadata',
      chainId: (await hre.ethers.provider.getNetwork()).chainId,
      provider: hre.ethers.provider as ethers.providers.JsonRpcProvider,
      async getSigner(addr: string) {
        return hre.ethers.getSigner(addr);
      },
      savedPackagesDir: hre.config.paths.cannon,
    });

    const outputs = await builder.getOutputs();

    if (!outputs) {
      throw new Error('No chain outputs found. Has the requested chain already been built?');
    }

    for (const c in outputs.contracts) {
      console.log('Verifying contract:', c);
      try {
        await hre.run('verify:verify', {
          contract: `${outputs.contracts[c].sourceName}:${outputs.contracts[c].contractName}`,
          address: outputs.contracts[c].address,
          constructorArguments: outputs.contracts[c].constructorArgs || [],
        });
      } catch (err) {
        if ((err as Error).message.includes('Already Verified')) {
          console.log('Already verified');
        } else {
          throw err;
        }
      }
    }
  });<|MERGE_RESOLUTION|>--- conflicted
+++ resolved
@@ -10,13 +10,8 @@
 task(TASK_VERIFY, 'Run etherscan verification on a cannon deployment sent to mainnet')
   .addOptionalPositionalParam('label', 'Label of a built cannon chain to verify on Etherscan')
   .addOptionalVariadicPositionalParam('opts', 'Settings used for execution', [])
-<<<<<<< HEAD
-  .setAction(async ({ label }, hre) => {
-    await installAnvil();
-=======
   .setAction(async ({ label, opts }, hre) => {
     await setupAnvil();
->>>>>>> 8a2d1b0b
 
     if (!label) {
       // load from base cannonfile
