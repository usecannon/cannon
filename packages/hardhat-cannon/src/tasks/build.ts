--- conflicted
+++ resolved
@@ -1,18 +1,8 @@
 import path from 'node:path';
-<<<<<<< HEAD
-import { CANNON_CHAIN_ID } from '@usecannon/builder';
 import { build, createDryRunRegistry, loadCannonfile, parseSettings, resolveCliSettings, runRpc } from '@usecannon/cli';
 import { getProvider } from '@usecannon/cli/dist/src/rpc';
-import { pickAnvilOptions } from '@usecannon/cli/dist/src/util/anvil';
 import { getChainById } from '@usecannon/cli/dist/src/chains';
 import { bold, yellow, yellowBright } from 'chalk';
-import * as fs from 'fs-extra';
-=======
-import { CannonJsonRpcProvider, CannonWrapperGenericProvider } from '@usecannon/builder';
-import { build, createDryRunRegistry, loadCannonfile, parseSettings, resolveCliSettings } from '@usecannon/cli';
-import { getProvider } from '@usecannon/cli/dist/src/rpc';
-import { bold, yellow, yellowBright } from 'chalk';
->>>>>>> d2416ec4
 import { TASK_COMPILE } from 'hardhat/builtin-tasks/task-names';
 import { task } from 'hardhat/config';
 import { HttpNetworkConfig } from 'hardhat/types';
@@ -22,13 +12,9 @@
 import { SubtaskRunAnvilNodeResult } from '../subtasks/run-anvil-node';
 import { SUBTASK_GET_ARTIFACT, SUBTASK_RUN_ANVIL_NODE, TASK_BUILD } from '../task-names';
 
-<<<<<<< HEAD
 import * as viem from 'viem';
 import { CannonSigner } from '@usecannon/builder';
 
-=======
-import type { ethers } from 'ethers';
->>>>>>> d2416ec4
 task(TASK_BUILD, 'Assemble a defined chain and save it to to a state which can be used later')
   .addPositionalParam('cannonfile', 'Path to a cannonfile to build', 'cannonfile.toml')
   .addOptionalVariadicPositionalParam('settings', 'Custom settings for building the cannonfile', [])
@@ -87,27 +73,13 @@
 
       const parsedSettings = parseSettings(settings);
 
-<<<<<<< HEAD
       // This allows users to pass in a json file or simply add the anvil options as a list of arguments
-      let anvilOpts;
-      if (anvilOptions) {
-        if ((anvilOptions as string).endsWith('.json')) {
-          anvilOpts = JSON.parse(await fs.readFile(anvilOptions, 'utf8'));
-        } else {
-          anvilOpts = JSON.parse(anvilOptions);
-        }
-      }
-      anvilOpts = pickAnvilOptions(anvilOpts);
-
-=======
->>>>>>> d2416ec4
       const { name, version, def, preset } = await loadCannonfile(path.join(hre.config.paths.root, cannonfile));
 
       if (hre.network.name === 'hardhat' && dryRun) {
         throw new Error('You cannot use --dry-run param when using the "hardhat" network');
       }
 
-<<<<<<< HEAD
       let provider: viem.PublicClient & viem.TestClient & viem.WalletClient =
         hre.network.name === 'hardhat'
           ? // hardhat network is "special" in that it looks like its a jsonrpc provider,
@@ -125,14 +97,6 @@
               chain: getChainById(hre.network.config.chainId),
               transport: viem.http((hre.network.config as HttpNetworkConfig).url),
             }) as any);
-=======
-      let provider =
-        hre.network.name === 'hardhat'
-          ? // hardhat network is "special" in that it looks like its a jsonrpc provider,
-            // but really you can't use it like that.
-            new CannonWrapperGenericProvider({}, (hre as any).ethers.provider, false)
-          : new CannonJsonRpcProvider({}, (hre.network.config as HttpNetworkConfig).url);
->>>>>>> d2416ec4
 
       if (dryRun) {
         console.log(
@@ -142,45 +106,16 @@
         );
       }
 
-<<<<<<< HEAD
-      if (dryRun || hre.network.name === 'cannon') {
-        const port = anvilOpts.port || hre.config.networks.cannon.port;
-        const accounts = anvilOpts.accounts || 1; // reduce image size by not creating unnecessary accounts
-        const chainId =
-          hre.network.name === 'cannon'
-            ? CANNON_CHAIN_ID
-            : anvilOpts.chainId || (await (hre as any).ethers.provider.getNetwork()).chainId;
-
-        const node = dryRun
-          ? await runRpc(
-              {
-                port,
-                chainId,
-                accounts,
-                ...anvilOpts,
-              },
-              hre.network.name === 'cannon' && !anvilOpts.forkUrl ? {} : { forkProvider: provider as any }
-            )
-          : await runRpc({ port, accounts, ...anvilOpts });
-
-        provider = getProvider(node)! as any;
-=======
       const anvilOptions = parseAnvilOptions(anvilOptionsParam);
       const node: SubtaskRunAnvilNodeResult = await hre.run(SUBTASK_RUN_ANVIL_NODE, { dryRun, anvilOptions });
 
       if (node) {
-        provider = getProvider(node);
->>>>>>> d2416ec4
-      }
-
-      const signers = getHardhatSigners(hre, provider);
-
-<<<<<<< HEAD
+        provider = getProvider(node)!;
+      }
+
+      const signers = getHardhatSigners(hre /*, provider*/);
+
       const getSigner = (address: viem.Address): CannonSigner | null => {
-=======
-      const getSigner = async (address: string) => {
-        const addr: string = (hre as any).ethers.utils.getAddress(address);
->>>>>>> d2416ec4
         for (const signer of signers) {
           if (viem.isAddressEqual(signer.address, address))
             return {
