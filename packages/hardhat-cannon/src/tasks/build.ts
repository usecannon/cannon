import path from 'path';
import { task } from 'hardhat/config';
import { HttpNetworkConfig } from 'hardhat/types';
import { HARDHAT_NETWORK_NAME } from 'hardhat/plugins';
import { TASK_COMPILE } from 'hardhat/builtin-tasks/task-names';
<<<<<<< HEAD
import { build } from '@usecannon/cli';
import { parseSettings } from '@usecannon/cli/dist/src/util/params';
import { TASK_BUILD } from '../task-names';
import { ethers } from 'ethers';
import { CannonWrapperJsonRpcProvider } from '@usecannon/builder';
=======

import { setupAnvil } from '@usecannon/cli';
import loadCannonfile from '../internal/load-cannonfile';
import {
  CannonRegistry,
  ChainBuilder,
  downloadPackagesRecursive,
  Events,
  CannonWrapperGenericProvider,
  StorageMode,
} from '@usecannon/builder';
import { SUBTASK_RPC, SUBTASK_WRITE_DEPLOYMENTS, TASK_BUILD } from '../task-names';
import { HttpNetworkConfig, HttpNetworkHDAccountsConfig } from 'hardhat/types';
import { ethers } from 'ethers';
import { JsonRpcProvider } from '@ethersproject/providers';
import { bold, green, greenBright, dim } from 'chalk';
import { table } from 'table';
import { augmentProvider } from '../internal/augment-provider';

import Debug from 'debug';

const debug = Debug('cannon:hardhat');
>>>>>>> 9d34e26b

task(TASK_BUILD, 'Assemble a defined chain and save it to to a state which can be used later')
  .addPositionalParam('cannonfile', 'Path to a cannonfile to build', 'cannonfile.toml')
  .addOptionalVariadicPositionalParam('settings', 'Custom settings for building the cannonfile', [])
  .addOptionalParam('preset', 'The preset label for storing the build with the given settings', 'main')
  .addFlag('noCompile', 'Do not execute hardhat compile before build')
  .setAction(async ({ cannonfile, settings, preset, noCompile }, hre) => {
    if (!noCompile) {
      await hre.run(TASK_COMPILE);
      console.log('');
    }

<<<<<<< HEAD
    // If the first param is not a cannonfile, it should be parsed as settings
    if (typeof cannonfile === 'string' && !cannonfile.endsWith('.toml')) {
      settings.unshift(cannonfile);
      cannonfile = 'cannonfile.toml';
=======
    const filepath = path.resolve(hre.config.paths.root, file);

    const { def, name, version } = loadCannonfile(hre, filepath);

    const defSettings = def.getSettings();

    if (!settings && !_.isEmpty(defSettings)) {
      const displaySettings = Object.entries(defSettings!).map((setting: Array<any>) => {
        const settingRow: Array<any> = [
          setting[0],
          setting[1].defaultValue || dim('No default value'),
          setting[1].description || dim('No description'),
        ];
        return settingRow;
      });
      console.log('This package can be built with custom settings.');
      console.log(dim(`Example: npx hardhat cannon:build ${displaySettings[0][0]}="my ${displaySettings[0][0]}"`));
      console.log('\nSETTINGS:');
      displaySettings.unshift([bold('Name'), bold('Default Value'), bold('Description')]);
      console.log(table(displaySettings));
    }

    // options can be passed through commandline, or environment
    const mappedSettings: { [key: string]: string } = _.fromPairs((settings || []).map((kv: string) => kv.split('=')));

    if (!_.isEmpty(mappedSettings)) {
      console.log(
        green(
          `Creating preset ${bold(preset)} with the following settings: ` +
            Object.entries(mappedSettings)
              .map((setting) => `${setting[0]}=${setting[1]}`)
              .join(' ')
        )
      );
    }

    let builder: ChainBuilder;
    let provider: CannonWrapperGenericProvider;
    let signers: ethers.Signer[] = [];
    if (dryRun) {
      debug('detected dry run');
      const network = hre.network;

      if (!network) throw new Error('Selected dryRun network not found in hardhat configuration');

      if (!network.config.chainId) throw new Error('Selected network must have chainId set in hardhat configuration');

      provider = await hre.run(SUBTASK_RPC, {
        forkUrl: (hre.config.networks[network.name] as HttpNetworkConfig).url,
        port: port || 8545,
        chainId: network.config.chainId,
      });

      if (_.isArray(hre.network.config.accounts)) {
        signers = hre.network.config.accounts.map((account) => new ethers.Wallet(account as string));
      } else {
        const hdAccounts = hre.network.config.accounts as HttpNetworkHDAccountsConfig;
        for (let i = 0; i < hdAccounts.count; i++) {
          signers.push(ethers.Wallet.fromMnemonic(hdAccounts.path + `/${i + hdAccounts.initialIndex}`, hdAccounts.mnemonic));
        }
      }

      if (!defaultSigner) {
        // just set to some test account
        defaultSigner = signers.length ? (signers[0] as ethers.Wallet).address : '0xf39fd6e51aad88f6f4ce6ab8827279cfffb92266';
      }


      const getSigner = async(addr: string) => {
        if (impersonate) {
          await provider.send('hardhat_impersonateAccount', [addr]);

          if (fundSigners) {
            await provider.send('hardhat_setBalance', [addr, ethers.utils.parseEther('10000').toHexString()]);
          }

          return provider.getSigner(addr);
        } else {
          const foundWallet = signers.find((wallet) => (wallet as ethers.Wallet).address == addr);
          if (!foundWallet) {
            throw new Error(
              `You haven't provided the private key for signer ${addr}. Please check your Hardhat configuration and try again. List of known addresses: ${signers
                .map((w) => (w as ethers.Wallet).address)
                .join(', ')}`
            );
          }
          return foundWallet.connect(provider!);
        }
      }

      builder = new ChainBuilder({
        name,
        version,
        def,
        preset,

        readMode: wipe ? 'none' : 'metadata',
        writeMode: 'none',

        chainId: network.config.chainId,
        provider,
        baseDir: hre.config.paths.root,
        savedPackagesDir: hre.config.paths.cannon,

        getSigner,

        async getDefaultSigner() {
          return getSigner(defaultSigner);
        },

        async getArtifact(name: string) {
          return hre.artifacts.readArtifact(name);
        },
      });
    } else if (hre.network.name === 'cannon') {
      debug('detected local build w/ snapshot');
      // clean hardhat network build
      provider = await hre.run(SUBTASK_RPC, { port: port || 8545 });

      // signers
      for (const signer of await hre.ethers.getSigners()) {
        await provider.send('hardhat_impersonateAccount', [signer.address]);
        await provider.send('hardhat_setBalance', [signer.address, ethers.utils.parseEther('10000').toHexString()]);
        signers.push(await provider.getSigner(signer.address));
      }

      builder = new ChainBuilder({
        name,
        version,
        def,
        preset,

        readMode: wipe ? 'none' : 'all',
        writeMode: 'all',

        provider,
        chainId: 31337,
        baseDir: hre.config.paths.root,
        savedPackagesDir: hre.config.paths.cannon,
        async getSigner(addr: string) {
          // on test network any user can be conjured
          await provider.send('hardhat_impersonateAccount', [addr]);
          await provider.send('hardhat_setBalance', [addr, ethers.utils.parseEther('10000').toHexString()]);
          return provider.getSigner(addr);
        },

        async getArtifact(name: string) {
          return hre.artifacts.readArtifact(name);
        },
      });
    } else {
      debug('detected live network deploy for', hre.network.name, hre.network.config);
      provider = new CannonWrapperGenericProvider({}, hre.ethers.provider, false);
      signers = await hre.ethers.getSigners();

      let readMode: StorageMode = wipe ? 'none' : 'metadata';
      let writeMode: StorageMode = 'metadata';
      
      const networkInfo = await provider.getNetwork();

      debug('resolved network info', networkInfo);

      if (networkInfo.chainId === 31337 || networkInfo.chainId === 1337) {
        // local network gets reset on every run, so do not read/write anything
        readMode = 'none';
        writeMode = 'none';
      }

      // deploy to live network
      builder = new ChainBuilder({
        name,
        version,
        def,
        preset,

        readMode,
        writeMode,

        provider,
        chainId: hre.network.config.chainId || (await hre.ethers.provider.getNetwork()).chainId,
        baseDir: hre.config.paths.root,
        savedPackagesDir: hre.config.paths.cannon,
        async getSigner(addr: string) {
          return hre.ethers.getSigner(addr);
        },

        async getDefaultSigner() {
          return defaultSigner ? hre.ethers.getSigner(defaultSigner) : (await hre.ethers.getSigners())[0];
        },

        async getArtifact(name: string) {
          return hre.artifacts.readArtifact(name);
        },
      });
>>>>>>> 9d34e26b
    }

    const cannonfilePath = path.resolve(hre.config.paths.root, cannonfile);
    const parsedSettings = parseSettings(settings);

    const forkUrl =
      hre.network.name === HARDHAT_NETWORK_NAME
        ? undefined
        : (hre.config.networks[hre.network.name] as HttpNetworkConfig).url;

    const signers = await hre.ethers.getSigners();

<<<<<<< HEAD
    const params = {
      cannonfilePath,
      settings: parsedSettings,
      getArtifact: (contractName: string) => hre.artifacts.readArtifact(contractName),
      cannonDirectory: hre.config.paths.cannon,
      projectDirectory: hre.config.paths.root,
      forkUrl,
      chainId: hre.network.config.chainId || (await hre.ethers.provider.getNetwork()).chainId,
      preset,
      registryIpfsUrl: hre.config.cannon.ipfsEndpoint,
      registryRpcUrl: hre.config.cannon.registryEndpoint,
      registryAddress: hre.config.cannon.registryAddress,
    } as const;
=======
    for (const dependency of dependencies) {
      console.log(`Loading dependency tree ${dependency.source} (${dependency.chainId}-${dependency.preset})`);
      await downloadPackagesRecursive(
        dependency.source,
        dependency.chainId,
        dependency.preset,
        registry,
        builder.provider,
        builder.packagesDir
      );
    }

    builder.on(Events.PreStepExecute, (t, n) => console.log(`\nexec: ${t}.${n}`));
    builder.on(Events.DeployContract, (n, c) => console.log(`deployed contract ${n} (${c.address})`));
    builder.on(Events.DeployTxn, (n, t) => console.log(`ran txn ${n} (${t.hash})`));
      
    const outputs = await builder.build(mappedSettings);
>>>>>>> 9d34e26b

    let { outputs, provider } = await build(params);

    // set provider to cannon wrapper to allow error parsing
<<<<<<< HEAD
    if ((provider as ethers.providers.JsonRpcProvider).connection) {
      provider = new CannonWrapperJsonRpcProvider(outputs, (provider as ethers.providers.JsonRpcProvider).connection);
    }

    return { outputs, provider, signers };
=======
    if (provider.artifacts) {
      provider.artifacts = outputs;
    }

    if (port) {
      console.log('RPC Server open on port', port);

      // dont exit
      await new Promise(_.noop);
    }

    augmentProvider(hre, outputs);

    return { provider: provider!, signers, outputs };
>>>>>>> 9d34e26b
  });<|MERGE_RESOLUTION|>--- conflicted
+++ resolved
@@ -3,36 +3,16 @@
 import { HttpNetworkConfig } from 'hardhat/types';
 import { HARDHAT_NETWORK_NAME } from 'hardhat/plugins';
 import { TASK_COMPILE } from 'hardhat/builtin-tasks/task-names';
-<<<<<<< HEAD
 import { build } from '@usecannon/cli';
 import { parseSettings } from '@usecannon/cli/dist/src/util/params';
 import { TASK_BUILD } from '../task-names';
-import { ethers } from 'ethers';
-import { CannonWrapperJsonRpcProvider } from '@usecannon/builder';
-=======
-
-import { setupAnvil } from '@usecannon/cli';
-import loadCannonfile from '../internal/load-cannonfile';
-import {
-  CannonRegistry,
-  ChainBuilder,
-  downloadPackagesRecursive,
-  Events,
-  CannonWrapperGenericProvider,
-  StorageMode,
-} from '@usecannon/builder';
-import { SUBTASK_RPC, SUBTASK_WRITE_DEPLOYMENTS, TASK_BUILD } from '../task-names';
-import { HttpNetworkConfig, HttpNetworkHDAccountsConfig } from 'hardhat/types';
-import { ethers } from 'ethers';
-import { JsonRpcProvider } from '@ethersproject/providers';
-import { bold, green, greenBright, dim } from 'chalk';
-import { table } from 'table';
-import { augmentProvider } from '../internal/augment-provider';
 
 import Debug from 'debug';
+import { CANNON_NETWORK_NAME } from '../constants';
+import { augmentProvider } from '../internal/augment-provider';
+import { ethers } from 'ethers';
 
 const debug = Debug('cannon:hardhat');
->>>>>>> 9d34e26b
 
 task(TASK_BUILD, 'Assemble a defined chain and save it to to a state which can be used later')
   .addPositionalParam('cannonfile', 'Path to a cannonfile to build', 'cannonfile.toml')
@@ -40,281 +20,48 @@
   .addOptionalParam('preset', 'The preset label for storing the build with the given settings', 'main')
   .addFlag('noCompile', 'Do not execute hardhat compile before build')
   .setAction(async ({ cannonfile, settings, preset, noCompile }, hre) => {
+
+    if (hre.network.name !== CANNON_NETWORK_NAME) {
+      throw new Error(`cannot build with network '${CANNON_NETWORK_NAME}'. Use cannon:deploy instead.`);
+    }
+
     if (!noCompile) {
       await hre.run(TASK_COMPILE);
       console.log('');
     }
 
-<<<<<<< HEAD
     // If the first param is not a cannonfile, it should be parsed as settings
     if (typeof cannonfile === 'string' && !cannonfile.endsWith('.toml')) {
       settings.unshift(cannonfile);
       cannonfile = 'cannonfile.toml';
-=======
-    const filepath = path.resolve(hre.config.paths.root, file);
-
-    const { def, name, version } = loadCannonfile(hre, filepath);
-
-    const defSettings = def.getSettings();
-
-    if (!settings && !_.isEmpty(defSettings)) {
-      const displaySettings = Object.entries(defSettings!).map((setting: Array<any>) => {
-        const settingRow: Array<any> = [
-          setting[0],
-          setting[1].defaultValue || dim('No default value'),
-          setting[1].description || dim('No description'),
-        ];
-        return settingRow;
-      });
-      console.log('This package can be built with custom settings.');
-      console.log(dim(`Example: npx hardhat cannon:build ${displaySettings[0][0]}="my ${displaySettings[0][0]}"`));
-      console.log('\nSETTINGS:');
-      displaySettings.unshift([bold('Name'), bold('Default Value'), bold('Description')]);
-      console.log(table(displaySettings));
-    }
-
-    // options can be passed through commandline, or environment
-    const mappedSettings: { [key: string]: string } = _.fromPairs((settings || []).map((kv: string) => kv.split('=')));
-
-    if (!_.isEmpty(mappedSettings)) {
-      console.log(
-        green(
-          `Creating preset ${bold(preset)} with the following settings: ` +
-            Object.entries(mappedSettings)
-              .map((setting) => `${setting[0]}=${setting[1]}`)
-              .join(' ')
-        )
-      );
-    }
-
-    let builder: ChainBuilder;
-    let provider: CannonWrapperGenericProvider;
-    let signers: ethers.Signer[] = [];
-    if (dryRun) {
-      debug('detected dry run');
-      const network = hre.network;
-
-      if (!network) throw new Error('Selected dryRun network not found in hardhat configuration');
-
-      if (!network.config.chainId) throw new Error('Selected network must have chainId set in hardhat configuration');
-
-      provider = await hre.run(SUBTASK_RPC, {
-        forkUrl: (hre.config.networks[network.name] as HttpNetworkConfig).url,
-        port: port || 8545,
-        chainId: network.config.chainId,
-      });
-
-      if (_.isArray(hre.network.config.accounts)) {
-        signers = hre.network.config.accounts.map((account) => new ethers.Wallet(account as string));
-      } else {
-        const hdAccounts = hre.network.config.accounts as HttpNetworkHDAccountsConfig;
-        for (let i = 0; i < hdAccounts.count; i++) {
-          signers.push(ethers.Wallet.fromMnemonic(hdAccounts.path + `/${i + hdAccounts.initialIndex}`, hdAccounts.mnemonic));
-        }
-      }
-
-      if (!defaultSigner) {
-        // just set to some test account
-        defaultSigner = signers.length ? (signers[0] as ethers.Wallet).address : '0xf39fd6e51aad88f6f4ce6ab8827279cfffb92266';
-      }
-
-
-      const getSigner = async(addr: string) => {
-        if (impersonate) {
-          await provider.send('hardhat_impersonateAccount', [addr]);
-
-          if (fundSigners) {
-            await provider.send('hardhat_setBalance', [addr, ethers.utils.parseEther('10000').toHexString()]);
-          }
-
-          return provider.getSigner(addr);
-        } else {
-          const foundWallet = signers.find((wallet) => (wallet as ethers.Wallet).address == addr);
-          if (!foundWallet) {
-            throw new Error(
-              `You haven't provided the private key for signer ${addr}. Please check your Hardhat configuration and try again. List of known addresses: ${signers
-                .map((w) => (w as ethers.Wallet).address)
-                .join(', ')}`
-            );
-          }
-          return foundWallet.connect(provider!);
-        }
-      }
-
-      builder = new ChainBuilder({
-        name,
-        version,
-        def,
-        preset,
-
-        readMode: wipe ? 'none' : 'metadata',
-        writeMode: 'none',
-
-        chainId: network.config.chainId,
-        provider,
-        baseDir: hre.config.paths.root,
-        savedPackagesDir: hre.config.paths.cannon,
-
-        getSigner,
-
-        async getDefaultSigner() {
-          return getSigner(defaultSigner);
-        },
-
-        async getArtifact(name: string) {
-          return hre.artifacts.readArtifact(name);
-        },
-      });
-    } else if (hre.network.name === 'cannon') {
-      debug('detected local build w/ snapshot');
-      // clean hardhat network build
-      provider = await hre.run(SUBTASK_RPC, { port: port || 8545 });
-
-      // signers
-      for (const signer of await hre.ethers.getSigners()) {
-        await provider.send('hardhat_impersonateAccount', [signer.address]);
-        await provider.send('hardhat_setBalance', [signer.address, ethers.utils.parseEther('10000').toHexString()]);
-        signers.push(await provider.getSigner(signer.address));
-      }
-
-      builder = new ChainBuilder({
-        name,
-        version,
-        def,
-        preset,
-
-        readMode: wipe ? 'none' : 'all',
-        writeMode: 'all',
-
-        provider,
-        chainId: 31337,
-        baseDir: hre.config.paths.root,
-        savedPackagesDir: hre.config.paths.cannon,
-        async getSigner(addr: string) {
-          // on test network any user can be conjured
-          await provider.send('hardhat_impersonateAccount', [addr]);
-          await provider.send('hardhat_setBalance', [addr, ethers.utils.parseEther('10000').toHexString()]);
-          return provider.getSigner(addr);
-        },
-
-        async getArtifact(name: string) {
-          return hre.artifacts.readArtifact(name);
-        },
-      });
-    } else {
-      debug('detected live network deploy for', hre.network.name, hre.network.config);
-      provider = new CannonWrapperGenericProvider({}, hre.ethers.provider, false);
-      signers = await hre.ethers.getSigners();
-
-      let readMode: StorageMode = wipe ? 'none' : 'metadata';
-      let writeMode: StorageMode = 'metadata';
-      
-      const networkInfo = await provider.getNetwork();
-
-      debug('resolved network info', networkInfo);
-
-      if (networkInfo.chainId === 31337 || networkInfo.chainId === 1337) {
-        // local network gets reset on every run, so do not read/write anything
-        readMode = 'none';
-        writeMode = 'none';
-      }
-
-      // deploy to live network
-      builder = new ChainBuilder({
-        name,
-        version,
-        def,
-        preset,
-
-        readMode,
-        writeMode,
-
-        provider,
-        chainId: hre.network.config.chainId || (await hre.ethers.provider.getNetwork()).chainId,
-        baseDir: hre.config.paths.root,
-        savedPackagesDir: hre.config.paths.cannon,
-        async getSigner(addr: string) {
-          return hre.ethers.getSigner(addr);
-        },
-
-        async getDefaultSigner() {
-          return defaultSigner ? hre.ethers.getSigner(defaultSigner) : (await hre.ethers.getSigners())[0];
-        },
-
-        async getArtifact(name: string) {
-          return hre.artifacts.readArtifact(name);
-        },
-      });
->>>>>>> 9d34e26b
     }
 
     const cannonfilePath = path.resolve(hre.config.paths.root, cannonfile);
     const parsedSettings = parseSettings(settings);
 
-    const forkUrl =
-      hre.network.name === HARDHAT_NETWORK_NAME
-        ? undefined
-        : (hre.config.networks[hre.network.name] as HttpNetworkConfig).url;
-
-    const signers = await hre.ethers.getSigners();
-
-<<<<<<< HEAD
     const params = {
       cannonfilePath,
       settings: parsedSettings,
       getArtifact: (contractName: string) => hre.artifacts.readArtifact(contractName),
       cannonDirectory: hre.config.paths.cannon,
       projectDirectory: hre.config.paths.root,
-      forkUrl,
-      chainId: hre.network.config.chainId || (await hre.ethers.provider.getNetwork()).chainId,
       preset,
       registryIpfsUrl: hre.config.cannon.ipfsEndpoint,
       registryRpcUrl: hre.config.cannon.registryEndpoint,
       registryAddress: hre.config.cannon.registryAddress,
     } as const;
-=======
-    for (const dependency of dependencies) {
-      console.log(`Loading dependency tree ${dependency.source} (${dependency.chainId}-${dependency.preset})`);
-      await downloadPackagesRecursive(
-        dependency.source,
-        dependency.chainId,
-        dependency.preset,
-        registry,
-        builder.provider,
-        builder.packagesDir
-      );
-    }
-
-    builder.on(Events.PreStepExecute, (t, n) => console.log(`\nexec: ${t}.${n}`));
-    builder.on(Events.DeployContract, (n, c) => console.log(`deployed contract ${n} (${c.address})`));
-    builder.on(Events.DeployTxn, (n, t) => console.log(`ran txn ${n} (${t.hash})`));
-      
-    const outputs = await builder.build(mappedSettings);
->>>>>>> 9d34e26b
 
     let { outputs, provider } = await build(params);
 
-    // set provider to cannon wrapper to allow error parsing
-<<<<<<< HEAD
-    if ((provider as ethers.providers.JsonRpcProvider).connection) {
-      provider = new CannonWrapperJsonRpcProvider(outputs, (provider as ethers.providers.JsonRpcProvider).connection);
-    }
+    const signers: ethers.Signer[] = [];
 
-    return { outputs, provider, signers };
-=======
-    if (provider.artifacts) {
-      provider.artifacts = outputs;
-    }
-
-    if (port) {
-      console.log('RPC Server open on port', port);
-
-      // dont exit
-      await new Promise(_.noop);
+    for (const signer of await hre.ethers.getSigners()) {
+      await provider.send('hardhat_impersonateAccount', [signer.address]);
+      await provider.send('hardhat_setBalance', [signer.address, ethers.utils.parseEther('10000').toHexString()]);
+      signers.push(await provider.getSigner(signer.address));
     }
 
     augmentProvider(hre, outputs);
 
-    return { provider: provider!, signers, outputs };
->>>>>>> 9d34e26b
+    return { outputs, provider, signers };
   });