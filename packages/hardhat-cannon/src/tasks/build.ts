import _ from 'lodash';
import path from 'path';
import { task, types } from 'hardhat/config';
import { TASK_COMPILE } from 'hardhat/builtin-tasks/task-names';

import { setupAnvil } from '@usecannon/cli';
import loadCannonfile from '../internal/load-cannonfile';
import { CannonRegistry, ChainBuilder, downloadPackagesRecursive, Events } from '@usecannon/builder';
import { SUBTASK_RPC, SUBTASK_WRITE_DEPLOYMENTS, TASK_BUILD } from '../task-names';
import { HttpNetworkConfig, HttpNetworkHDAccountsConfig } from 'hardhat/types';
import { ethers } from 'ethers';
import { JsonRpcProvider } from '@ethersproject/providers';
import { bold, green, greenBright, dim } from 'chalk';
import { table } from 'table';

task(TASK_BUILD, 'Assemble a defined chain and save it to to a state which can be used later')
  .addFlag('noCompile', 'Do not execute hardhat compile before build')
  .addOptionalParam('file', 'TOML definition of the chain to assemble', 'cannonfile.toml')
  .addOptionalParam(
    'port',
    'If declared, keep running with hardhat network exposed to the specified local port',
    undefined,
    types.int
  )
  .addFlag(
    'dryRun',
    'When deploying to a live network, instead deploy and start a local hardhat node. Specify the target network here'
  )
  .addFlag('wipe', 'Start from scratch, dont use any cached artifacts')
  .addOptionalParam('preset', 'Specify the preset label the given settings should be applied', 'main')
  .addOptionalVariadicPositionalParam('settings', 'Key values of chain which should be built')
  .setAction(async ({ noCompile, file, settings, dryRun, port, preset, wipe }, hre) => {
    await setupAnvil();

    if (!noCompile) {
      await hre.run(TASK_COMPILE);
      console.log('');
    }

    const filepath = path.resolve(hre.config.paths.root, file);

<<<<<<< HEAD
    // options can be passed through commandline, or environment
    const mappedOptions: { [key: string]: string } = _.fromPairs((options || []).map((kv: string) => kv.split('=')));
    const { def, name, version } = loadCannonfile(hre, filepath);
=======
    const def = loadCannonfile(hre, filepath);

    if (!settings && !_.isEmpty(def.setting)) {
      let displaySettings = Object.entries(def.setting).map((setting: Array<any>) => {
        let settingRow: Array<any> = [
          setting[0],
          setting[1].defaultValue || dim('No default value'),
          setting[1].description || dim('No description'),
        ];
        return settingRow;
      });
      console.log('This package can be built with custom settings.');
      console.log(dim(`Example: npx hardhat cannon:build ${displaySettings[0][0]}="my ${displaySettings[0][0]}"`));
      console.log('\nSETTINGS:');
      displaySettings.unshift([bold('Name'), bold('Default Value'), bold('Description')]);
      console.log(table(displaySettings));
    }

    // options can be passed through commandline, or environment
    const mappedSettings: { [key: string]: string } = _.fromPairs((settings || []).map((kv: string) => kv.split('=')));

    if (!_.isEmpty(mappedSettings)) {
      console.log(
        green(
          `Creating preset ${bold(preset)} with the following settings: ` +
            Object.entries(mappedSettings)
              .map((setting) => `${setting[0]}=${setting[1]}`)
              .join(' ')
        )
      );
    }

    const { name, version } = def;
>>>>>>> 8a2d1b0b

    let builder: ChainBuilder;
    if (dryRun) {
      const network = hre.network;

      if (!network) throw new Error('Selected dryRun network not found in hardhat configuration');

      if (!network.config.chainId) throw new Error('Selected network must have chainId set in hardhat configuration');

      const provider = await hre.run(SUBTASK_RPC, {
        forkUrl: (hre.config.networks[network.name] as HttpNetworkConfig).url,
        port: port || 8545,
        chainId: network.config.chainId,
      });

      let wallets: ethers.Wallet[] = [];
      if (_.isArray(hre.network.config.accounts)) {
        wallets = hre.network.config.accounts.map((account) => new ethers.Wallet(account as string, provider));
      } else {
        const hdAccounts = hre.network.config.accounts as HttpNetworkHDAccountsConfig;
        for (let i = 0; i < hdAccounts.count; i++) {
          wallets.push(ethers.Wallet.fromMnemonic(hdAccounts.path + `/${i + hdAccounts.initialIndex}`, hdAccounts.mnemonic));
        }
      }

      builder = new ChainBuilder({
        name,
        version,
        def,
        preset,

        readMode: wipe ? 'none' : 'metadata',
        writeMode: 'none',

        chainId: network.config.chainId,
        provider,
        baseDir: hre.config.paths.root,
        savedPackagesDir: hre.config.paths.cannon,
        async getSigner(addr: string) {
          const foundWallet = wallets.find((wallet) => wallet.address == addr);
          if (!foundWallet) {
            throw new Error(
              `You haven't provided the private key for signer ${addr}. Please check your Hardhat configuration and try again. List of known addresses: ${wallets
                .map((w) => w.address)
                .join(', ')}`
            );
          }
          return foundWallet;
        },

        async getDefaultSigner() {
          return wallets[0];
        },

        async getArtifact(name: string) {
          return hre.artifacts.readArtifact(name);
        },
      });
    } else if (hre.network.name === 'hardhat') {
      // clean hardhat network build
      const provider = await hre.run(SUBTASK_RPC, { port: port || 8545 });

      builder = new ChainBuilder({
        name,
        version,
        def,
        preset,

        readMode: wipe ? 'none' : 'all',
        writeMode: 'all',

        provider,
        chainId: 31337,
        baseDir: hre.config.paths.root,
        savedPackagesDir: hre.config.paths.cannon,
        async getSigner(addr: string) {
          // on test network any user can be conjured
          await provider.send('hardhat_impersonateAccount', [addr]);
          await provider.send('hardhat_setBalance', [addr, ethers.utils.parseEther('10000').toHexString()]);
          return provider.getSigner(addr);
        },

        async getArtifact(name: string) {
          return hre.artifacts.readArtifact(name);
        },
      });
    } else {
      // deploy to live network
      builder = new ChainBuilder({
        name,
        version,
        def,
        preset,

        readMode: wipe ? 'none' : 'metadata',
        writeMode: 'metadata',

        provider: hre.ethers.provider as unknown as ethers.providers.JsonRpcProvider,
        chainId: hre.network.config.chainId || (await hre.ethers.provider.getNetwork()).chainId,
        baseDir: hre.config.paths.root,
        savedPackagesDir: hre.config.paths.cannon,
        async getSigner(addr: string) {
          return hre.ethers.getSigner(addr);
        },

        async getDefaultSigner() {
          return (await hre.ethers.getSigners())[0];
        },

        async getArtifact(name: string) {
          return hre.artifacts.readArtifact(name);
        },
      });
    }

    console.log(greenBright(`Building ${name}:${version}`));
    console.log(green(`Writing package to ${builder.packageDir}`));

    const registry = new CannonRegistry({
      ipfsOptions: hre.config.cannon.ipfsConnection,
      signerOrProvider: hre.config.cannon.registryEndpoint
        ? new JsonRpcProvider(hre.config.cannon.registryEndpoint)
        : hre.ethers.provider,
      address: hre.config.cannon.registryAddress,
    });

<<<<<<< HEAD
    const dependencies = await builder.def.getRequiredImports(await builder.populateSettings(mappedOptions));
=======
    const dependencies = await builder.getDependencies(mappedSettings);
>>>>>>> 8a2d1b0b

    for (const dependency of dependencies) {
      console.log(`Loading dependency tree ${dependency.source} (${dependency.chainId}-${dependency.preset})`);
      await downloadPackagesRecursive(
        dependency.source,
        dependency.chainId,
        dependency.preset,
        registry,
        builder.provider,
        builder.packagesDir
      );
    }

    builder.on(Events.PreStepExecute, (t, n) => console.log(`\nexec: ${t}.${n}`));
    builder.on(Events.DeployContract, (n, c) => console.log(`deployed contract ${n} (${c.address})`));
    builder.on(Events.DeployTxn, (n, t) => console.log(`ran txn ${n} (${t.hash})`));

    const outputs = await builder.build(mappedSettings);

    await hre.run(SUBTASK_WRITE_DEPLOYMENTS, {
      outputs,
    });

    if (port) {
      console.log('RPC Server open on port', port);

      // dont exit
      await new Promise(_.noop);
    }
    return {};
  });<|MERGE_RESOLUTION|>--- conflicted
+++ resolved
@@ -39,16 +39,13 @@
 
     const filepath = path.resolve(hre.config.paths.root, file);
 
-<<<<<<< HEAD
-    // options can be passed through commandline, or environment
-    const mappedOptions: { [key: string]: string } = _.fromPairs((options || []).map((kv: string) => kv.split('=')));
     const { def, name, version } = loadCannonfile(hre, filepath);
-=======
-    const def = loadCannonfile(hre, filepath);
-
-    if (!settings && !_.isEmpty(def.setting)) {
-      let displaySettings = Object.entries(def.setting).map((setting: Array<any>) => {
-        let settingRow: Array<any> = [
+
+    const defSettings = def.getSettings();
+
+    if (!settings && !_.isEmpty(defSettings)) {
+      const displaySettings = Object.entries(defSettings!).map((setting: Array<any>) => {
+        const settingRow: Array<any> = [
           setting[0],
           setting[1].defaultValue || dim('No default value'),
           setting[1].description || dim('No description'),
@@ -75,9 +72,6 @@
         )
       );
     }
-
-    const { name, version } = def;
->>>>>>> 8a2d1b0b
 
     let builder: ChainBuilder;
     if (dryRun) {
@@ -204,11 +198,7 @@
       address: hre.config.cannon.registryAddress,
     });
 
-<<<<<<< HEAD
-    const dependencies = await builder.def.getRequiredImports(await builder.populateSettings(mappedOptions));
-=======
-    const dependencies = await builder.getDependencies(mappedSettings);
->>>>>>> 8a2d1b0b
+    const dependencies = await builder.def.getRequiredImports(await builder.populateSettings(mappedSettings));
 
     for (const dependency of dependencies) {
       console.log(`Loading dependency tree ${dependency.source} (${dependency.chainId}-${dependency.preset})`);
