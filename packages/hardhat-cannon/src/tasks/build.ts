--- conflicted
+++ resolved
@@ -134,7 +134,7 @@
         wipe,
         persist: !dryRun && hre.network.name !== 'hardhat',
         overrideResolver: dryRun ? createDryRunRegistry(resolveCliSettings()) : undefined,
-        plugins: !!usePlugins,
+        plugins: false,
         publicSourceCode: hre.config.cannon.publicSourceCode,
       } as const;
 
@@ -151,54 +151,6 @@
       augmentProvider(hre, outputs);
       provider.artifacts = outputs;
 
-<<<<<<< HEAD
-    const params = {
-      cannonfilePath,
-      provider,
-      packageDefinition: {
-        name,
-        version,
-        settings: parsedSettings,
-      },
-      getArtifact: async (contractName: string) => await hre.run(SUBTASK_GET_ARTIFACT, { name: contractName }),
-      async getSigner(addr: string) {
-        if (impersonate || hre.network.name === 'cannon' || hre.network.name === 'hardhat') {
-          // on test network any user can be conjured
-          await provider.send('hardhat_impersonateAccount', [addr]);
-          await provider.send('hardhat_setBalance', [addr, `0x${(1e22).toString(16)}`]);
-          return provider.getSigner(addr);
-        } else {
-          // return the actual signer with private key
-          const signer = await getSigner(addr);
-          if (signer) return signer;
-
-          throw new Error(
-            `the current step requests usage of the signer with address ${addr}, but this signer is not found. Please either supply the private key, or change the cannon configuration to use a different signer.`
-          );
-        }
-      },
-      getDefaultSigner: defaultSigner ? async () => defaultSigner! : undefined,
-      pkgInfo: loadPackageJson(path.join(hre.config.paths.root, 'package.json')),
-      projectDirectory: hre.config.paths.root,
-      preset,
-      upgradeFrom,
-      wipe,
-      persist: !dryRun && hre.network.name !== 'hardhat',
-      overrideResolver: dryRun ? createDryRunRegistry(resolveCliSettings()) : undefined,
-      plugins: false,
-      publicSourceCode: hre.config.cannon.publicSourceCode,
-    } as const;
-
-    const { outputs } = await build(params);
-
-    if (hre.network.name === 'hardhat') {
-      console.log(
-        yellow(
-          'Keep in mind that regardless this package was succefully built, it was not saved because the "hardhat" network is being used. If this is not what you want, consider using --network cannon'
-        )
-      );
-=======
       return { outputs, provider, signers };
->>>>>>> 47031636
     }
   );