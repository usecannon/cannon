--- conflicted
+++ resolved
@@ -3,7 +3,7 @@
 import { task, types } from 'hardhat/config';
 import { TASK_COMPILE } from 'hardhat/builtin-tasks/task-names';
 
-import { setupAnvil } from '@usecannon/helpers';
+import { setupAnvil } from '@usecannon/cli';
 import loadCannonfile from '../internal/load-cannonfile';
 import { CannonRegistry, ChainBuilder, downloadPackagesRecursive, Events } from '@usecannon/builder';
 import { SUBTASK_RPC, SUBTASK_WRITE_DEPLOYMENTS, TASK_BUILD } from '../task-names';
@@ -28,15 +28,9 @@
   )
   .addFlag('wipe', 'Start from scratch, dont use any cached artifacts')
   .addOptionalParam('preset', 'Specify the preset label the given settings should be applied', 'main')
-<<<<<<< HEAD
-  .addOptionalVariadicPositionalParam('options', 'Key values of chain which should be built')
-  .setAction(async ({ noCompile, file, options, dryRun, port, preset, wipe }, hre) => {
-    await setupAnvil();
-=======
   .addOptionalVariadicPositionalParam('settings', 'Key values of chain which should be built')
   .setAction(async ({ noCompile, file, settings, dryRun, port, preset, wipe }, hre) => {
-    await installAnvil();
->>>>>>> 7c996678
+    await setupAnvil();
 
     if (!noCompile) {
       await hre.run(TASK_COMPILE);
