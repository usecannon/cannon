--- conflicted
+++ resolved
@@ -96,12 +96,9 @@
         baseDir: hre.config.paths.root,
         savedChartsDir: hre.config.paths.cannon,
         async getSigner(addr: string) {
-<<<<<<< HEAD
-=======
           // on test network any user can be conjured
           await provider.send('hardhat_impersonateAccount', [addr]);
           await provider.send('hardhat_setBalance', [addr, ethers.utils.parseEther('10000').toHexString()]);
->>>>>>> c1a9417f
           return provider.getSigner(addr);
         },
 
@@ -156,19 +153,10 @@
     }
 
     builder.on(Events.PreStepExecute, (t, n) => console.log(`\nexec: ${t}.${n}`));
-<<<<<<< HEAD
-    builder.on(Events.DeployContract, (c) => console.log(`deployed contract ${c.address}`));
-    builder.on(Events.DeployTxn, (t) => console.log(`ran txn ${t.hash}`));
-
-    const outputs = await builder.build(mappedOptions);
-
-    console.log('outputs', outputs);
-=======
     builder.on(Events.DeployContract, (n, c) => console.log(`deployed contract ${n} (${c.address})`));
     builder.on(Events.DeployTxn, (n, t) => console.log(`ran txn ${n} (${t.hash})`));
 
     const outputs = await builder.build(mappedOptions);
->>>>>>> c1a9417f
 
     await hre.run(SUBTASK_WRITE_DEPLOYMENTS, {
       outputs,
