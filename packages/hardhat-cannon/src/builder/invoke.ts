import _ from 'lodash';
import Debug from 'debug';
import { HardhatRuntimeEnvironment } from 'hardhat/types';
import { JTDDataType } from 'ajv/dist/core';

import { ChainBuilderContext, InternalOutputs, TransactionMap } from './types';
import { getContractFromPath, getExecutionSigner, initializeSigner } from './util';
import { ethers } from 'ethers';

const debug = Debug('cannon:builder:invoke');

const config = {
  properties: {
    func: { type: 'string' },
  },
  optionalProperties: {
    target: { elements: { type: 'string' } },
    abi: { type: 'string' },

    args: { elements: {} },
    from: { type: 'string' },
    fromCall: {
      properties: {
        func: { type: 'string' },
      },
      optionalProperties: {
        args: { elements: {} },
      },
    },
    factory: {
      values: {
        properties: {
          event: { type: 'string' },
          arg: { type: 'int32' },
          artifact: { type: 'string' },
        },
        optionalProperties: {
          constructorArgs: { elements: {} },
        },
      },
    },
    step: { type: 'int32' },
  },
} as const;

export type Config = JTDDataType<typeof config>;

export type EncodedTxnEvents = { [name: string]: { args: any[] }[] };

export interface InvokeOutputs {
  hashes: string[];
  events?: EncodedTxnEvents[];
}

async function runTxn(
  hre: HardhatRuntimeEnvironment,
  config: Config,
  contract: ethers.Contract,
  signer: ethers.Signer
): Promise<[ethers.ContractReceipt, EncodedTxnEvents]> {
  let txn: ethers.ContractTransaction;

  if (config.fromCall) {
    debug('resolve from address', contract.address);

    const address = await contract.connect(hre.ethers.provider)[config.fromCall.func](...(config.fromCall?.args || []));

    debug('owner for call', address);

    const callSigner = await initializeSigner(hre, address);

    txn = await contract.connect(callSigner)[config.func](...(config.args || []));
  } else {
    txn = await contract.connect(signer)[config.func](...(config.args || []));
  }

  const receipt = await txn.wait();

  // get events
  const txnEvents = _.groupBy(
    _.filter(
      receipt.events?.map((e) => {
        if (!e.event || !e.args) {
          return null;
        }

        return {
          name: e.event,
          args: e.args as any[],
        };
      }),
      _.isObject
    ),
    'name'
  );

  return [receipt, txnEvents as EncodedTxnEvents];
}

// ensure the specified contract is already deployed
// if not deployed, deploy the specified hardhat contract with specfied options, export address, abi, etc.
// if already deployed, reexport deployment options for usage downstream and exit with no changes
export default {
  validate: config,

  async getState(
    _: HardhatRuntimeEnvironment,
    ctx: ChainBuilderContext,
    config: Config,
    // Leaving storage param for future usage
    storage: string // eslint-disable-line @typescript-eslint/no-unused-vars
  ) {
    return this.configInject(ctx, config);
  },

  configInject(ctx: ChainBuilderContext, config: Config) {
    config = _.cloneDeep(config);

    if (config.target) {
      config.target = config.target.map((v) => _.template(v)(ctx));
    }

    if (config.abi) {
      config.abi = _.template(config.abi)(ctx);
    }

    config.func = _.template(config.func)(ctx);

    if (config.args) {
      config.args = _.map(config.args, (a) => {
        return typeof a == 'string' ? _.template(a)(ctx) : a;
      });
    }

    if (config.from) {
      config.from = _.template(config.from)(ctx);
    }

    if (config.fromCall) {
      config.fromCall.func = _.template(config.fromCall.func)(ctx);
      config.fromCall.args = _.map(config.fromCall.args, (a) => {
        return typeof a == 'string' ? _.template(a)(ctx) : a;
      });
    }

    for (const name in config.factory) {
      const f = config.factory[name];

      f.event = _.template(f.event)(ctx);
      f.artifact = _.template(f.artifact)(ctx);
    }

    return config;
  },

  async exec(
    hre: HardhatRuntimeEnvironment,
    ctx: ChainBuilderContext,
    config: Config,
    _storage: string,
    selfLabel: string
  ): Promise<InternalOutputs> {
    debug('exec', config);

    const txns: TransactionMap = {};

    const mainSigner = config.from ? await initializeSigner(hre, config.from) : await getExecutionSigner(hre, '', ctx.fork);

    for (const t of config.target || []) {
      let contract: ethers.Contract | null;
      if (ethers.utils.isAddress(t)) {
        if (!config.abi) {
          throw new Error('abi must be defined if addresses is used for target');
        }

        contract = new hre.ethers.Contract(t, JSON.parse(config.abi));
      } else {
        contract = getContractFromPath(ctx, t);
      }

      if (!contract) {
        throw new Error(`field on: contract with identifier '${t}' not found. The valid list of recognized contracts is:`);
      }

      const [receipt, txnEvents] = await runTxn(hre, config, contract, mainSigner);

      const label = config.target?.length === 1 ? selfLabel : `${selfLabel}_${t}`;

      txns[label] = {
        hash: receipt.transactionHash,
        events: txnEvents,
      };
    }

    const contracts: InternalOutputs['contracts'] = {};

    if (config.factory) {
      for (const n in txns) {
        for (const [name, factory] of Object.entries(config.factory)) {
          const abi = (await hre.artifacts.readArtifact(factory.artifact)).abi;

          const events = _.entries(txns[n].events[factory.event]);
          for (const [i, e] of events) {
            const addr = e.args[factory.arg];

            if (!addr) {
              throw new Error(`address was not resolvable in ${factory.event}. Ensure "arg" parameter is correct`);
            }

<<<<<<< HEAD
            contracts[`${factory.name}_${n}_${i}`] = {
=======
            let label = name;

            if ((config.target || []).length > 1) {
              label += '_' + n;
            }

            if (events.length > 1) {
              label += '_' + i;
            }

            contracts[label] = {
>>>>>>> f371ab7f
              address: addr,
              abi: abi,
              deployTxnHash: txns[n].hash,
              constructorArgs: factory.constructorArgs,
            };
          }
        }
      }
    }

    return {
      contracts,
      txns,
    };
  },
};<|MERGE_RESOLUTION|>--- conflicted
+++ resolved
@@ -207,9 +207,6 @@
               throw new Error(`address was not resolvable in ${factory.event}. Ensure "arg" parameter is correct`);
             }
 
-<<<<<<< HEAD
-            contracts[`${factory.name}_${n}_${i}`] = {
-=======
             let label = name;
 
             if ((config.target || []).length > 1) {
@@ -221,7 +218,6 @@
             }
 
             contracts[label] = {
->>>>>>> f371ab7f
               address: addr,
               abi: abi,
               deployTxnHash: txns[n].hash,
