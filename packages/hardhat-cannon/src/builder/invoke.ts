import _ from 'lodash';
import Debug from 'debug';
import { HardhatRuntimeEnvironment } from 'hardhat/types';
import { JTDDataType } from 'ajv/dist/core';

import { ChainBuilderContext } from './';
import { getExecutionSigner, initializeSigner } from './util';
import { ethers } from 'ethers';

const debug = Debug('cannon:builder:invoke');

const config = {
  properties: {
    addresses: { elements: { type: 'string' } },
    abi: { type: 'string' },
    func: { type: 'string' },
  },
  optionalProperties: {
    args: { elements: {} },
    from: { type: 'string' },
    fromCall: {
      properties: {
        func: { type: 'string' },
      },
      optionalProperties: {
        args: { elements: {} },
      },
    },
    detect: {
      properties: {
        func: { type: 'string' },
        value: { type: 'string' },
      },
      optionalProperties: {
        args: { elements: {} },
      },
    },
    step: { type: 'int32' },
  },
} as const;

export type Config = JTDDataType<typeof config>;

export type EncodedTxnEvents = { [name: string]: { args: any[] }[] };

export interface Outputs {
  hashes: string[];
  events?: EncodedTxnEvents[];
}

// ensure the specified contract is already deployed
// if not deployed, deploy the specified hardhat contract with specfied options, export address, abi, etc.
// if already deployed, reexport deployment options for usage downstream and exit with no changes
export default {
  validate: config,

  async getState(
    _: HardhatRuntimeEnvironment,
    ctx: ChainBuilderContext,
    config: Config,
    // Leaving storage param for future usage
    storage: string // eslint-disable-line @typescript-eslint/no-unused-vars
  ) {
    return this.configInject(ctx, config);
  },

  configInject(ctx: ChainBuilderContext, config: Config) {
    config = _.cloneDeep(config);

    config.addresses = config.addresses.map((a) => _.template(a)(ctx));
    config.abi = _.template(config.abi)(ctx);
    config.func = _.template(config.func)(ctx);

    if (config.args) {
      config.args = _.map(config.args, (a) => {
        return typeof a == 'string' ? _.template(a)(ctx) : a;
      });
    }

    if (config.from) {
      config.from = _.template(config.from)(ctx);
    }

    if (config.fromCall) {
      config.fromCall.func = _.template(config.fromCall.func)(ctx);
      config.fromCall.args = _.map(config.fromCall.args, (a) => {
        return typeof a == 'string' ? _.template(a)(ctx) : a;
      });
    }

    return config;
  },

  async exec(hre: HardhatRuntimeEnvironment, config: Config): Promise<Outputs> {
    debug('exec', config);

    const hashes = [];
    const events: EncodedTxnEvents[] = [];

    const mainSigner = config.from
      ? await initializeSigner(hre, config.from)
      : await getExecutionSigner(hre, '');

    for (const address of config.addresses) {
      const contract = new hre.ethers.Contract(address, JSON.parse(config.abi));

      let txn: ethers.ContractTransaction;

      if (config.fromCall) {
        debug('resolve from address', contract.address);

        const address = await contract
          .connect(hre.ethers.provider)
          [config.fromCall.func](...(config.fromCall?.args || []));

<<<<<<< HEAD
        debug('owner for call', address);
=======
    const contract = new hre.ethers.Contract(config.address, JSON.parse(config.abi), signer);
>>>>>>> 2a761f63

        const callSigner = await initializeSigner(hre, address);

        txn = await contract
          .connect(callSigner)
          [config.func](...(config.args || []));
      } else {
        txn = await contract
          .connect(mainSigner)
          [config.func](...(config.args || []));
      }

      const receipt = await txn.wait();

      // get events
      const txnEvents = _.groupBy(
        _.filter(
          receipt.events?.map((e) => {
            if (!e.event || !e.args) {
              return null;
            }

            return {
              name: e.event,
              args: e.args as any[],
            };
          }),
          _.isObject
        ),
        'name'
      );

      hashes.push(receipt.transactionHash);
      events.push(txnEvents as EncodedTxnEvents);
    }

    return {
      hashes,
      events,
    };
  },
};<|MERGE_RESOLUTION|>--- conflicted
+++ resolved
@@ -97,9 +97,7 @@
     const hashes = [];
     const events: EncodedTxnEvents[] = [];
 
-    const mainSigner = config.from
-      ? await initializeSigner(hre, config.from)
-      : await getExecutionSigner(hre, '');
+    const mainSigner = config.from ? await initializeSigner(hre, config.from) : await getExecutionSigner(hre, '');
 
     for (const address of config.addresses) {
       const contract = new hre.ethers.Contract(address, JSON.parse(config.abi));
@@ -109,25 +107,15 @@
       if (config.fromCall) {
         debug('resolve from address', contract.address);
 
-        const address = await contract
-          .connect(hre.ethers.provider)
-          [config.fromCall.func](...(config.fromCall?.args || []));
+        const address = await contract.connect(hre.ethers.provider)[config.fromCall.func](...(config.fromCall?.args || []));
 
-<<<<<<< HEAD
         debug('owner for call', address);
-=======
-    const contract = new hre.ethers.Contract(config.address, JSON.parse(config.abi), signer);
->>>>>>> 2a761f63
 
         const callSigner = await initializeSigner(hre, address);
 
-        txn = await contract
-          .connect(callSigner)
-          [config.func](...(config.args || []));
+        txn = await contract.connect(callSigner)[config.func](...(config.args || []));
       } else {
-        txn = await contract
-          .connect(mainSigner)
-          [config.func](...(config.args || []));
+        txn = await contract.connect(mainSigner)[config.func](...(config.args || []));
       }
 
       const receipt = await txn.wait();
