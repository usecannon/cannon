--- conflicted
+++ resolved
@@ -1,21 +1,13 @@
 import { HardhatRuntimeEnvironment } from 'hardhat/types';
 
-<<<<<<< HEAD
 import * as viem from 'viem';
 import { mnemonicToAccount, privateKeyToAccount } from 'viem/accounts';
 
-export function getHardhatSigners(hre: HardhatRuntimeEnvironment, provider: viem.WalletClient): viem.Account[] {
-=======
-import type { ethers } from 'ethers';
-
-export async function getHardhatSigners(hre: HardhatRuntimeEnvironment, provider: ethers.providers.Provider) {
-  const { Wallet } = await import('ethers');
->>>>>>> d2416ec4
+export function getHardhatSigners(hre: HardhatRuntimeEnvironment /*, provider: viem.WalletClient*/): viem.Account[] {
   const accounts = hre.network.config.accounts;
   let signers: viem.Account[] = [];
 
   if (Array.isArray(accounts)) {
-<<<<<<< HEAD
     signers = accounts.map((k) => privateKeyToAccount(k as viem.Hash));
   } else if (accounts === 'remote') {
     // TODO
@@ -23,16 +15,9 @@
   } else {
     signers = Array(accounts.count)
       .fill(0)
-      .map((_, i) => mnemonicToAccount(accounts.mnemonic, { path: accounts.path + `/${i + accounts.initialIndex}` as any }));
-=======
-    signers = accounts.map((account) => new Wallet(typeof account === 'string' ? account : account.privateKey));
-  } else if (accounts === 'remote') {
-    signers = await (hre as any).ethers.getSigners();
-  } else {
-    signers = Array(accounts.count)
-      .fill(0)
-      .map((_, i) => Wallet.fromMnemonic(accounts.mnemonic, accounts.path + `/${i + accounts.initialIndex}`));
->>>>>>> d2416ec4
+      .map((_, i) =>
+        mnemonicToAccount(accounts.mnemonic, { path: (accounts.path + `/${i + accounts.initialIndex}`) as any })
+      );
   }
 
   return signers;
