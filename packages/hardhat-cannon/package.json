--- conflicted
+++ resolved
@@ -44,13 +44,9 @@
     "@usecannon/builder": "^2.10.8",
     "@usecannon/cli": "^2.10.8",
     "chalk": "^4.1.2",
-<<<<<<< HEAD
     "debug": "^4.3.3",
     "fs-extra": "^10.0.1",
     "viem": "^2.5.0"
-=======
-    "debug": "^4.3.3"
->>>>>>> d2416ec4
   },
   "gitHead": "61a3da984ce9c6af08685c6a2c883c328f6a7e25"
 }