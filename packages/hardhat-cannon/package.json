{
  "name": "hardhat-cannon",
  "version": "2.16.0",
  "description": "Agnostic chain construction. Select the protocols and configuration you need to quickly and easily verify your project",
  "repository": "github:usecannon/cannon",
  "author": "Synthetix",
  "license": "MIT",
  "main": "dist/index.js",
  "types": "dist/index.d.ts",
  "keywords": [
    "ethereum",
    "smart-contracts",
    "hardhat",
    "hardhat-plugin"
  ],
  "scripts": {
    "lint:fix": "prettier --write 'src/**/*.{js,ts}' 'test/**/*.{js,ts}' && tslint --fix --config tslint.json --project tsconfig.json",
    "lint": "tslint --config tslint.json --project tsconfig.json",
    "build": "tsc",
    "watch": "tsc -w",
    "prepublishOnly": "npm run build"
  },
  "files": [
    "dist",
    "src/",
    "utils/",
    "LICENSE",
    "README.md",
    "types.ts"
  ],
  "devDependencies": {
    "@nomiclabs/hardhat-ethers": "^2.2.3",
    "@types/debug": "^4.1.12",
    "@types/mocha": "^10.0.7",
<<<<<<< HEAD
    "@types/node": "^20.14.9",
    "bn.js": "^5.2.1",
    "hardhat": "^2.22.5",
    "ts-node": "^10.9.2",
    "typescript": "^5.5.2"
=======
    "@types/node": "^22.0.2",
    "bn.js": "^5.2.1",
    "hardhat": "^2.22.7",
    "ts-node": "^10.9.2",
    "typescript": "^5.5.4"
>>>>>>> 6f994b6e
  },
  "peerDependencies": {
    "hardhat": ">=2.0.0"
  },
  "dependencies": {
    "@iarna/toml": "^3.0.0",
<<<<<<< HEAD
    "@usecannon/builder": "2.15.8",
    "@usecannon/cli": "2.15.8",
    "chalk": "^4.1.2",
    "debug": "^4.3.5",
    "fs-extra": "^11.2.0",
    "viem": "^2.16.5"
=======
    "@usecannon/builder": "2.16.0",
    "@usecannon/cli": "2.16.0",
    "chalk": "^5.3.0",
    "debug": "^4.3.6",
    "fs-extra": "^11.2.0",
    "viem": "^2.18.7"
>>>>>>> 6f994b6e
  },
  "gitHead": "3821671c95145a55b84c5873a719f6cd5962e592"
}<|MERGE_RESOLUTION|>--- conflicted
+++ resolved
@@ -32,40 +32,23 @@
     "@nomiclabs/hardhat-ethers": "^2.2.3",
     "@types/debug": "^4.1.12",
     "@types/mocha": "^10.0.7",
-<<<<<<< HEAD
-    "@types/node": "^20.14.9",
-    "bn.js": "^5.2.1",
-    "hardhat": "^2.22.5",
-    "ts-node": "^10.9.2",
-    "typescript": "^5.5.2"
-=======
     "@types/node": "^22.0.2",
     "bn.js": "^5.2.1",
     "hardhat": "^2.22.7",
     "ts-node": "^10.9.2",
     "typescript": "^5.5.4"
->>>>>>> 6f994b6e
   },
   "peerDependencies": {
     "hardhat": ">=2.0.0"
   },
   "dependencies": {
     "@iarna/toml": "^3.0.0",
-<<<<<<< HEAD
-    "@usecannon/builder": "2.15.8",
-    "@usecannon/cli": "2.15.8",
-    "chalk": "^4.1.2",
-    "debug": "^4.3.5",
-    "fs-extra": "^11.2.0",
-    "viem": "^2.16.5"
-=======
     "@usecannon/builder": "2.16.0",
     "@usecannon/cli": "2.16.0",
-    "chalk": "^5.3.0",
+    "chalk": "^4.1.2",
     "debug": "^4.3.6",
     "fs-extra": "^11.2.0",
     "viem": "^2.18.7"
->>>>>>> 6f994b6e
   },
   "gitHead": "3821671c95145a55b84c5873a719f6cd5962e592"
 }