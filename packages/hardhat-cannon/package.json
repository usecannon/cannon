{
  "name": "hardhat-cannon",
  "version": "2.13.6",
  "description": "Agnostic chain construction. Select the protocols and configuration you need to quickly and easily verify your project",
  "repository": "github:usecannon/cannon",
  "author": "Synthetix",
  "license": "MIT",
  "main": "dist/index.js",
  "types": "dist/index.d.ts",
  "keywords": [
    "ethereum",
    "smart-contracts",
    "hardhat",
    "hardhat-plugin"
  ],
  "scripts": {
    "lint:fix": "prettier --write 'src/**/*.{js,ts}' 'test/**/*.{js,ts}' && tslint --fix --config tslint.json --project tsconfig.json",
    "lint": "tslint --config tslint.json --project tsconfig.json",
    "build": "tsc",
    "watch": "tsc -w",
    "prepublishOnly": "npm run build"
  },
  "files": [
    "dist",
    "src/",
    "utils/",
    "LICENSE",
    "README.md",
    "types.ts"
  ],
  "devDependencies": {
    "@nomiclabs/hardhat-ethers": "^2.2.3",
    "@types/mocha": "^10.0.6",
    "@types/node": "^20.12.8",
    "bn.js": "^5.2.1",
    "hardhat": "^2.22.3",
    "ts-node": "^10.9.2",
    "typescript": "^5.4.5"
  },
  "peerDependencies": {
    "hardhat": ">=2.0.0"
  },
  "dependencies": {
    "@iarna/toml": "^3.0.0",
<<<<<<< HEAD
    "@usecannon/builder": "2.13.2",
    "@usecannon/cli": "2.13.2",
    "chalk": "^5.3.0",
    "debug": "^4.3.4",
    "fs-extra": "^11.2.0",
    "viem": "^2.9.31"
=======
    "@usecannon/builder": "2.13.6",
    "@usecannon/cli": "2.13.6",
    "chalk": "^4.1.2",
    "debug": "^4.3.3",
    "fs-extra": "^10.0.1",
    "viem": "^2.9.26"
>>>>>>> 1f00a60c
  },
  "gitHead": "ba373becf7f7ecdf1a26a41cc824a1de9ffe6f16"
}<|MERGE_RESOLUTION|>--- conflicted
+++ resolved
@@ -42,21 +42,12 @@
   },
   "dependencies": {
     "@iarna/toml": "^3.0.0",
-<<<<<<< HEAD
-    "@usecannon/builder": "2.13.2",
-    "@usecannon/cli": "2.13.2",
+    "@usecannon/builder": "2.13.6",
+    "@usecannon/cli": "2.13.6",
     "chalk": "^5.3.0",
     "debug": "^4.3.4",
     "fs-extra": "^11.2.0",
     "viem": "^2.9.31"
-=======
-    "@usecannon/builder": "2.13.6",
-    "@usecannon/cli": "2.13.6",
-    "chalk": "^4.1.2",
-    "debug": "^4.3.3",
-    "fs-extra": "^10.0.1",
-    "viem": "^2.9.26"
->>>>>>> 1f00a60c
   },
   "gitHead": "ba373becf7f7ecdf1a26a41cc824a1de9ffe6f16"
 }