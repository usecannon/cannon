{
  "name": "hardhat-cannon",
  "version": "2.16.6",
  "description": "Agnostic chain construction. Select the protocols and configuration you need to quickly and easily verify your project",
  "repository": "github:usecannon/cannon",
  "author": "Synthetix",
  "license": "MIT",
  "main": "dist/index.js",
  "types": "dist/index.d.ts",
  "keywords": [
    "ethereum",
    "smart-contracts",
    "hardhat",
    "hardhat-plugin"
  ],
  "scripts": {
    "lint:fix": "prettier --write 'src/**/*.{js,ts}' 'test/**/*.{js,ts}' && tslint --fix --config tslint.json --project tsconfig.json",
    "lint": "tslint --config tslint.json --project tsconfig.json",
    "build": "tsc",
    "watch": "tsc -w",
    "prepublishOnly": "npm run build"
  },
  "files": [
    "dist",
    "src/",
    "utils/",
    "LICENSE",
    "README.md",
    "types.ts"
  ],
  "devDependencies": {
    "@nomiclabs/hardhat-ethers": "^2.2.3",
    "@types/debug": "^4.1.12",
    "@types/mocha": "^10.0.7",
<<<<<<< HEAD
    "@types/node": "^22.3.0",
    "bn.js": "^5.2.1",
    "hardhat": "^2.22.8",
=======
    "@types/node": "^22.5.1",
    "bn.js": "^5.2.1",
    "hardhat": "^2.22.9",
>>>>>>> 6ccde191
    "ts-node": "^10.9.2",
    "typescript": "^5.5.4"
  },
  "peerDependencies": {
    "hardhat": ">=2.0.0"
  },
  "dependencies": {
    "@iarna/toml": "^3.0.0",
    "@usecannon/builder": "2.16.6",
    "@usecannon/cli": "2.16.6",
    "chalk": "^4.1.2",
    "debug": "^4.3.6",
    "fs-extra": "^11.2.0",
<<<<<<< HEAD
    "viem": "^2.19.4"
=======
    "viem": "^2.21.1"
>>>>>>> 6ccde191
  },
  "gitHead": "81979336c4cfe5f1f8ee7677b2b968f886a20a87"
}<|MERGE_RESOLUTION|>--- conflicted
+++ resolved
@@ -32,15 +32,9 @@
     "@nomiclabs/hardhat-ethers": "^2.2.3",
     "@types/debug": "^4.1.12",
     "@types/mocha": "^10.0.7",
-<<<<<<< HEAD
-    "@types/node": "^22.3.0",
-    "bn.js": "^5.2.1",
-    "hardhat": "^2.22.8",
-=======
     "@types/node": "^22.5.1",
     "bn.js": "^5.2.1",
     "hardhat": "^2.22.9",
->>>>>>> 6ccde191
     "ts-node": "^10.9.2",
     "typescript": "^5.5.4"
   },
@@ -54,11 +48,7 @@
     "chalk": "^4.1.2",
     "debug": "^4.3.6",
     "fs-extra": "^11.2.0",
-<<<<<<< HEAD
-    "viem": "^2.19.4"
-=======
     "viem": "^2.21.1"
->>>>>>> 6ccde191
   },
   "gitHead": "81979336c4cfe5f1f8ee7677b2b968f886a20a87"
 }