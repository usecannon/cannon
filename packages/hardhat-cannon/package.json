--- conflicted
+++ resolved
@@ -43,21 +43,12 @@
   },
   "dependencies": {
     "@iarna/toml": "^3.0.0",
-<<<<<<< HEAD
-    "@usecannon/builder": "2.15.3",
-    "@usecannon/cli": "2.15.3",
+    "@usecannon/builder": "2.15.5",
+    "@usecannon/cli": "2.15.5",
     "chalk": "^4.1.2",
     "debug": "^4.3.5",
     "fs-extra": "^11.2.0",
-    "viem": "^2.16.2"
-=======
-    "@usecannon/builder": "2.15.5",
-    "@usecannon/cli": "2.15.5",
-    "chalk": "^5.3.0",
-    "debug": "^4.3.5",
-    "fs-extra": "^11.2.0",
     "viem": "^2.16.5"
->>>>>>> da0918db
   },
   "gitHead": "3821671c95145a55b84c5873a719f6cd5962e592"
 }