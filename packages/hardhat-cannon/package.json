--- conflicted
+++ resolved
@@ -1,10 +1,6 @@
 {
   "name": "hardhat-cannon",
-<<<<<<< HEAD
-  "version": "1.0.21",
-=======
   "version": "1.0.26",
->>>>>>> dd4eb544
   "description": "Agnostic chain construction. Select the protocols and configuration you need to quickly and easily verify your project",
   "repository": "github:Synthetixio/cannon",
   "author": "Synthetix",
@@ -57,13 +53,8 @@
     "@types/adm-zip": "^0.5.0",
     "@types/archiver": "^5.3.1",
     "@types/yazl": "^2.4.2",
-<<<<<<< HEAD
-    "@usecannon/builder": "^1.0.21",
-    "@usecannon/cli": "^1.0.21",
-=======
     "@usecannon/builder": "^1.0.26",
     "@usecannon/cli": "^1.0.26",
->>>>>>> dd4eb544
     "adm-zip": "^0.5.9",
     "ajv": "^8.10.0",
     "chalk": "^4.1.2",
