{
  "name": "hardhat-cannon",
<<<<<<< HEAD
  "version": "2.5.2",
=======
  "version": "2.9.4",
>>>>>>> a86e89cf
  "description": "Agnostic chain construction. Select the protocols and configuration you need to quickly and easily verify your project",
  "repository": "github:usecannon/cannon",
  "author": "Synthetix",
  "license": "MIT",
  "main": "dist/src/index.js",
  "types": "dist/src/index.d.ts",
  "keywords": [
    "ethereum",
    "smart-contracts",
    "hardhat",
    "hardhat-plugin"
  ],
  "scripts": {
    "lint:fix": "prettier --write 'src/**/*.{js,ts}' 'test/**/*.{js,ts}' && tslint --fix --config tslint.json --project tsconfig.json",
    "lint": "tslint --config tslint.json --project tsconfig.json",
    "build": "tsc",
    "watch": "tsc -w",
    "prepublishOnly": "npm run build"
  },
  "files": [
    "dist/src/",
    "src/",
    "LICENSE",
    "README.md",
    "types.ts"
  ],
  "devDependencies": {
    "@nomiclabs/hardhat-ethers": "^2.2.3",
    "@types/adm-zip": "^0.5.0",
    "@types/archiver": "^5.3.1",
    "@types/debug": "^4.1.7",
    "@types/fs-extra": "^9.0.13",
    "@types/lodash": "^4.14.179",
    "@types/mocha": "^10.0.1",
    "@types/node": "^16.0.0",
    "@types/prompts": "^2.0.14",
    "@types/yazl": "^2.4.2",
    "bn.js": "^5.2.0",
    "hardhat": "^2.13.0",
    "ts-node": "^10.9.1",
    "typescript": "^4.8.2"
  },
  "peerDependencies": {
    "@nomiclabs/hardhat-ethers": ">=2.0.0",
    "@nomiclabs/hardhat-etherscan": ">=3.0.0",
    "hardhat": ">=2.0.0"
  },
  "dependencies": {
    "@iarna/toml": "^3.0.0",
<<<<<<< HEAD
    "@usecannon/builder": "^2.5.2",
    "@usecannon/cli": "^2.5.2",
=======
    "@usecannon/builder": "^2.9.3",
    "@usecannon/cli": "^2.9.4",
>>>>>>> a86e89cf
    "adm-zip": "^0.5.9",
    "chalk": "^4.1.2",
    "debug": "^4.3.3",
    "ethereumjs-util": "^7.1.4",
    "ethers": "^5.7.1",
    "fs-extra": "^10.0.1",
    "ipfs-http-client": "56.0.3",
    "lodash": "^4.17.21",
    "merkle-patricia-tree": "^4.2.3",
    "prompts": "^2.4.2",
    "table": "^6.8.0"
  },
  "gitHead": "554c8a0ccea8e37097e12075b1984eb980a944ed"
}<|MERGE_RESOLUTION|>--- conflicted
+++ resolved
@@ -1,10 +1,6 @@
 {
   "name": "hardhat-cannon",
-<<<<<<< HEAD
-  "version": "2.5.2",
-=======
   "version": "2.9.4",
->>>>>>> a86e89cf
   "description": "Agnostic chain construction. Select the protocols and configuration you need to quickly and easily verify your project",
   "repository": "github:usecannon/cannon",
   "author": "Synthetix",
@@ -54,13 +50,8 @@
   },
   "dependencies": {
     "@iarna/toml": "^3.0.0",
-<<<<<<< HEAD
-    "@usecannon/builder": "^2.5.2",
-    "@usecannon/cli": "^2.5.2",
-=======
     "@usecannon/builder": "^2.9.3",
     "@usecannon/cli": "^2.9.4",
->>>>>>> a86e89cf
     "adm-zip": "^0.5.9",
     "chalk": "^4.1.2",
     "debug": "^4.3.3",
