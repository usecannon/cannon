--- conflicted
+++ resolved
@@ -116,13 +116,8 @@
     }
   }
 
-<<<<<<< HEAD
   if (cliSettings.providerUrl == PROVIDER_URL_DEFAULT && !cliSettings.quiet) {
-    console.warn(grey('Set a RPC URL by passing --provider-url or setting the ENV variable CANNON_PROVIDER_URL.\n'));
-=======
-  if (settings.providerUrl == PROVIDER_URL_DEFAULT && !settings.quiet) {
     warn(grey('Set a RPC URL by passing --provider-url or setting the ENV variable CANNON_PROVIDER_URL.\n'));
->>>>>>> 2a6714b0
   }
 
   const action = options?.dryRun ? ProviderAction.BuildDryRun : ProviderAction.Build;
@@ -176,15 +171,9 @@
     }
   };
 
-<<<<<<< HEAD
   if ([ProviderAction.Build, ProviderAction.BuildDryRun, ProviderAction.WriteRegistry].some((a) => a === action)) {
-    console.log(grey(`Attempting to find connection via ${bold(providerDisplayName(checkProviders[0]))}`));
+    log(grey(`Attempting to find connection via ${bold(providerDisplayName(checkProviders[0]))}`));
     if (checkProviders.length === 1) console.log('');
-=======
-  if (origin === ProviderOrigin.Write) {
-    log(grey(`Attempting to find connection via ${bold(providerDisplayName(checkProviders[0]))}`));
-    if (checkProviders.length === 1) log('');
->>>>>>> 2a6714b0
   }
 
   debug(
