--- conflicted
+++ resolved
@@ -75,15 +75,6 @@
   const signers: CannonSigner[] = [];
   if (checkProviders[0].startsWith('http')) {
     debug('use explicit provider url', checkProviders);
-<<<<<<< HEAD
-    publicClient = (
-      viem.createPublicClient({
-        chain: getChainById(chainId),
-        transport: viem.http(checkProviders[0]),
-      }) as any
-    ).extend(traceActions({}));
-=======
-
     try {
       publicClient = (
         viem.createPublicClient({
@@ -102,7 +93,6 @@
         privateKey,
       });
     }
->>>>>>> 7b833552
 
     if (privateKey) {
       signers.push(
