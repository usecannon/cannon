--- conflicted
+++ resolved
@@ -1,30 +1,20 @@
+import os from 'node:os';
+import Debug from 'debug';
+import * as viem from 'viem';
 import { bold, red } from 'chalk';
-import Debug from 'debug';
 import provider from 'eth-provider';
-<<<<<<< HEAD
-import { ethers } from 'ethers';
-import { timeout } from 'promise-timeout';
-=======
-import * as viem from 'viem';
 import { privateKeyToAccount } from 'viem/accounts';
->>>>>>> b1a5340d
-import os from 'os';
+
 import { CliSettings } from '../settings';
 import { CannonSigner } from '@usecannon/builder';
 import { getChainById } from '../chains';
 
 const debug = Debug('cannon:cli:provider');
 
-<<<<<<< HEAD
-const RPC_PROVIDER_TIMEOUT = 5000;
-
-export async function resolveWriteProvider(settings: CliSettings, chainId: number | string) {
-=======
 export async function resolveWriteProvider(
   settings: CliSettings,
   chainId: number
 ): Promise<{ provider: viem.PublicClient & viem.WalletClient; signers: CannonSigner[] }> {
->>>>>>> b1a5340d
   if (settings.providerUrl.split(',')[0] == 'frame' && !settings.quiet) {
     console.warn(
       "\nUsing Frame as the default provider. If you don't have Frame installed, Cannon defaults to http://localhost:8545."
@@ -85,22 +75,12 @@
   const signers: CannonSigner[] = [];
   if (checkProviders[0].startsWith('http')) {
     debug('use explicit provider url', checkProviders);
-<<<<<<< HEAD
     try {
-      const _provider = new ethers.providers.JsonRpcProvider(checkProviders[0]);
-
-      /*
-       * Implement `timeout` with `_provider.ready` to handle potential infinite waiting.
-       * `_provider.ready` only throws an error for issues other than `noNetwork`.
-       * `RPC_PROVIDER_TIMEOUT` limits the wait time, allowing for the use of a fallback RPC URL if necessary.
-       *
-       * Ref: Ethers.js BaseProvider `ready` method
-       * https://github.com/ethers-io/ethers.js/blob/master/packages/providers/src.ts/base-provider.ts#L842
-       */
-      await timeout(_provider.ready, RPC_PROVIDER_TIMEOUT);
-
-      wrappedEthersProvider = new CannonWrapperGenericProvider({}, _provider, false);
-    } catch (err: any) {
+      publicClient = viem.createPublicClient({
+        chain: getChainById(chainId),
+        transport: viem.http(checkProviders[0]),
+      });
+    } catch (err) {
       if (checkProviders.length <= 1) {
         throw new Error('no more providers');
       }
@@ -111,12 +91,6 @@
         privateKey,
       });
     }
-=======
-    publicClient = viem.createPublicClient({
-      chain: getChainById(chainId),
-      transport: viem.http(checkProviders[0]),
-    });
->>>>>>> b1a5340d
 
     if (privateKey) {
       signers.push(
