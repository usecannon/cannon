import os from 'node:os';
import Debug from 'debug';
import * as viem from 'viem';
import { bold, red } from 'chalk';
import provider from 'eth-provider';
import { privateKeyToAccount } from 'viem/accounts';

import { CliSettings } from '../settings';
import { CannonSigner, traceActions } from '@usecannon/builder';
import { getChainById } from '../chains';

const debug = Debug('cannon:cli:provider');

export async function resolveWriteProvider(
  settings: CliSettings,
  chainId: number
): Promise<{ provider: viem.PublicClient & viem.WalletClient; signers: CannonSigner[] }> {
  if (settings.providerUrl.split(',')[0] == 'frame' && !settings.quiet) {
    console.warn(
      "\nUsing Frame as the default provider. If you don't have Frame installed, Cannon defaults to http://localhost:8545."
    );
    console.warn(
      `Set a custom provider url in your settings (run ${bold('cannon setup')}) or pass it as an env variable (${bold(
        'CANNON_PROVIDER_URL'
      )}).\n\n`
    );
  }

  return resolveProviderAndSigners({
    chainId,
    checkProviders: settings.providerUrl.split(','),
    privateKey: settings.privateKey,
  }) as any;
}

export async function resolveRegistryProvider(
  settings: CliSettings
): Promise<{ provider: viem.PublicClient; signers: CannonSigner[] }> {
  return resolveProviderAndSigners({
    chainId: parseInt(settings.registryChainId),
    checkProviders: settings.registryProviderUrl?.split(','),
    privateKey: settings.privateKey,
  });
}

export async function resolveProviderAndSigners({
  chainId,
  checkProviders = ['frame'],
  privateKey,
}: {
  chainId: number;
  checkProviders?: string[];
  privateKey?: string;
}): Promise<{ provider: viem.PublicClient; signers: CannonSigner[] }> {
  debug(
    'resolving provider',
    checkProviders.map((p) => (p ? p.replace(RegExp(/[=A-Za-z0-9_-]{32,}/), '*'.repeat(32)) : p)),
    chainId
  );

  const rawProvider = provider(checkProviders, { origin: 'Cannon' });

  // ensure provider is enabled and on the chain we expect
  try {
    rawProvider.setChain(Number.parseInt(chainId.toString())); // its important here we ensure chainId is a number
  } catch (err) {
    console.error(`Failed to use chain id ${chainId}`, err);
    throw err;
  }

  let publicClient: viem.PublicClient;

  // TODO: if at any point we let users provide multiple urls, this will have to be changed.
  // force provider to use JSON-RPC instead of Web3Provider for local http urls
  const signers: CannonSigner[] = [];
  if (checkProviders[0].startsWith('http')) {
    debug('use explicit provider url', checkProviders);
<<<<<<< HEAD
    publicClient = (
      viem.createPublicClient({
        chain: getChainById(chainId),
        transport: viem.http(checkProviders[0]),
      }) as any
    ).extend(traceActions({}));
=======
    try {
      publicClient = viem.createPublicClient({
        chain: getChainById(chainId),
        transport: viem.http(checkProviders[0]),
      });
    } catch (err) {
      if (checkProviders.length <= 1) {
        throw new Error('no more providers');
      }

      return await resolveProviderAndSigners({
        chainId,
        checkProviders: checkProviders.slice(1),
        privateKey,
      });
    }
>>>>>>> 23b40261

    if (privateKey) {
      signers.push(
        ...privateKey.split(',').map((k: string) => {
          const account = privateKeyToAccount(k as viem.Hash);
          return {
            address: account.address,
            wallet: viem.createWalletClient({
              account,
              chain: getChainById(chainId),
              transport: viem.custom(publicClient.transport),
            }),
          };
        })
      );
    } else {
      debug('no signer supplied for provider');
    }
  } else {
    debug('use frame eth provider');
    // Use eth-provider wrapped in Web3Provider as default
    publicClient = (
      viem
        .createPublicClient({
          transport: viem.custom(rawProvider),
        })
        .extend(viem.walletActions) as any
    ).extend(traceActions({}));
    try {
      // Attempt to load from eth-provider
      await rawProvider.enable();

      for (const address of rawProvider.accounts) {
        signers.push({
          address: address as viem.Address,
          wallet: publicClient as unknown as viem.WalletClient,
        });
      }
    } catch (err: any) {
      // try to do it with the next provider instead
      try {
        if (checkProviders.length <= 1) {
          throw new Error('no more providers');
        }

        return await resolveProviderAndSigners({
          chainId,
          checkProviders: checkProviders.slice(1),
          privateKey,
        });
      } catch (e: any) {
        console.error(red('Failed to connect signers: ', (err.stack as string)?.replace(os.homedir(), '')));
        console.error();
        console.error(
          'Please ensure your wallet application is open, a wallet is selected, and the wallet is granting access to cannon.'
        );
        console.error();
        console.error(
          'Alternatively, you can supply a private key and RPC in the terminal by setting CANNON_PROVIDER_URL and CANNON_PRIVATE_KEY.'
        );
        process.exit(1);
      }
    }
  }

  debug(`returning ${signers.length && signers[0].address} signers`);

  return {
    provider: publicClient,
    signers,
  };
}<|MERGE_RESOLUTION|>--- conflicted
+++ resolved
@@ -75,19 +75,14 @@
   const signers: CannonSigner[] = [];
   if (checkProviders[0].startsWith('http')) {
     debug('use explicit provider url', checkProviders);
-<<<<<<< HEAD
-    publicClient = (
-      viem.createPublicClient({
-        chain: getChainById(chainId),
-        transport: viem.http(checkProviders[0]),
-      }) as any
-    ).extend(traceActions({}));
-=======
+
     try {
-      publicClient = viem.createPublicClient({
-        chain: getChainById(chainId),
-        transport: viem.http(checkProviders[0]),
-      });
+      publicClient = (
+        viem.createPublicClient({
+          chain: getChainById(chainId),
+          transport: viem.http(checkProviders[0]),
+        }) as any
+      ).extend(traceActions({}));
     } catch (err) {
       if (checkProviders.length <= 1) {
         throw new Error('no more providers');
@@ -99,7 +94,6 @@
         privateKey,
       });
     }
->>>>>>> 23b40261
 
     if (privateKey) {
       signers.push(
