--- conflicted
+++ resolved
@@ -20,11 +20,7 @@
 const debug = Debug('cannon:cli:build');
 
 type SignerConfiguration = {
-<<<<<<< HEAD
   getSigner: (address: viem.Hex) => Promise<CannonSigner>;
-=======
-  getSigner?: (address: viem.Hex) => Promise<CannonSigner>;
->>>>>>> aac4a0cb
   getDefaultSigner?: () => Promise<CannonSigner>;
 };
 
@@ -53,13 +49,7 @@
   const cliSettings = resolveCliSettings(options);
   // set up provider
   const { provider, signers, node } = await configureProvider(options, cliSettings);
-<<<<<<< HEAD
   // set up signers
-=======
-
-  // Set up signers
-  // TODO: why are the provider types borked up here (like they are everywhere)
->>>>>>> aac4a0cb
   const { getSigner, getDefaultSigner } = await configureSigners(options, cliSettings, provider!, signers);
 
   // Prepare pre-build config
@@ -184,13 +174,12 @@
   provider: viem.PublicClient & viem.TestClient & viem.WalletClient,
   signers: CannonSigner[] | undefined
 ): Promise<SignerConfiguration> {
-<<<<<<< HEAD
   const isBuildOnCannonNetwork = !options.chainId && !isURL(cliSettings.rpcUrl) && !options.dryRun;
   if (isBuildOnCannonNetwork) {
     return configureLocalBuildSigners(provider);
   }
 
-  const config = options.dryRun ? await configureDryRunSigners(provider, signers) : await configureLiveSigners(signers);
+  const config = options.dryRun ? configureDryRunSigners(provider, signers) : configureLiveSigners(signers);
 
   const defaultSigner = await config.getDefaultSigner?.();
 
@@ -233,36 +222,13 @@
 /**
  * Configures signers for a dry run scenario.
  * @param provider - The Ethereum provider
-=======
-  if (!shouldConfigureSigners(options, cliSettings)) {
-    return { getSigner: undefined, getDefaultSigner: undefined };
-  }
-
-  return options.dryRun ? configureDryRunSigners(provider, signers) : configureLiveSigners(signers);
-}
-
-/**
- * Determines if signers should be configured based on the provided options and CLI settings.
- * @param options - The options object containing build configuration.
- * @param cliSettings - The CLI settings object.
- * @returns {boolean} - True if signers should be configured, false otherwise.
- */
-function shouldConfigureSigners(options: Record<string, any>, cliSettings: CliSettings): boolean {
-  return !!options.chainId || isURL(cliSettings.rpcUrl);
-}
-
-/**
- * Configures signers for a dry run scenario.
- * @param provider - The Ethereum provider with test capabilities.
->>>>>>> aac4a0cb
  * @param signers - Optional array of existing signers.
  * @returns {Promise<SignerConfiguration>} - A promise that resolves to the signer configuration.
  */
-async function configureDryRunSigners(
+function configureDryRunSigners(
   provider: viem.PublicClient & viem.TestClient & viem.WalletClient,
   signers: CannonSigner[] | undefined
-): Promise<SignerConfiguration> {
-<<<<<<< HEAD
+): SignerConfiguration {
   const getDefaultSigner = async (): Promise<CannonSigner> => {
     const addr = signers?.[0]?.address ?? ANVIL_FIRST_ADDRESS;
 
@@ -295,31 +261,14 @@
   return { getSigner, getDefaultSigner };
 }
 
-=======
-  const getDefaultSigner = async () => {
-    const addr = signers && signers.length > 0 ? signers[0].address : ANVIL_FIRST_ADDRESS;
-    await provider.impersonateAccount({ address: addr });
-    await provider.setBalance({ address: addr, value: viem.parseEther('10000') });
-    return { address: addr, wallet: provider };
-  };
-
-  return { getSigner: undefined, getDefaultSigner };
-}
-
->>>>>>> aac4a0cb
 /**
  * Configures signers for a live network scenario.
  * @param options - The options object containing build configuration.
  * @param signers - Array of existing signers.
  * @returns {SignerConfiguration} - The signer configuration for live networks.
  */
-<<<<<<< HEAD
-async function configureLiveSigners(signers: CannonSigner[] | undefined): Promise<SignerConfiguration> {
+function configureLiveSigners(signers: CannonSigner[] | undefined): SignerConfiguration {
   const getSigner = async (address: viem.Address): Promise<CannonSigner> => {
-=======
-function configureLiveSigners(signers: CannonSigner[] | undefined): SignerConfiguration {
-  const getSigner = async (address: viem.Hex) => {
->>>>>>> aac4a0cb
     const signer = signers?.find((s) => viem.isAddressEqual(s.address, address));
     if (!signer) {
       throw new Error(
