--- conflicted
+++ resolved
@@ -77,14 +77,8 @@
   const latestVersion = await execPromise('npm view @usecannon/cli version');
 
   if (currentVersion !== latestVersion) {
-<<<<<<< HEAD
-    console.warn(yellowBright(`⚠️ There is a new version of Cannon (${latestVersion})`));
-    console.warn(yellow(`Upgrade with ${bold('npm install -g @usecannon/cli')}`));
-    console.warn();
-=======
     console.warn(yellowBright(`⚠️  There is a new version of Cannon (${latestVersion})`));
     console.warn(yellow('Upgrade with ' + bold('npm install -g @usecannon/cli\n')));
->>>>>>> dd4eb544
   }
 }
 
