--- conflicted
+++ resolved
@@ -43,11 +43,7 @@
     getMainLoader(cliSettings)
   );
 
-<<<<<<< HEAD
   const etherscanApi = cliSettings.etherscanApiUrl || 'https://api.etherscan.io/v2/api';
-=======
-  const etherscanApi = cliSettings.etherscanApiUrl || 'https://api.etherscan.io/api';
->>>>>>> 98d1e113
 
   if (!etherscanApi) {
     throw new Error(
@@ -104,11 +100,7 @@
         continue;
       }
 
-<<<<<<< HEAD
       if (await isVerified(contractInfo.address, chainId, etherscanApi, cliSettings.etherscanApiKey)) {
-=======
-      if (await isVerified(contractInfo.address, etherscanApi, cliSettings.etherscanApiKey, chainId)) {
->>>>>>> 98d1e113
         log(`✅ ${c}: Contract source code already verified`);
         await sleep(500);
         continue;
