--- conflicted
+++ resolved
@@ -11,13 +11,8 @@
   Events,
 } from '@usecannon/builder';
 import { findPackage, loadCannonfile } from '../helpers';
-<<<<<<< HEAD
-import { runRpc, getProvider } from '../rpc';
+import { getProvider, CannonRpcNode } from '../rpc';
 import { PackageDefinition } from '../types';
-=======
-import { getProvider, CannonRpcNode } from '../rpc';
-import { ChainId, PackageDefinition } from '../types';
->>>>>>> 1b4f96b7
 import { printChainBuilderOutput } from '../util/printer';
 import createRegistry from '../registry';
 import { writeModuleDeployments } from '../util/write-deployments';
