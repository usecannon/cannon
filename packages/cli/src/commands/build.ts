import {
  build as cannonBuild,
  CANNON_CHAIN_ID,
  CannonRegistry,
  ChainArtifacts,
  ChainBuilderRuntime,
  ChainDefinition,
  ContractArtifact,
  createInitialContext,
  DeploymentInfo,
  Events,
  getContractFromPath,
  getOutputs,
  PackageReference,
  traceActions,
} from '@usecannon/builder';
import { CannonSigner } from '@usecannon/builder/src';
import { bold, cyanBright, gray, green, magenta, red, yellow, yellowBright } from 'chalk';
import _ from 'lodash';
import { table } from 'table';
import * as viem from 'viem';
import pkg from '../../package.json';
import { getChainById } from '../chains';
import { filterSettings, saveToMetadataCache } from '../helpers';
import { getMainLoader } from '../loader';
import { listInstalledPlugins, loadPlugins } from '../plugins';
import { createDefaultReadRegistry } from '../registry';
import { resolveCliSettings } from '../settings';
import { PackageSpecification } from '../types';
import { createWriteScript, WriteScriptFormat } from '../write-script/write';
import { hideApiKey } from '../util/provider';
import { log, warn } from '../util/console';

import fs from 'fs-extra';
import path from 'path';

interface Params {
  provider: viem.PublicClient;
  def?: ChainDefinition;
  packageDefinition: PackageSpecification;
  upgradeFrom?: string;
  pkgInfo: any;

  getArtifact?: (name: string) => Promise<ContractArtifact>;
  getSigner?: (addr: viem.Address) => Promise<CannonSigner>;
  getDefaultSigner?: () => Promise<CannonSigner>;
  projectDirectory?: string;
  presetArg?: string;
  overrideResolver?: CannonRegistry;
  wipe?: boolean;
  persist?: boolean;
  plugins?: boolean;
  publicSourceCode?: boolean;
  providerUrl?: string;
  registryPriority?: 'local' | 'onchain' | 'offline';
  gasPrice?: bigint;
  gasFee?: bigint;
  priorityGasFee?: bigint;
  writeScript?: string;
  writeScriptFormat?: WriteScriptFormat;
}

export async function build({
  provider,
  def,
  packageDefinition,
  upgradeFrom,
  pkgInfo,
  getArtifact,
  getSigner,
  getDefaultSigner,
  presetArg,
  overrideResolver,
  wipe = false,
  persist = true,
  plugins = true,
  publicSourceCode = false,
  providerUrl,
  registryPriority,
  gasPrice,
  gasFee,
  priorityGasFee,
  writeScript,
  writeScriptFormat = 'ethers',
}: Params): Promise<{ outputs: ChainArtifacts; provider: viem.PublicClient; runtime: ChainBuilderRuntime }> {
  if (wipe && upgradeFrom) {
    throw new Error('wipe and upgradeFrom are mutually exclusive. Please specify one or the other');
  }

  if (!persist && providerUrl) {
    log(
      yellowBright(bold('⚠️  This is a simulation. No changes will be made to the chain. No package data will be saved.\n'))
    );
  }

  let stepsExecuted = false;

  const packageReference = PackageReference.from(
    packageDefinition.name,
    packageDefinition.version,
    packageDefinition.preset
  );

  const { fullPackageRef, packageRef } = packageReference;
  const { name, version } = packageReference;
  const preset = presetArg || packageReference.preset;

  // Handle deprecated preset specification
  if (presetArg) {
    warn(
      yellow(
        bold(
          'The --preset option will be deprecated soon. Reference presets in the package reference using the format name:version@preset'
        )
      )
    );
  }

  const cliSettings = resolveCliSettings({ registryPriority });
  const filteredSettings = await filterSettings(cliSettings);

  if (plugins) {
    await loadPlugins();
  }

  const chainId = await provider.getChainId();
  const chainInfo = getChainById(chainId);
  const chainName = chainInfo?.name || 'unknown chain';
  const nativeCurrencySymbol = chainInfo?.nativeCurrency.symbol || 'ETH';
  let totalCost = BigInt(0);

  const runtimeOptions = {
    provider,
    chainId,
    getArtifact,
    getSigner:
      getSigner ||
      async function (addr: viem.Address) {
        const client = provider as unknown as viem.TestClient;

        // on test network any user can be conjured
        await client.impersonateAccount({ address: addr });
        await client.setBalance({ address: addr, value: viem.parseEther('10000') });

        return {
          address: addr,
          wallet: viem.createWalletClient({
            account: addr,
            chain: provider.chain,
            transport: viem.custom(provider.transport),
          }),
        };
      },

    getDefaultSigner,

    snapshots: chainId === CANNON_CHAIN_ID,
    allowPartialDeploy: chainId !== CANNON_CHAIN_ID && persist,
    publicSourceCode,
    gasPrice,
    gasFee,
    priorityGasFee,
  };

  const resolver = overrideResolver || (await createDefaultReadRegistry(cliSettings));

  const runtime = new ChainBuilderRuntime(runtimeOptions, resolver, getMainLoader(cliSettings), 'ipfs');

  const dump = writeScript ? await createWriteScript(runtime, writeScript, writeScriptFormat) : null;

  // Check for existing package
  let oldDeployData: DeploymentInfo | null = null;
  const prevPkg = upgradeFrom || fullPackageRef;

  log(bold('Checking for existing package...'));
  oldDeployData = await runtime.readDeploy(prevPkg, runtime.chainId);

  // Update pkgInfo (package.json) with information from existing package, if present
  if (oldDeployData) {
<<<<<<< HEAD
    log(gray(`    ${fullPackageRef} (Chain ID: ${chainId}) found`));
=======
    console.log(gray(`  ${fullPackageRef} (Chain ID: ${chainId}) found`));
>>>>>>> 502f75bf
    if (!wipe) {
      await runtime.restoreMisc(oldDeployData.miscUrl);

      if (!pkgInfo) {
        pkgInfo = oldDeployData.meta;
      }
    }
  } else {
    if (upgradeFrom) {
      throw new Error(`  ${prevPkg} (Chain ID: ${chainId}) not found`);
    } else {
<<<<<<< HEAD
      log(gray(`    ${prevPkg} (Chain ID: ${chainId}) not found`));
=======
      console.log(gray(`  ${prevPkg} (Chain ID: ${chainId}) not found`));
>>>>>>> 502f75bf
    }
  }

  const resolvedSettings = _.pickBy(_.assign((!wipe && oldDeployData?.options) || {}, packageDefinition.settings));

  def = def || (oldDeployData ? new ChainDefinition(oldDeployData!.def) : undefined);

  if (!def) {
    throw new Error('no deployment definition to build');
  }

  const initialCtx = await createInitialContext(def, pkgInfo, chainId, resolvedSettings);

  const pkgName = name || def.getName(initialCtx);
  const pkgVersion = version || def.getVersion(initialCtx);

  log('');
  if (oldDeployData && wipe) {
    log('Wiping existing package...');
    log(bold('Initializing new package...'));
    oldDeployData = null;
  } else if (oldDeployData && !upgradeFrom) {
    log(bold('Continuing with existing package...'));
  } else {
    log(bold('Initializing new package...'));
  }
  log('Name: ' + cyanBright(`${pkgName}`));
  log('Version: ' + cyanBright(`${pkgVersion}`));
  log('Preset: ' + cyanBright(`${preset}`) + (preset == 'main' ? gray(' (default)') : ''));
  log('Chain ID: ' + cyanBright(`${chainId}`));
  if (upgradeFrom) {
    log(`Upgrading from: ${cyanBright(upgradeFrom)}`);
  }
  if (publicSourceCode) {
    log(gray('Source code will be included in the package'));
  }
  log('');

  const providerUrlMsg =
    provider.transport.type === 'http'
      ? provider.transport.url
      : typeof providerUrl === 'string'
      ? providerUrl.split(',')[0]
      : providerUrl;

  log(bold(`Building the chain (ID ${chainId})${providerUrlMsg ? ' via ' + hideApiKey(providerUrlMsg) : ''}...`));

  let defaultSignerAddress: string;
  if (getDefaultSigner) {
    const defaultSigner = await getDefaultSigner();
    if (defaultSigner) {
      defaultSignerAddress = defaultSigner.address;
      log(`Using ${defaultSignerAddress}`);
    } else {
      log();
      log(bold(red('Signer not found.')));
      log(
        red(
          'Provide a signer to execute this build. Add the --private-key option or set the env variable CANNON_PRIVATE_KEY.'
        )
      );
      process.exit(1);
    }
  }

  if (!_.isEmpty(resolvedSettings)) {
    log(gray('Overriding settings in the cannonfile with the following:'));
    for (const [key, value] of Object.entries(resolvedSettings)) {
      log(gray(`  - ${key} = ${value}`));
    }
    log('');
  }

  if (plugins) {
    const pluginList = await listInstalledPlugins();

    if (pluginList.length) {
      log('plugins:', pluginList.join(', '), 'detected');
    }
  }
  log('');

  let partialDeploy = false;
  runtime.on(Events.PreStepExecute, (t, n, _c, d) => log(cyanBright(`${'  '.repeat(d)}Executing ${`[${t}.${n}]`}...`)));
  runtime.on(Events.SkipDeploy, (n, err, d) => {
    partialDeploy = true;
    log(
      yellowBright(
        `${'  '.repeat(d)}  \u26A0\uFE0F  Skipping [${n}] (${
          typeof err === 'object' && err.toString === Object.prototype.toString ? JSON.stringify(err) : err.toString()
        })`
      )
    );
  });
  runtime.on(Events.PostStepExecute, (t, n, c, ctx, o, d) => {
    for (const txnKey in o.txns) {
      const txn = o.txns[txnKey];
      log(
        `${'  '.repeat(d)}  ${green('\u2714')} Successfully called ${c.func}(${c?.args
          ?.map((arg: any) => (typeof arg === 'object' && arg !== null ? JSON.stringify(arg) : arg))
          .join(', ')})`
      );
      if (txn.signer != defaultSignerAddress) {
        log(gray(`${'  '.repeat(d)}  Signer: ${txn.signer}`));
      }
      const contractAddress = getContractFromPath(ctx, c.target[0])?.address;
      if (contractAddress) {
        log(gray(`${'  '.repeat(d)}  Contract Address: ${contractAddress}`));
      }
      log(gray(`${'  '.repeat(d)}  Transaction Hash: ${txn.hash}`));
      const cost = BigInt(txn.gasCost) * BigInt(txn.gasUsed);
      totalCost = totalCost + cost;
      log(
        gray(
          `${'  '.repeat(d)}  Transaction Cost: ${viem.formatEther(
            cost
          )} ${nativeCurrencySymbol} (${txn.gasUsed.toLocaleString()} gas)`
        )
      );
    }
    for (const contractKey in o.contracts) {
      const contract = o.contracts[contractKey];
      if (contract.deployTxnHash) {
        log(
          `${'  '.repeat(d)}  ${green('\u2714')} Successfully deployed ${contract.contractName}${
            c.create2 ? ' using CREATE2' : ''
          }`
        );
        log(gray(`${'  '.repeat(d)}  Contract Address: ${contract.address}`));
        log(gray(`${'  '.repeat(d)}  Transaction Hash: ${contract.deployTxnHash}`));
        const cost = BigInt(contract.gasCost) * BigInt(contract.gasUsed);
        totalCost = totalCost + cost;
        log(
          gray(
            `${'  '.repeat(d)}  Transaction Cost: ${viem.formatEther(
              cost
            )} ${nativeCurrencySymbol} (${contract.gasUsed.toLocaleString()} gas)`
          )
        );
      }
    }
    for (const setting in o.settings) {
      if (ctx.overrideSettings[setting]) {
        log(`${'  '.repeat(d)} Setting (Override): ${setting} = ${ctx.overrideSettings[setting]}`);
      } else {
        log(`${'  '.repeat(d)}  Setting: ${setting} = ${o.settings[setting]}`);
      }
    }
    stepsExecuted = true;

    log();
  });

  runtime.on(Events.ResolveDeploy, (packageName, preset, chainId, registry, d) =>
    log(magenta(`${'  '.repeat(d)}  Resolving ${packageName} (Chain ID: ${chainId}) via ${registry}...`))
  );
  runtime.on(Events.DownloadDeploy, (hash, gateway, d) =>
    log(gray(`${'  '.repeat(d)}    Downloading ${hash} via ${gateway}`))
  );

  // attach control-c handler
  let ctrlcs = 0;
  const handler = () => {
    if (!runtime.isCancelled()) {
      log('interrupt received, finishing current operation and cancelling...');
      log('please be patient, or state loss may occur.');
      partialDeploy = true;
      runtime.cancel();
    } else if (ctrlcs < 4) {
      log('you really should not try to cancel the build unless you know what you are doing.');
      log('continue pressing control-c to FORCE, and UNCLEANLY exit cannon');
    } else {
      log('exiting uncleanly. state loss may have occured. please DO NOT raise bug reports.');
      process.exit(1234);
    }
    ctrlcs++;
  };
  if (persist && chainId != CANNON_CHAIN_ID) {
    process.on('SIGINT', handler);
    process.on('SIGTERM', handler);
    process.on('SIGQUIT', handler);
  }

  let newState;
  try {
    newState = await cannonBuild(runtime, def, oldDeployData && !wipe ? oldDeployData.state : {}, initialCtx);
  } catch (err: any) {
    const dumpData = {
      def: def.toJson(),
      initialCtx,
      oldState: oldDeployData?.state || null,
      activeCtx: runtime.ctx,
      error: _.pick(err, Object.getOwnPropertyNames(err)),
    };

    const dumpFilePath = path.join(cliSettings.cannonDirectory, 'dumps', new Date().toISOString() + '.json');

    await fs.mkdirp(path.dirname(dumpFilePath));
    await fs.writeJson(dumpFilePath, dumpData, {
      spaces: 2,
    });

    throw new Error(
      `${err.toString()}\n\nAn error occured during build. A file with comprehensive information pertaining to this error has been written to ${dumpFilePath}. Please include this file when reporting an issue.`
    );
  }

  if (writeScript) {
    await dump!.end();
  }

  const outputs = (await getOutputs(runtime, def, newState))!;

  // save the state to ipfs
  const miscUrl = await runtime.recordMisc();

  const chainDef = def.toJson();

  chainDef.version = pkgVersion;

  if (miscUrl) {
    const deployUrl = await runtime.putDeploy({
      generator: `cannon cli ${pkg.version}`,
      timestamp: Math.floor(Date.now() / 1000),
      def: chainDef,
      state: newState,
      options: resolvedSettings,
      status: partialDeploy ? 'partial' : 'complete',
      meta: pkgInfo,
      miscUrl: miscUrl,
      chainId: runtime.chainId,
    });

    const metadataCache: { [key: string]: string } = {};

    if (!_.isEmpty(pkgInfo)) {
      metadataCache.gitUrl = pkgInfo.gitUrl;
      metadataCache.commitHash = pkgInfo.commitHash;
      metadataCache.readme = pkgInfo.readme;
    }

    // store metadata to /metadata_cache folder
    const metadata = await saveToMetadataCache(`${pkgName}_${pkgVersion}_${runtime.chainId}-${preset}`, metadataCache);

    const metaUrl = await runtime.putBlob(metadata);

    await resolver.publish([fullPackageRef, `${name}:latest@${preset}`], runtime.chainId, deployUrl!, metaUrl!);

    // detach the process handler

    process.off('SIGINT', handler);
    process.off('SIGTERM', handler);
    process.off('SIGQUIT', handler);

    if (partialDeploy) {
      log(
        yellowBright(
          bold(
            '\n\u26A0\uFE0F  Your deployment was not fully completed. Please inspect the issues listed above and resolve as necessary.'
          )
        )
      );
      log(gray(`Total Cost: ${viem.formatEther(totalCost)} ${nativeCurrencySymbol}`));
      log('');
      log(
        '- Rerunning the build command will attempt to execute skipped operations. It will not rerun executed operations. (To rerun executed operations, delete the partial build package generated by this run by adding the --wipe flag to the build command on the next run.)'
      );
      if (upgradeFrom) {
        log(bold('  Remove the --upgrade-from option to continue from the partial build.'));
      }
      log(`- Your partial deployment has been stored to ${deployUrl}`);
      log(
        '- Run ' +
          bold(`cannon pin ${deployUrl}`) +
          ' to pin the partial deployment package on IPFS. Then use https://usecannon.com/deploy to collect signatures from a Safe for the skipped operations in the partial deployment package.'
      );
    } else {
      if (chainId == 13370) {
        log(bold(`💥 ${fullPackageRef} built for Cannon (Chain ID: ${chainId})`));
        log(gray('This package can be run locally and cloned in cannonfiles.'));
      } else {
        log(bold(`💥 ${fullPackageRef} built on ${chainName} (Chain ID: ${chainId})`));
        log(gray(`Total Cost: ${viem.formatEther(totalCost)} ${nativeCurrencySymbol}`));
      }
      log();

      log(
        bold(
          `Package data has been stored locally${
            filteredSettings.writeIpfsUrl && ' and pinned to ' + filteredSettings.writeIpfsUrl
          }`
        )
      );
      log(
        table([
          ['Deployment Data', deployUrl],
          ['Package Code', miscUrl],
          ['Metadata', metaUrl],
        ])
      );

      const isMainPreset = preset === PackageReference.DEFAULT_PRESET;

      if (isMainPreset) {
        log(
          bold(
            `Publish ${bold(`${packageRef}`)} to the registry and pin the IPFS data to ${filteredSettings.publishIpfsUrl}`
          )
        );
        log(`> cannon publish ${packageRef} --chain-id ${chainId}`);
      } else {
        log(
          bold(`Publish ${bold(fullPackageRef)} to the registry and pin the IPFS data to ${filteredSettings.publishIpfsUrl}`)
        );
        log(`> cannon publish ${fullPackageRef} --chain-id ${chainId}`);
      }

      log('');
      if (chainId == 13370) {
        log(bold('Run this package'));

        if (isMainPreset) log(`> cannon ${packageRef}`);
        else log(`> cannon ${fullPackageRef}`);
      } else {
        log(bold('Verify contracts on Etherscan'));
        log(`> cannon verify ${fullPackageRef} --chain-id ${chainId}`);
      }
    }
  } else {
    log(
      bold(
        yellow(
          `Chain state could not be saved via ${runtime.loaders[
            runtime.defaultLoaderScheme
          ].getLabel()}. Try a writable endpoint by setting ipfsUrl through \`cannon setup\`.`
        )
      )
    );
  }

  if (!stepsExecuted) {
    log(bold('\nNo operations were executed during the build.'));
  }

  log('');

  provider = provider.extend(traceActions(outputs) as any);

  return { outputs, provider, runtime };
}<|MERGE_RESOLUTION|>--- conflicted
+++ resolved
@@ -177,11 +177,7 @@
 
   // Update pkgInfo (package.json) with information from existing package, if present
   if (oldDeployData) {
-<<<<<<< HEAD
-    log(gray(`    ${fullPackageRef} (Chain ID: ${chainId}) found`));
-=======
     console.log(gray(`  ${fullPackageRef} (Chain ID: ${chainId}) found`));
->>>>>>> 502f75bf
     if (!wipe) {
       await runtime.restoreMisc(oldDeployData.miscUrl);
 
@@ -193,11 +189,7 @@
     if (upgradeFrom) {
       throw new Error(`  ${prevPkg} (Chain ID: ${chainId}) not found`);
     } else {
-<<<<<<< HEAD
-      log(gray(`    ${prevPkg} (Chain ID: ${chainId}) not found`));
-=======
       console.log(gray(`  ${prevPkg} (Chain ID: ${chainId}) not found`));
->>>>>>> 502f75bf
     }
   }
 
