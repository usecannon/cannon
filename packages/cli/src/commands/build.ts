import {
  build as cannonBuild,
  CANNON_CHAIN_ID,
  CannonRegistry,
  CannonWrapperGenericProvider,
  ChainBuilderRuntime,
  ChainDefinition,
  ContractArtifact,
  createInitialContext,
  DeploymentInfo,
  Events,
  getContractFromPath,
  getOutputs,
} from '@usecannon/builder';
import { bold, cyanBright, gray, green, magenta, red, yellow, yellowBright } from 'chalk';
import { ethers } from 'ethers';
import _ from 'lodash';
import { table } from 'table';
import pkg from '../../package.json';
import { chains } from '../chains';
import { readMetadataCache } from '../helpers';
import { getMainLoader } from '../loader';
import { listInstalledPlugins, loadPlugins } from '../plugins';
import { createDefaultReadRegistry } from '../registry';
import { resolveCliSettings } from '../settings';
import { PackageSpecification } from '../types';
import { createWriteScript, WriteScriptFormat } from '../write-script/write';
<<<<<<< HEAD
import { PackageReference } from '@usecannon/builder';
=======
import { isIpfsGateway } from '@usecannon/builder/dist/ipfs';
>>>>>>> 55601dc7

interface Params {
  provider: CannonWrapperGenericProvider;
  def?: ChainDefinition;
  packageDefinition: PackageSpecification;
  upgradeFrom?: string;
  pkgInfo: any;

  getArtifact?: (name: string) => Promise<ContractArtifact>;
  getSigner?: (addr: string) => Promise<ethers.Signer>;
  getDefaultSigner?: () => Promise<ethers.Signer>;
  projectDirectory?: string;
  presetArg?: string;
  chainId?: number;
  overrideResolver?: CannonRegistry;
  wipe?: boolean;
  persist?: boolean;
  plugins?: boolean;
  publicSourceCode?: boolean;
  providerUrl?: string;
  registryPriority?: 'local' | 'onchain';
  gasPrice?: string;
  gasFee?: string;
  priorityGasFee?: string;
  writeScript?: string;
  writeScriptFormat?: WriteScriptFormat;
}

export async function build({
  provider,
  def,
  packageDefinition,
  upgradeFrom,
  pkgInfo,
  getArtifact,
  getSigner,
  getDefaultSigner,
  presetArg,
  overrideResolver,
  wipe = false,
  persist = true,
  plugins = true,
  publicSourceCode = false,
  providerUrl,
  registryPriority,
  gasPrice,
  gasFee,
  priorityGasFee,
  writeScript,
  writeScriptFormat = 'ethers',
}: Params) {
  if (wipe && upgradeFrom) {
    throw new Error('wipe and upgradeFrom are mutually exclusive. Please specify one or the other');
  }

  if (!persist && providerUrl) {
    console.log(
      yellowBright(bold('⚠️  This is a simulation. No changes will be made to the chain. No package data will be saved.\n'))
    );
  }

  const { name, version, preset } = packageDefinition;

  if (presetArg && preset) {
    console.warn(yellow(bold(`Duplicate preset definitions from cannonfile ${preset} and --preset ${presetArg}`)));
    console.warn(yellow(bold(`The --preset option is deprecated. Using package reference "${preset}"...`)));
  }

  const selectedPreset = preset || presetArg || 'main';

  const cliSettings = resolveCliSettings({ registryPriority });

  if (plugins) {
    await loadPlugins();
  }

  const chainId = (await provider.getNetwork()).chainId;
  const chainName = chains.find((c) => c.chainId === chainId)?.name;
  const nativeCurrencySymbol = chains.find((c) => c.chainId === chainId)?.nativeCurrency.symbol || 'ETH';
  let totalCost = ethers.BigNumber.from(0);

  const runtimeOptions = {
    provider,
    chainId,

    getArtifact,

    getSigner:
      getSigner ||
      async function (addr: string) {
        // on test network any user can be conjured
        await provider.send('hardhat_impersonateAccount', [addr]);
        await provider.send('hardhat_setBalance', [addr, `0x${(1e22).toString(16)}`]);
        return provider.getSigner(addr);
      },

    getDefaultSigner,

    snapshots: chainId === CANNON_CHAIN_ID,
    allowPartialDeploy: chainId !== CANNON_CHAIN_ID && persist,
    publicSourceCode,
    gasPrice,
    gasFee,
    priorityGasFee,
  };

  const resolver = overrideResolver || (await createDefaultReadRegistry(cliSettings));

  const runtime = new ChainBuilderRuntime(runtimeOptions, resolver, getMainLoader(cliSettings), 'ipfs');

  const dump = writeScript ? await createWriteScript(runtime, writeScript, writeScriptFormat) : null;

  let partialDeploy = false;
  runtime.on(Events.PreStepExecute, (t, n, _c, d) =>
    console.log(cyanBright(`${'  '.repeat(d)}Executing ${`[${t}.${n}]`}...`))
  );
  runtime.on(Events.SkipDeploy, (n, err, d) => {
    partialDeploy = true;
    console.log(
      yellowBright(
        `${'  '.repeat(d)}  \u26A0\uFE0F  Skipping [${n}] (${
          typeof err === 'object' && err.toString === Object.prototype.toString ? JSON.stringify(err) : err.toString()
        })`
      )
    );
  });
  runtime.on(Events.PostStepExecute, (t, n, c, ctx, o, d) => {
    for (const txnKey in o.txns) {
      const txn = o.txns[txnKey];
      console.log(
        `${'  '.repeat(d)}  ${green('\u2714')} Successfully called ${c.func}(${c?.args
          ?.map((arg: any) => (typeof arg === 'object' && arg !== null ? JSON.stringify(arg) : arg))
          .join(', ')})`
      );
      if (txn.signer != defaultSignerAddress) {
        console.log(gray(`${'  '.repeat(d)}  Signer: ${txn.signer}`));
      }
      const contractAddress = getContractFromPath(ctx, c.target[0])?.address;
      if (contractAddress) {
        console.log(gray(`${'  '.repeat(d)}  Contract Address: ${contractAddress}`));
      }
      console.log(gray(`${'  '.repeat(d)}  Transaction Hash: ${txn.hash}`));
      const cost = ethers.BigNumber.from(txn.gasCost).mul(txn.gasUsed);
      totalCost = totalCost.add(cost);
      console.log(
        gray(
          `${'  '.repeat(d)}  Transaction Cost: ${ethers.utils.formatEther(
            cost
          )} ${nativeCurrencySymbol} (${txn.gasUsed.toLocaleString()} gas)`
        )
      );
    }
    for (const contractKey in o.contracts) {
      const contract = o.contracts[contractKey];
      if (contract.deployTxnHash) {
        console.log(
          `${'  '.repeat(d)}  ${green('\u2714')} Successfully deployed ${contract.contractName}${
            c.create2 ? ' using CREATE2' : ''
          }`
        );
        console.log(gray(`${'  '.repeat(d)}  Contract Address: ${contract.address}`));
        console.log(gray(`${'  '.repeat(d)}  Transaction Hash: ${contract.deployTxnHash}`));
        const cost = ethers.BigNumber.from(contract.gasCost).mul(contract.gasUsed);
        totalCost = totalCost.add(cost);
        console.log(
          gray(
            `${'  '.repeat(d)}  Transaction Cost: ${ethers.utils.formatEther(
              cost
            )} ${nativeCurrencySymbol} (${contract.gasUsed.toLocaleString()} gas)`
          )
        );
      }
    }
    for (const extra in o.extras) {
      console.log(gray(`${'  '.repeat(d)}  Stored Event Data: ${extra} = ${o.extras[extra]}`));
    }

    console.log();
  });

  runtime.on(Events.ResolveDeploy, (packageName, preset, chainId, registry, d) =>
    console.log(magenta(`${'  '.repeat(d)}  Resolving ${packageName}@${preset} (Chain ID: ${chainId}) via ${registry}...`))
  );
  runtime.on(Events.DownloadDeploy, (hash, gateway, d) =>
    console.log(gray(`${'  '.repeat(d)}    Downloading ${hash} via ${gateway}`))
  );

  // Check for existing package
  let oldDeployData: DeploymentInfo | null = null;
  const prevPkg = upgradeFrom || new PackageReference(`${name}:${version}@${selectedPreset}`).fullPackageRef;

  console.log(bold('Checking for existing package...'));
  oldDeployData = await runtime.readDeploy(prevPkg, runtime.chainId);

  // Update pkgInfo (package.json) with information from existing package, if present
  if (oldDeployData && !wipe) {
    console.log(`${name}:${version}@${selectedPreset} (Chain ID: ${chainId}) found`);
    await runtime.restoreMisc(oldDeployData.miscUrl);

    if (!pkgInfo) {
      pkgInfo = oldDeployData.meta;
    }
  } else {
    if (upgradeFrom) {
      throw new Error(`${prevPkg} (Chain ID: ${chainId}) not found`);
    } else {
      console.log(gray(`${prevPkg} (Chain ID: ${chainId}) not found`));
    }
  }

  let pkgName = packageDefinition?.name;
  let pkgVersion = packageDefinition?.version;
  let pkgPreset = packageDefinition?.preset;

  const resolvedSettings = _.assign(oldDeployData?.options ?? {}, packageDefinition.settings);

  def = def || (oldDeployData ? new ChainDefinition(oldDeployData!.def) : undefined);

  if (!def) {
    throw new Error('no deployment definition to build');
  }

  const initialCtx = await createInitialContext(def, pkgInfo, chainId, resolvedSettings);

  if (!pkgName) {
    pkgName = def.getName(initialCtx);
  }

  if (!pkgVersion) {
    pkgVersion = def.getVersion(initialCtx);
  }

  console.log('');
  if (oldDeployData && wipe) {
    console.log('Wiping existing package...');
    console.log(bold('Initializing new package...'));
  } else if (oldDeployData && !upgradeFrom) {
    console.log(bold('Continuing with existing package...'));
  } else {
    console.log(bold('Initializing new package...'));
  }
  console.log('Name: ' + cyanBright(`${pkgName}`));
  console.log('Version: ' + cyanBright(`${pkgVersion}`));
  console.log('Preset: ' + cyanBright(`${selectedPreset}`) + (selectedPreset == 'main' ? gray(' (default)') : ''));
  console.log('Chain ID: ' + cyanBright(`${chainId}`));
  if (upgradeFrom) {
    console.log(`Upgrading from: ${cyanBright(upgradeFrom)}`);
  }
  if (publicSourceCode) {
    console.log(gray('Source code will be included in the package'));
  }
  console.log('');

  const providerUrlMsg = providerUrl?.includes(',') ? providerUrl.split(',')[0] : providerUrl;
  console.log(
    bold(
      `Building the chain (ID ${chainId})${
        providerUrlMsg ? ' via ' + providerUrlMsg.replace(RegExp(/[=A-Za-z0-9_-]{32,}/), '*'.repeat(32)) : ''
      }...`
    )
  );

  let defaultSignerAddress: string;
  if (getDefaultSigner) {
    const defaultSigner = await getDefaultSigner!();
    if (defaultSigner) {
      defaultSignerAddress = await defaultSigner.getAddress();
      console.log(`Using ${defaultSignerAddress}`);
    } else {
      console.log();
      console.log(bold(red('Signer not found.')));
      console.log(
        red(
          'Provide a signer to execute this build. Add the --private-key option or set the env variable CANNON_PRIVATE_KEY.'
        )
      );
      process.exit(1);
    }
  }

  if (!_.isEmpty(packageDefinition.settings)) {
    console.log(gray('Overriding the default values for the cannonfile’s settings with the following:'));
    for (const [key, value] of Object.entries(packageDefinition.settings)) {
      console.log(gray(`  - ${key} = ${value}`));
    }
    console.log('');
  }

  if (plugins) {
    const pluginList = await listInstalledPlugins();

    if (pluginList.length) {
      console.log('plugins:', pluginList.join(', '), 'detected');
    }
  }
  console.log('');

  // attach control-c handler
  let ctrlcs = 0;
  const handler = () => {
    if (!runtime.isCancelled()) {
      console.log('interrupt received, finishing current build step and cancelling...');
      console.log('please be patient, or state loss may occur.');
      partialDeploy = true;
      runtime.cancel();
    } else if (ctrlcs < 4) {
      console.log('you really should not try to cancel the build unless you know what you are doing.');
      console.log('continue pressing control-c to FORCE, and UNCLEANLY exit cannon');
    } else {
      console.log('exiting uncleanly. state loss may have occured. please DO NOT raise bug reports.');
      process.exit(1234);
    }
    ctrlcs++;
  };
  if (persist && chainId != CANNON_CHAIN_ID) {
    process.on('SIGINT', handler);
    process.on('SIGTERM', handler);
    process.on('SIGQUIT', handler);
  }

  const newState = await cannonBuild(runtime, def, oldDeployData && !wipe ? oldDeployData.state : {}, initialCtx);

  if (writeScript) {
    await dump!.end();
  }

  const outputs = (await getOutputs(runtime, def, newState))!;

  // save the state to ipfs
  const miscUrl = await runtime.recordMisc();

  const chainDef = def.toJson();

  chainDef.version = pkgVersion;

  const isIPFSWritable = !isIpfsGateway(cliSettings.ipfsUrl || '');
  if (cliSettings.ipfsUrl != undefined && !isIPFSWritable) {
    console.error('Error: IPFS endpoint is not writable. Please check your IPFS configuration.');
    process.exit(1);
  }

  if (miscUrl) {
    const deployUrl = await runtime.putDeploy({
      generator: `cannon cli ${pkg.version}`,
      timestamp: Math.floor(Date.now() / 1000),
      def: chainDef,
      state: newState,
      options: resolvedSettings,
      status: partialDeploy ? 'partial' : 'complete',
      meta: pkgInfo,
      miscUrl: miscUrl,
      chainId: runtime.chainId,
    });

    const metadata = await readMetadataCache(`${pkgName}:${pkgVersion}`);

    const metaUrl = await runtime.putBlob(metadata);

    const {fullPackageRef} = new PackageReference(`${name}:${version}@${selectedPreset}`);
    const variant = `${chainId}-${preset}`;

    // locally store cannon packages (version + latest)
<<<<<<< HEAD
    if (persist) {
      await resolver.publish(
        [fullPackageRef, `${name}:latest@${selectedPreset}`],
        runtime.chainId,
        deployUrl!,
        metaUrl!
      );
=======
    await resolver.publish(
      [`${name}:${version}`, `${name}:latest`],
      `${runtime.chainId}-${selectedPreset}`,
      deployUrl!,
      metaUrl!
    );
>>>>>>> 55601dc7

    // detach the process handler

    process.off('SIGINT', handler);
    process.off('SIGTERM', handler);
    process.off('SIGQUIT', handler);

    if (partialDeploy) {
      console.log(
        yellowBright(
          bold(
            '\n\u26A0\uFE0F  Your deployment was not fully completed. Please inspect the issues listed above and resolve as necessary.'
          )
        )
      );
      console.log(gray(`Total Cost: ${ethers.utils.formatEther(totalCost)} ${nativeCurrencySymbol}`));
      console.log('');
      console.log(
        '- Rerunning the same build command will attempt to execute skipped steps. It will not rerun executed steps. (To rerun executed steps, delete the partial build package generated by this run by adding the --wipe flag to the build command on the next run.)'
      );
      console.log(`- Your partial deployment has been stored to ${deployUrl}`);
      console.log(
        '- Run ' +
          bold(`cannon pin ${deployUrl}`) +
          ' to pin the partial deployment package on IPFS. Then use https://usecannon.com/deploy to collect signatures from a Safe for the skipped steps in the partial deployment package.'
      );
    } else {
      if (chainId == 13370) {
        console.log(bold(`💥 ${fullPackageRef} built for Cannon (Chain ID: ${chainId})`));
        console.log(gray('This package can be run locally using the CLI and provisioned by Cannonfiles.'));
      } else {
        console.log(bold(`💥 ${fullPackageRef} built on ${chainName} (Chain ID: ${chainId})`));
        console.log(gray(`Total Cost: ${ethers.utils.formatEther(totalCost)} ${nativeCurrencySymbol}`));
      }
      console.log();

      console.log(
        `The following package data has been stored to ${runtime.loaders[runtime.defaultLoaderScheme].getLabel()}`
      );
      console.log(
        table([
          ['Deployment Data', deployUrl],
          ['Package Code', miscUrl],
          ['Metadata', metaUrl],
        ])
      );
      console.log(bold(`Publish ${bold(fullPackageRef)}`));
      console.log(`> ${`cannon publish ${fullPackageRef} --chain-id ${chainId}`}`);
      console.log('');
      if (chainId == 13370) {
        console.log(bold('Run this package'));
        console.log(`> ${`cannon ${fullPackageRef}`}`);
      } else {
        console.log(bold('Verify contracts on Etherscan'));
        console.log(`> ${`cannon verify ${fullPackageRef} --chain-id ${chainId}`}`);
      }
    }
  } else {
    console.log(
      bold(
        yellow(
          `Chain state could not be saved via ${runtime.loaders[
            runtime.defaultLoaderScheme
          ].getLabel()}. Try a writable endpoint by setting ipfsUrl through \`cannon setup\`.`
        )
      )
    );
  }
  console.log('');

  provider.artifacts = outputs;

  return { outputs, provider, runtime };
}<|MERGE_RESOLUTION|>--- conflicted
+++ resolved
@@ -25,11 +25,8 @@
 import { resolveCliSettings } from '../settings';
 import { PackageSpecification } from '../types';
 import { createWriteScript, WriteScriptFormat } from '../write-script/write';
-<<<<<<< HEAD
 import { PackageReference } from '@usecannon/builder';
-=======
 import { isIpfsGateway } from '@usecannon/builder/dist/ipfs';
->>>>>>> 55601dc7
 
 interface Params {
   provider: CannonWrapperGenericProvider;
@@ -389,25 +386,14 @@
     const metaUrl = await runtime.putBlob(metadata);
 
     const {fullPackageRef} = new PackageReference(`${name}:${version}@${selectedPreset}`);
-    const variant = `${chainId}-${preset}`;
 
     // locally store cannon packages (version + latest)
-<<<<<<< HEAD
-    if (persist) {
-      await resolver.publish(
-        [fullPackageRef, `${name}:latest@${selectedPreset}`],
-        runtime.chainId,
-        deployUrl!,
-        metaUrl!
-      );
-=======
     await resolver.publish(
-      [`${name}:${version}`, `${name}:latest`],
-      `${runtime.chainId}-${selectedPreset}`,
+      [fullPackageRef, `${name}:latest@${selectedPreset}`],
+      runtime.chainId,
       deployUrl!,
       metaUrl!
     );
->>>>>>> 55601dc7
 
     // detach the process handler
 
