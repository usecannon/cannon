--- conflicted
+++ resolved
@@ -287,38 +287,25 @@
   runtime.on(Events.PostStepExecute, (t, n, c, ctx, o, d) => {
     for (const txnKey in o.txns) {
       const txn = o.txns[txnKey];
-<<<<<<< HEAD
       if (c.func) {
-        console.log(
+        log(
           `${'  '.repeat(d)}  ${green('\u2714')} Successfully called ${c.func}(${c?.args
             ?.map((arg: any) => (typeof arg === 'object' && arg !== null ? JSON.stringify(arg) : arg))
             .join(', ')})`
         );
       } else {
-        console.log(`${'  '.repeat(d)}  ${green('\u2714')} Successfully performed operation`);
-      }
-=======
-      log(
-        `${'  '.repeat(d)}  ${green('\u2714')} Successfully called ${c.func}(${c?.args
-          ?.map((arg: any) => (typeof arg === 'object' && arg !== null ? JSON.stringify(arg) : arg))
-          .join(', ')})`
-      );
->>>>>>> acacb8e7
+        log(`${'  '.repeat(d)}  ${green('\u2714')} Successfully performed operation`);
+      }
+
       if (txn.signer != defaultSignerAddress) {
         log(gray(`${'  '.repeat(d)}  Signer: ${txn.signer}`));
       }
-<<<<<<< HEAD
 
       if (c.target) {
         const contractAddress = getContractFromPath(ctx, c.target[0])?.address;
         if (contractAddress) {
-          console.log(gray(`${'  '.repeat(d)}  Contract Address: ${contractAddress}`));
+          log(gray(`${'  '.repeat(d)}  Contract Address: ${contractAddress}`));
         }
-=======
-      const contractAddress = getContractFromPath(ctx, c.target[0])?.address;
-      if (contractAddress) {
-        log(gray(`${'  '.repeat(d)}  Contract Address: ${contractAddress}`));
->>>>>>> acacb8e7
       }
       log(gray(`${'  '.repeat(d)}  Transaction Hash: ${txn.hash}`));
       const cost = BigInt(txn.gasCost) * BigInt(txn.gasUsed);
