--- conflicted
+++ resolved
@@ -301,19 +301,15 @@
 
   const defaultSigner = await (await getDefaultSigner!()).getAddress();
   const providerUrlMsg = providerUrl?.includes(',') ? providerUrl.split(',')[0] : providerUrl;
-<<<<<<< HEAD
-  console.log(bold(`Building the chain (ID ${chainId})${providerUrlMsg ? ' via ' + providerUrlMsg : ''}...`));
-  console.log(`Using signer ${defaultSigner}`);
-
-=======
   console.log(
     bold(
-      `Building the chain (ID ${chainId}${
+      `Building the chain (ID ${chainId})${
         providerUrlMsg ? ' via ' + providerUrlMsg.replace(RegExp(/[=A-Za-z0-9_-]{32,}/), '*'.repeat(32)) : ''
-      })...`
+      }...`
     )
   );
->>>>>>> cd2375c0
+  console.log(`Using signer ${defaultSigner}`);
+
   if (!_.isEmpty(packageDefinition.settings)) {
     console.log(gray('Overriding the default values for the cannonfile’s settings with the following:'));
     for (const [key, value] of Object.entries(packageDefinition.settings)) {
