import {
  build as cannonBuild,
  CANNON_CHAIN_ID,
  CannonRegistry,
  CannonWrapperGenericProvider,
  ChainBuilderRuntime,
  ChainDefinition,
  ContractArtifact,
  createInitialContext,
  DeploymentInfo,
  Events,
  getContractFromPath,
  getOutputs,
} from '@usecannon/builder';
import { bold, cyanBright, gray, green, magenta, red, yellow, yellowBright } from 'chalk';
import { ethers } from 'ethers';
import _ from 'lodash';
import { table } from 'table';
import pkg from '../../package.json';
import { chains } from '../chains';
import { readMetadataCache } from '../helpers';
import { getMainLoader } from '../loader';
<<<<<<< HEAD

import pkg from '../../package.json';
import { table } from 'table';
import { ChainBuilderContext } from '@usecannon/builder/dist/types';
import { isIpfsGateway } from '@usecannon/builder/dist/ipfs';
=======
import { listInstalledPlugins, loadPlugins } from '../plugins';
import { createDefaultReadRegistry } from '../registry';
import { resolveCliSettings } from '../settings';
import { PackageSpecification } from '../types';
import { createWriteScript, WriteScriptFormat } from '../write-script/write';
>>>>>>> cca75fca

interface Params {
  provider: CannonWrapperGenericProvider;
  def?: ChainDefinition;
  packageDefinition: PackageSpecification;
  upgradeFrom?: string;
  pkgInfo: any;

  getArtifact?: (name: string) => Promise<ContractArtifact>;
  getSigner?: (addr: string) => Promise<ethers.Signer>;
  getDefaultSigner?: () => Promise<ethers.Signer>;
  projectDirectory?: string;
  presetArg?: string;
  chainId?: number;
  overrideResolver?: CannonRegistry;
  wipe?: boolean;
  persist?: boolean;
  plugins?: boolean;
  publicSourceCode?: boolean;
  providerUrl?: string;
  registryPriority?: 'local' | 'onchain';
  gasPrice?: string;
  gasFee?: string;
  priorityGasFee?: string;
  writeScript?: string;
  writeScriptFormat?: WriteScriptFormat;
}

export async function build({
  provider,
  def,
  packageDefinition,
  upgradeFrom,
  pkgInfo,
  getArtifact,
  getSigner,
  getDefaultSigner,
  presetArg,
  overrideResolver,
  wipe = false,
  persist = true,
  plugins = true,
  publicSourceCode = false,
  providerUrl,
  registryPriority,
  gasPrice,
  gasFee,
  priorityGasFee,
  writeScript,
  writeScriptFormat = 'ethers',
}: Params) {
  if (wipe && upgradeFrom) {
    throw new Error('wipe and upgradeFrom are mutually exclusive. Please specify one or the other');
  }

  if (!persist && providerUrl) {
    console.log(
      yellowBright(bold('⚠️  This is a simulation. No changes will be made to the chain. No package data will be saved.\n'))
    );
  }

  const { name, version, preset } = packageDefinition;

  if (presetArg && preset) {
    console.warn(
      yellow(
        bold(
          `Duplicate preset definitions in package reference "${name}:${version}@${preset}" and in --preset argument: "${presetArg}"`
        )
      )
    );
    console.warn(yellow(bold(`The --preset option is deprecated. Defaulting to package reference "${preset}"...`)));
  }

  const selectedPreset = preset || presetArg || 'main';

  const cliSettings = resolveCliSettings({ registryPriority });

  if (plugins) {
    await loadPlugins();
  }

  const chainId = (await provider.getNetwork()).chainId;
  const chainName = chains.find((c) => c.chainId === chainId)?.name;
  const nativeCurrencySymbol = chains.find((c) => c.chainId === chainId)?.nativeCurrency.symbol || 'ETH';
  let totalCost = ethers.BigNumber.from(0);

  const runtimeOptions = {
    provider,
    chainId,

    getArtifact,

    getSigner:
      getSigner ||
      async function (addr: string) {
        // on test network any user can be conjured
        await provider.send('hardhat_impersonateAccount', [addr]);
        await provider.send('hardhat_setBalance', [addr, `0x${(1e22).toString(16)}`]);
        return provider.getSigner(addr);
      },

    getDefaultSigner,

    snapshots: chainId === CANNON_CHAIN_ID,
    allowPartialDeploy: chainId !== CANNON_CHAIN_ID && persist,
    publicSourceCode,
    gasPrice,
    gasFee,
    priorityGasFee,
  };

  const resolver = overrideResolver || (await createDefaultReadRegistry(cliSettings));

  const runtime = new ChainBuilderRuntime(runtimeOptions, resolver, getMainLoader(cliSettings), 'ipfs');

  const dump = writeScript ? await createWriteScript(runtime, writeScript, writeScriptFormat) : null;

  let partialDeploy = false;
  runtime.on(Events.PreStepExecute, (t, n, _c, d) =>
    console.log(cyanBright(`${'  '.repeat(d)}Executing ${`[${t}.${n}]`}...`))
  );
  runtime.on(Events.SkipDeploy, (n, err, d) => {
    partialDeploy = true;
    console.log(
      yellowBright(
        `${'  '.repeat(d)}  \u26A0\uFE0F  Skipping [${n}] (${
          typeof err === 'object' && err.toString === Object.prototype.toString ? JSON.stringify(err) : err.toString()
        })`
      )
    );
  });
  runtime.on(Events.PostStepExecute, (t, n, c, ctx, o, d) => {
    for (const txnKey in o.txns) {
      const txn = o.txns[txnKey];
      console.log(
        `${'  '.repeat(d)}  ${green('\u2714')} Successfully called ${c.func}(${c?.args
          ?.map((arg: any) => (typeof arg === 'object' && arg !== null ? JSON.stringify(arg) : arg))
          .join(', ')})`
      );
      if (txn.signer != defaultSignerAddress) {
        console.log(gray(`${'  '.repeat(d)}  Signer: ${txn.signer}`));
      }
      const contractAddress = getContractFromPath(ctx, c.target[0])?.address;
      if (contractAddress) {
        console.log(gray(`${'  '.repeat(d)}  Contract Address: ${contractAddress}`));
      }
      console.log(gray(`${'  '.repeat(d)}  Transaction Hash: ${txn.hash}`));
      const cost = ethers.BigNumber.from(txn.gasCost).mul(txn.gasUsed);
      totalCost = totalCost.add(cost);
      console.log(
        gray(
          `${'  '.repeat(d)}  Transaction Cost: ${ethers.utils.formatEther(
            cost
          )} ${nativeCurrencySymbol} (${txn.gasUsed.toLocaleString()} gas)`
        )
      );
    }
    for (const contractKey in o.contracts) {
      const contract = o.contracts[contractKey];
      if (contract.deployTxnHash) {
        console.log(
          `${'  '.repeat(d)}  ${green('\u2714')} Successfully deployed ${contract.contractName}${
            c.create2 ? ' using CREATE2' : ''
          }`
        );
        console.log(gray(`${'  '.repeat(d)}  Contract Address: ${contract.address}`));
        console.log(gray(`${'  '.repeat(d)}  Transaction Hash: ${contract.deployTxnHash}`));
        const cost = ethers.BigNumber.from(contract.gasCost).mul(contract.gasUsed);
        totalCost = totalCost.add(cost);
        console.log(
          gray(
            `${'  '.repeat(d)}  Transaction Cost: ${ethers.utils.formatEther(
              cost
            )} ${nativeCurrencySymbol} (${contract.gasUsed.toLocaleString()} gas)`
          )
        );
      }
    }
    for (const extra in o.extras) {
      console.log(gray(`${'  '.repeat(d)}  Stored Event Data: ${extra} = ${o.extras[extra]}`));
    }

    console.log();
  });

  runtime.on(Events.ResolveDeploy, (packageName, preset, chainId, registry, d) =>
    console.log(magenta(`${'  '.repeat(d)}  Resolving ${packageName}@${preset} (Chain ID: ${chainId}) via ${registry}...`))
  );
  runtime.on(Events.DownloadDeploy, (hash, gateway, d) =>
    console.log(gray(`${'  '.repeat(d)}    Downloading ${hash} via ${gateway}`))
  );

  // Check for existing package
  let oldDeployData: DeploymentInfo | null = null;
  const prevPkg = upgradeFrom || `${name}:${version}`;

  console.log(bold('Checking for existing package...'));
  oldDeployData = await runtime.readDeploy(prevPkg, selectedPreset, runtime.chainId);

  // Update pkgInfo (package.json) with information from existing package, if present
  if (oldDeployData && !wipe) {
    console.log(`${name}:${version}@${preset ? preset : 'main'} (Chain ID: ${chainId}) found`);
    await runtime.restoreMisc(oldDeployData.miscUrl);

    if (!pkgInfo) {
      pkgInfo = oldDeployData.meta;
    }
  } else {
    if (upgradeFrom) {
      throw new Error(`${prevPkg}@${selectedPreset} (Chain ID: ${chainId}) not found`);
    } else {
      console.log(gray(`  ${prevPkg}@${selectedPreset} (Chain ID: ${chainId}) not found`));
    }
  }

  let pkgName = packageDefinition?.name;
  let pkgVersion = packageDefinition?.version;

  const resolvedSettings = _.assign(oldDeployData?.options ?? {}, packageDefinition.settings);

  def = def || (oldDeployData ? new ChainDefinition(oldDeployData!.def) : undefined);

  if (!def) {
    throw new Error('no deployment definition to build');
  }

  const initialCtx = await createInitialContext(def, pkgInfo, chainId, resolvedSettings);

  if (!pkgName) {
    pkgName = def.getName(initialCtx);
  }

  if (!pkgVersion) {
    pkgVersion = def.getVersion(initialCtx);
  }

  console.log('');
  if (oldDeployData && wipe) {
    console.log('Wiping existing package...');
    console.log(bold('Initializing new package...'));
  } else if (oldDeployData && !upgradeFrom) {
    console.log(bold('Continuing with existing package...'));
  } else {
    console.log(bold('Initializing new package...'));
  }
  console.log('Name: ' + cyanBright(`${pkgName}`));
  console.log('Version: ' + cyanBright(`${pkgVersion}`));
  console.log('Preset: ' + cyanBright(`${selectedPreset}`) + (selectedPreset == 'main' ? gray(' (default)') : ''));
  console.log('Chain ID: ' + cyanBright(`${chainId}`));
  if (upgradeFrom) {
    console.log(`Upgrading from: ${cyanBright(upgradeFrom)}`);
  }
  if (publicSourceCode) {
    console.log(gray('Source code will be included in the package'));
  }
  console.log('');

  const providerUrlMsg = providerUrl?.includes(',') ? providerUrl.split(',')[0] : providerUrl;
  console.log(
    bold(
      `Building the chain (ID ${chainId})${
        providerUrlMsg ? ' via ' + providerUrlMsg.replace(RegExp(/[=A-Za-z0-9_-]{32,}/), '*'.repeat(32)) : ''
      }...`
    )
  );

  let defaultSignerAddress: string;
  if (getDefaultSigner) {
    const defaultSigner = await getDefaultSigner!();
    if (defaultSigner) {
      defaultSignerAddress = await defaultSigner.getAddress();
      console.log(`Using ${defaultSignerAddress}`);
    } else {
      console.log();
      console.log(bold(red('Signer not found.')));
      console.log(
        red(
          'Provide a signer to execute this build. Add the --private-key option or set the env variable CANNON_PRIVATE_KEY.'
        )
      );
      process.exit(1);
    }
  }

  if (!_.isEmpty(packageDefinition.settings)) {
    console.log(gray('Overriding the default values for the cannonfile’s settings with the following:'));
    for (const [key, value] of Object.entries(packageDefinition.settings)) {
      console.log(gray(`  - ${key} = ${value}`));
    }
    console.log('');
  }

  if (plugins) {
    const pluginList = await listInstalledPlugins();

    if (pluginList.length) {
      console.log('plugins:', pluginList.join(', '), 'detected');
    }
  }
  console.log('');

  // attach control-c handler
  let ctrlcs = 0;
  const handler = () => {
    if (!runtime.isCancelled()) {
      console.log('interrupt received, finishing current build step and cancelling...');
      console.log('please be patient, or state loss may occur.');
      partialDeploy = true;
      runtime.cancel();
    } else if (ctrlcs < 4) {
      console.log('you really should not try to cancel the build unless you know what you are doing.');
      console.log('continue pressing control-c to FORCE, and UNCLEANLY exit cannon');
    } else {
      console.log('exiting uncleanly. state loss may have occured. please DO NOT raise bug reports.');
      process.exit(1234);
    }
    ctrlcs++;
  };
  if (persist) {
    process.on('SIGINT', handler);
    process.on('SIGTERM', handler);
    process.on('SIGQUIT', handler);
  }

  const newState = await cannonBuild(runtime, def, oldDeployData && !wipe ? oldDeployData.state : {}, initialCtx);

  if (writeScript) {
    await dump!.end();
  }

  const outputs = (await getOutputs(runtime, def, newState))!;

  // save the state to ipfs
  const miscUrl = await runtime.recordMisc();

  const chainDef = def.toJson();

  chainDef.version = pkgVersion;

  const isIPFSWritable = !isIpfsGateway(cliSettings.ipfsUrl || '');
  if (!isIPFSWritable) {
    console.error('Error: IPFS endpoint is not writable. Please check your IPFS configuration.');
    process.exit(1);
  }

  if (miscUrl) {
    const deployUrl = await runtime.putDeploy({
      generator: `cannon cli ${pkg.version}`,
      timestamp: Math.floor(Date.now() / 1000),
      def: chainDef,
      state: newState,
      options: resolvedSettings,
      status: partialDeploy ? 'partial' : 'complete',
      meta: pkgInfo,
      miscUrl: miscUrl,
      chainId: runtime.chainId,
    });

    const metadata = await readMetadataCache(`${pkgName}:${pkgVersion}`);

    const metaUrl = await runtime.putBlob(metadata);

    // locally store cannon packages (version + latest)
    if (persist) {
      await resolver.publish(
        [`${name}:${version}`, `${name}:latest`],
        `${runtime.chainId}-${selectedPreset}`,
        deployUrl!,
        metaUrl!
      );

      // detach the process handler

      process.off('SIGINT', handler);
      process.off('SIGTERM', handler);
      process.off('SIGQUIT', handler);
    }

    if (partialDeploy) {
      console.log(
        yellowBright(
          bold(
            '\n\u26A0\uFE0F  Your deployment was not fully completed. Please inspect the issues listed above and resolve as necessary.'
          )
        )
      );
      console.log(gray(`Total Cost: ${ethers.utils.formatEther(totalCost)} ${nativeCurrencySymbol}`));
      console.log('');
      console.log(
        '- Rerunning the same build command will attempt to execute skipped steps. It will not rerun executed steps. (To rerun executed steps, delete the partial build package generated by this run by adding the --wipe flag to the build command on the next run.)'
      );
      console.log(`- Your partial deployment has been stored to ${deployUrl}`);
      console.log(
        '- Run ' +
          bold(`cannon publish ${deployUrl}`) +
          ' to pin the partial deployment package on IPFS. Then use https://usecannon.com/deploy to collect signatures from a Safe for the skipped steps in the partial deployment package.'
      );
    } else {
      const packageRef = `${name}:${version}${selectedPreset != 'main' ? '@' + selectedPreset : ''}`;
      if (chainId == 13370) {
        console.log(bold(`💥 ${packageRef} built for Cannon (Chain ID: ${chainId})`));
        console.log(gray('This package can be run locally using the CLI and provisioned by Cannonfiles.'));
      } else {
        console.log(bold(`💥 ${packageRef} built on ${chainName} (Chain ID: ${chainId})`));
        console.log(gray(`Total Cost: ${ethers.utils.formatEther(totalCost)} ${nativeCurrencySymbol}`));
      }
      console.log();

      console.log(
        `The following package data has been stored to ${runtime.loaders[runtime.defaultLoaderScheme].getLabel()}`
      );
      console.log(
        table([
          ['Deployment Data', deployUrl],
          ['Package Code', miscUrl],
          ['Metadata', metaUrl],
        ])
      );
      console.log(bold(`Publish ${bold(packageRef)}`));
      console.log(`> ${`cannon publish ${packageRef} --chain-id ${chainId}`}`);
      console.log('');
      if (chainId == 13370) {
        console.log(bold('Run this package'));
        console.log(`> ${`cannon ${packageRef}`}`);
      } else {
        console.log(bold('Verify contracts on Etherscan'));
        console.log(`> ${`cannon verify ${packageRef} --chain-id ${chainId}`}`);
      }
    }
  } else {
    console.log(
      bold(
        yellow(
          `Chain state could not be saved via ${runtime.loaders[
            runtime.defaultLoaderScheme
          ].getLabel()}. Try a writable endpoint by setting ipfsUrl through \`cannon setup\`.`
        )
      )
    );
  }
  console.log('');

  provider.artifacts = outputs;

  return { outputs, provider };
}<|MERGE_RESOLUTION|>--- conflicted
+++ resolved
@@ -20,19 +20,12 @@
 import { chains } from '../chains';
 import { readMetadataCache } from '../helpers';
 import { getMainLoader } from '../loader';
-<<<<<<< HEAD
-
-import pkg from '../../package.json';
-import { table } from 'table';
-import { ChainBuilderContext } from '@usecannon/builder/dist/types';
-import { isIpfsGateway } from '@usecannon/builder/dist/ipfs';
-=======
 import { listInstalledPlugins, loadPlugins } from '../plugins';
 import { createDefaultReadRegistry } from '../registry';
 import { resolveCliSettings } from '../settings';
 import { PackageSpecification } from '../types';
 import { createWriteScript, WriteScriptFormat } from '../write-script/write';
->>>>>>> cca75fca
+import { isIpfsGateway } from '@usecannon/builder/dist/ipfs';
 
 interface Params {
   provider: CannonWrapperGenericProvider;
