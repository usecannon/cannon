import {
  build as cannonBuild,
  CANNON_CHAIN_ID,
  CannonRegistry,
  CannonSigner,
  ChainArtifacts,
  ChainBuilderRuntime,
  ChainDefinition,
  ContractArtifact,
  createInitialContext,
  DeploymentInfo,
  Events,
  getContractFromPath,
  getOutputs,
  PackageReference,
  traceActions,
  findUpgradeFromPackage,
  writeUpgradeFromInfo,
} from '@usecannon/builder';
import { bold, cyanBright, gray, green, magenta, red, yellow, yellowBright } from 'chalk';
import fs from 'fs-extra';
import _ from 'lodash';
import path from 'path';
import { table } from 'table';
import * as viem from 'viem';
import pkg from '../../package.json';
import { getChainById } from '../chains';
import { filterSettings, saveToMetadataCache } from '../helpers';
import { getMainLoader } from '../loader';
import { listInstalledPlugins, loadPlugins } from '../plugins';
import { createDefaultReadRegistry } from '../registry';
import { resolveCliSettings } from '../settings';
import { PackageSpecification } from '../types';
import { log, warn, error } from '../util/console';
import { hideApiKey } from '../util/provider';
import { createWriteScript, WriteScriptFormat } from '../write-script/write';

interface Params {
  provider: viem.PublicClient;
  def?: ChainDefinition;
  packageDefinition: PackageSpecification;
  upgradeFrom?: string;
  pkgInfo: any;
  getArtifact?: (name: string) => Promise<ContractArtifact>;
  getSigner: (addr: viem.Address) => Promise<CannonSigner>;
  getDefaultSigner?: () => Promise<CannonSigner>;
  projectDirectory?: string;
  overrideResolver?: CannonRegistry;
  wipe?: boolean;
  dryRun?: boolean;
  plugins?: boolean;
  privateSourceCode?: boolean;
  rpcUrl?: string;
  registryPriority?: 'local' | 'onchain' | 'offline';
  gasPrice?: bigint;
  gasFee?: bigint;
  priorityGasFee?: bigint;
  writeScript?: string;
  writeScriptFormat?: WriteScriptFormat;
}

export async function build({
  provider,
  def,
  packageDefinition,
  upgradeFrom,
  pkgInfo,
  getArtifact,
  getSigner,
  getDefaultSigner,
  overrideResolver,
  wipe = false,
  dryRun,
  plugins = true,
  privateSourceCode = false,
  rpcUrl,
  registryPriority,
  gasPrice,
  gasFee,
  priorityGasFee,
  writeScript,
  writeScriptFormat = 'ethers',
}: Params): Promise<{ outputs: ChainArtifacts; provider: viem.PublicClient; runtime: ChainBuilderRuntime }> {
  if (wipe && upgradeFrom) {
    throw new Error('wipe and upgradeFrom are mutually exclusive. Please specify one or the other');
  }

  if (dryRun && rpcUrl) {
    log(
      yellowBright(bold('⚠️ This is a simulation. No changes will be made to the chain. No package data will be saved.\n'))
    );
  }

  let stepsExecuted = false;

  const packageReference = PackageReference.from(
    packageDefinition.name,
    packageDefinition.version,
    packageDefinition.preset
  );

  const { fullPackageRef, packageRef } = packageReference;
  const { name, version, preset } = packageReference;

  const cliSettings = resolveCliSettings({ registryPriority });
  const filteredSettings = await filterSettings(cliSettings);

  if (plugins) {
    await loadPlugins();
  }

  const chainId = await provider.getChainId();
  const chainInfo = getChainById(chainId);
  const chainName = chainInfo?.name || 'unknown chain';
  const nativeCurrencySymbol = chainInfo?.nativeCurrency.symbol || 'ETH';
  let totalCost = BigInt(0);

  const runtimeOptions = {
    provider,
    chainId,
    getArtifact,
    getSigner,
    getDefaultSigner,
    snapshots: chainId === CANNON_CHAIN_ID,
<<<<<<< HEAD
    allowPartialDeploy: chainId !== CANNON_CHAIN_ID,
    publicSourceCode,
=======
    allowPartialDeploy: chainId !== CANNON_CHAIN_ID && persist,
    // ChainBuilderRuntime uses publicSourceCode to determine if source code should be included in the package
    publicSourceCode: !privateSourceCode,
>>>>>>> d03f0572
    gasPrice,
    gasFee,
    priorityGasFee,
  };

  const resolver = overrideResolver || (await createDefaultReadRegistry(cliSettings));

  const runtime = new ChainBuilderRuntime(runtimeOptions, resolver, getMainLoader(cliSettings), 'ipfs');

  const dump = writeScript ? await createWriteScript(runtime, writeScript, writeScriptFormat) : null;

  let oldDeployData: DeploymentInfo | null = null;

  if (!wipe) {
    log(bold('Checking for existing package...'));

    if (upgradeFrom) {
      oldDeployData = await runtime.readDeploy(upgradeFrom, runtime.chainId);
      if (!oldDeployData) {
        throw new Error(`Deployment ${upgradeFrom} (Chain ID: ${chainId}) not found`);
      }
    } else if (def) {
      const oldDeployHash = await findUpgradeFromPackage(
        runtime.registry,
        runtime.provider,
        packageReference,
        runtime.chainId,
        def.getDeployers()
      );
      if (oldDeployHash) {
        log(green(bold(`Found deployment state via on-chain store: ${oldDeployHash}`)));
        oldDeployData = (await runtime.readBlob(oldDeployHash)) as DeploymentInfo;
      }
    }
  }

  // Update pkgInfo (package.json) with information from existing package, if present
  if (oldDeployData) {
    log(gray(`  ${fullPackageRef} (Chain ID: ${chainId}) found`));
    if (!wipe) {
      await runtime.restoreMisc(oldDeployData.miscUrl);
      pkgInfo = pkgInfo || oldDeployData.meta;
    }
  } else {
    log(gray('Starting fresh build...'));
  }

  const resolvedSettings = _.pickBy(_.assign((!wipe && oldDeployData?.options) || {}, packageDefinition.settings));

  def = def || (oldDeployData ? new ChainDefinition(oldDeployData!.def) : undefined);

  if (!def) {
    throw new Error('no deployment definition to build');
  }

  const initialCtx = await createInitialContext(def, pkgInfo, chainId, resolvedSettings);

  const pkgName = name || def.getName(initialCtx);
  const pkgVersion = version || def.getVersion(initialCtx);

  log('');
  if (oldDeployData && wipe) {
    log('Wiping existing package...');
    log(bold('Initializing new package...'));
    oldDeployData = null;
  } else if (oldDeployData && !upgradeFrom) {
    log(bold('Continuing with existing package...'));
  } else {
    log(bold('Initializing new package...'));
  }
  log('Name: ' + cyanBright(`${pkgName}`));
  log('Version: ' + cyanBright(`${pkgVersion}`));
  log('Preset: ' + cyanBright(`${preset}`) + (preset == 'main' ? gray(' (default)') : ''));
  log('Chain ID: ' + cyanBright(`${chainId}`));
  if (!privateSourceCode) {
    log(`Private Source Code: ${cyanBright('false')} ${gray('(source code will be included in the package)')}`);
  } else {
    log(`Private Source Code: ${cyanBright('true')} ${gray('(source code will not be included in the resulting package)')}`);
  }
  if (upgradeFrom) {
    log(`Upgrading from: ${cyanBright(upgradeFrom)}`);
  }
  log('');

  const rpcUrlMsg =
    provider.transport.type === 'http' ? provider.transport.url : typeof rpcUrl === 'string' ? rpcUrl.split(',')[0] : rpcUrl;

  log(bold(`Building the chain (ID ${chainId})${rpcUrlMsg ? ' via ' + hideApiKey(rpcUrlMsg) : ''}...`));

  let defaultSignerAddress: string;
  if (getDefaultSigner) {
    const defaultSigner = await getDefaultSigner();
    if (defaultSigner) {
      defaultSignerAddress = defaultSigner.address;
      log(`Using ${defaultSignerAddress}`);
    } else {
      log();
      log(bold(red('Signer not found.')));
      log(
        red(
          'Provide a signer to execute this build. Add the --private-key option or set the env variable CANNON_PRIVATE_KEY.'
        )
      );
      process.exit(1);
    }
  }

  if (!_.isEmpty(resolvedSettings)) {
    log(gray('Overriding settings in the cannonfile with the following:'));
    for (const [key, value] of Object.entries(resolvedSettings)) {
      log(gray(`  - ${key} = ${value}`));
    }
    log('');
  }

  if (plugins) {
    const pluginList = await listInstalledPlugins();

    if (pluginList.length) {
      log('plugins:', pluginList.join(', '), 'detected');
    }
  }
  log('');

  let partialDeploy = false;
  runtime.on(Events.PreStepExecute, (t, n, _c, d) => log(cyanBright(`${'  '.repeat(d)}Executing ${`[${t}.${n}]`}...`)));
  runtime.on(Events.SkipDeploy, (n, err, d) => {
    partialDeploy = true;
    log(
      yellowBright(
        `${'  '.repeat(d)}  \u26A0\uFE0F  Skipping [${n}] (${
          typeof err === 'object' && err.toString === Object.prototype.toString ? JSON.stringify(err) : err.toString()
        })`
      )
    );
  });
  runtime.on(Events.Notice, (n, msg) => {
    warn(yellowBright(`WARN: ${n}: ${msg}`));
  });
  runtime.on(Events.PostStepExecute, (t, n, c, ctx, o, d) => {
    for (const txnKey in o.txns) {
      const txn = o.txns[txnKey];
      if (c.func) {
        log(
          `${'  '.repeat(d)}  ${green('\u2714')} Successfully called ${c.func}(${c?.args
            ?.map((arg: any) => (typeof arg === 'object' && arg !== null ? JSON.stringify(arg) : arg))
            .join(', ')})`
        );
      } else {
        log(`${'  '.repeat(d)}  ${green('\u2714')} Successfully performed operation`);
      }

      if (txn.signer != defaultSignerAddress) {
        log(gray(`${'  '.repeat(d)}  Signer: ${txn.signer}`));
      }

      if (c.target) {
        const contractAddress = getContractFromPath(ctx, c.target[0])?.address;
        if (contractAddress) {
          log(gray(`${'  '.repeat(d)}  Contract Address: ${contractAddress}`));
        }
      }
      log(gray(`${'  '.repeat(d)}  Transaction Hash: ${txn.hash}`));
      const cost = BigInt(txn.gasCost) * BigInt(txn.gasUsed);
      totalCost = totalCost + cost;
      log(
        gray(
          `${'  '.repeat(d)}  Transaction Cost: ${viem.formatEther(
            cost
          )} ${nativeCurrencySymbol} (${txn.gasUsed.toLocaleString()} gas)`
        )
      );
    }
    for (const contractKey in o.contracts) {
      const contract = o.contracts[contractKey];
      if (contract.deployTxnHash) {
        log(
          `${'  '.repeat(d)}  ${green('\u2714')} Successfully deployed ${contract.contractName}${
            c.create2 ? ' using CREATE2' : ''
          }`
        );
        log(gray(`${'  '.repeat(d)}  Contract Address: ${contract.address}`));
        log(gray(`${'  '.repeat(d)}  Transaction Hash: ${contract.deployTxnHash}`));
        const cost = BigInt(contract.gasCost) * BigInt(contract.gasUsed);
        totalCost = totalCost + cost;
        log(
          gray(
            `${'  '.repeat(d)}  Transaction Cost: ${viem.formatEther(
              cost
            )} ${nativeCurrencySymbol} (${contract.gasUsed.toLocaleString()} gas)`
          )
        );
      }
    }
    for (const setting in o.settings) {
      if (ctx.overrideSettings[setting]) {
        log(`${'  '.repeat(d)} Setting (Override): ${setting} = ${ctx.overrideSettings[setting]}`);
      } else {
        log(`${'  '.repeat(d)}  Setting: ${setting} = ${o.settings[setting]}`);
      }
    }
    stepsExecuted = true;

    log();
  });

  runtime.on(Events.ResolveDeploy, (packageName, preset, chainId, registry, d) =>
    log(magenta(`${'  '.repeat(d)}  Resolving ${packageName} (Chain ID: ${chainId}) via ${registry}...`))
  );
  runtime.on(Events.DownloadDeploy, (hash, gateway, d) =>
    log(gray(`${'  '.repeat(d)}    Downloading ${hash} via ${gateway}`))
  );

  // attach control-c handler
  let ctrlcs = 0;
  const handler = () => {
    if (!runtime.isCancelled()) {
      log('interrupt received, finishing current operation and cancelling...');
      log('please be patient, or state loss may occur.');
      partialDeploy = true;
      runtime.cancel();
    } else if (ctrlcs < 4) {
      log('you really should not try to cancel the build unless you know what you are doing.');
      log('continue pressing control-c to FORCE, and UNCLEANLY exit cannon');
    } else {
      log('exiting uncleanly. state loss may have occured. please DO NOT raise bug reports.');
      process.exit(1234);
    }
    ctrlcs++;
  };
  if (!dryRun && chainId != CANNON_CHAIN_ID) {
    process.on('SIGINT', handler);
    process.on('SIGTERM', handler);
    process.on('SIGQUIT', handler);
  }

  let newState;
  try {
    newState = await cannonBuild(runtime, def, oldDeployData && !wipe ? oldDeployData.state : {}, initialCtx);
  } catch (err: any) {
    const dumpData = {
      def: def.toJson(),
      initialCtx,
      oldState: oldDeployData?.state || null,
      activeCtx: runtime.ctx,
      error: _.pick(err, Object.getOwnPropertyNames(err)),
    };

    const dumpFilePath = path.join(cliSettings.cannonDirectory, 'dumps', new Date().toISOString() + '.json');

    await fs.mkdirp(path.dirname(dumpFilePath));
    await fs.writeJson(dumpFilePath, dumpData, {
      spaces: 2,
    });

    throw new Error(
      `${err.toString()}\n\nAn error occured during build. A file with comprehensive information pertaining to this error has been written to ${dumpFilePath}. Please include this file when reporting an issue.`
    );
  }

  if (writeScript) {
    await dump!.end();
  }

  const outputs = (await getOutputs(runtime, def, newState))!;

  // save the state to ipfs
  const miscUrl = await runtime.recordMisc();

  const chainDef = def.toJson();

  chainDef.version = pkgVersion;

  if (miscUrl) {
    const deployUrl = (await runtime.putDeploy({
      generator: `cannon cli ${pkg.version}`,
      timestamp: Math.floor(Date.now() / 1000),
      def: chainDef,
      state: newState,
      seq: oldDeployData?.seq ? oldDeployData.seq + 1 : 1,
      track: oldDeployData?.track || Math.random().toString(36).substring(2, 15),
      options: resolvedSettings,
      status: partialDeploy ? 'partial' : 'complete',
      meta: pkgInfo,
      miscUrl: miscUrl,
      chainId: runtime.chainId,
    })) as string;

    const metadataCache: { [key: string]: string } = {};

    if (!_.isEmpty(pkgInfo)) {
      metadataCache.gitUrl = pkgInfo.gitUrl;
      metadataCache.commitHash = pkgInfo.commitHash;
      metadataCache.readme = pkgInfo.readme;
    }

    // store metadata to /metadata_cache folder
    const metadata = await saveToMetadataCache(`${pkgName}_${pkgVersion}_${runtime.chainId}-${preset}`, metadataCache);

    const metaUrl = await runtime.putBlob(metadata);

    // write upgrade-from info on-chain
    if (stepsExecuted && !dryRun) {
      for (let i = 0; i < 3; i++) {
        try {
          log(gray('Writing upgrade info...'));
          await writeUpgradeFromInfo(runtime, packageReference, deployUrl);
          break;
        } catch (err) {
          error(err);
          error(red(`Failed to write upgrade record to on-chain state. Try ${i + 1}/3`));
          if (i === 2) {
            error(
              red(
                bold(
                  `Failed to write state on-chain. The next time you upgrade your package, you should include the option --upgrade-from ${deployUrl}.`
                )
              )
            );
          }
        }
      }
    }

    await resolver.publish([fullPackageRef, `${name}:latest@${preset}`], runtime.chainId, deployUrl!, metaUrl!);

    // detach the process handler
    process.off('SIGINT', handler);
    process.off('SIGTERM', handler);
    process.off('SIGQUIT', handler);

    if (partialDeploy) {
      log(
        yellowBright(
          bold(
            '\n\u26A0\uFE0F  Your deployment was not fully completed. Please inspect the issues listed above and resolve as necessary.'
          )
        )
      );
      log(gray(`Total Cost: ${viem.formatEther(totalCost)} ${nativeCurrencySymbol}`));
      log('');
      log(
        '- Rerunning the build command will attempt to execute skipped operations. It will not rerun executed operations. (To rerun executed operations, delete the partial build package generated by this run by adding the --wipe flag to the build command on the next run.)'
      );
      if (upgradeFrom) {
        log(bold('  Remove the --upgrade-from option to continue from the partial build.'));
      }
      log(`- Your partial deployment has been stored to ${deployUrl}`);
      log(
        '- Run ' +
          bold(`cannon pin ${deployUrl}`) +
          ' to pin the partial deployment package on IPFS. Then use https://usecannon.com/deploy to collect signatures from a Safe for the skipped operations in the partial deployment package.'
      );
    } else {
      if (dryRun) {
        log(bold(`💥 ${fullPackageRef} would be successfully built on ${chainName} (Chain ID: ${chainId})`));
        log(gray(`Estimated Total Cost: ${viem.formatEther(totalCost)} ${nativeCurrencySymbol}`));
        log();

        log(
          bold(
            `Package data would be stored locally${
              filteredSettings.writeIpfsUrl && ' and pinned to ' + filteredSettings.writeIpfsUrl
            }`
          )
        );
        log();

        log('(Note: These files will not be saved)');
      } else {
        if (chainId == 13370) {
          log(bold(`💥 ${fullPackageRef} built for Cannon (Chain ID: ${chainId})`));
          log(gray('This package can be run locally and cloned in cannonfiles.'));
        } else {
          log(bold(`💥 ${fullPackageRef} built on ${chainName} (Chain ID: ${chainId})`));
          log(gray(`Total Cost: ${viem.formatEther(totalCost)} ${nativeCurrencySymbol}`));
        }
        log();

        log(
          bold(
            `Package data has been stored locally${
              filteredSettings.writeIpfsUrl && ' and pinned to ' + filteredSettings.writeIpfsUrl
            }`
          )
        );
      }
      log(
        table([
          ['Deployment Data', deployUrl],
          ['Package Code', miscUrl],
          ['Metadata', metaUrl],
        ])
      );

      const isMainPreset = preset === PackageReference.DEFAULT_PRESET;

      if (!dryRun) {
        if (isMainPreset) {
          log(
            bold(
              `Publish ${bold(`${packageRef}`)} to the registry and pin the IPFS data to ${filteredSettings.publishIpfsUrl}`
            )
          );
          log(`> cannon publish ${packageRef} --chain-id ${chainId}`);
        } else {
          log(
            bold(
              `Publish ${bold(fullPackageRef)} to the registry and pin the IPFS data to ${filteredSettings.publishIpfsUrl}`
            )
          );
          log(`> cannon publish ${fullPackageRef} --chain-id ${chainId}`);
        }

        log('');
        if (chainId == 13370) {
          log(bold('Run this package'));

          if (isMainPreset) log(`> cannon ${packageRef}`);
          else log(`> cannon ${fullPackageRef}`);
        } else {
          log(bold('Verify contracts on Etherscan'));
          log(`> cannon verify ${fullPackageRef} --chain-id ${chainId}`);
        }
      }
    }
  } else {
    log(
      bold(
        yellow(
          `Chain state could not be saved via ${runtime.loaders[
            runtime.defaultLoaderScheme
          ].getLabel()}. Try a writable endpoint by setting ipfsUrl through \`cannon setup\`.`
        )
      )
    );
  }

  if (!stepsExecuted) {
    log(bold('\nNo operations were executed during the build.'));
  }

  log('');

  provider = provider.extend(traceActions(outputs) as any);

  return { outputs, provider, runtime };
}<|MERGE_RESOLUTION|>--- conflicted
+++ resolved
@@ -122,14 +122,10 @@
     getSigner,
     getDefaultSigner,
     snapshots: chainId === CANNON_CHAIN_ID,
-<<<<<<< HEAD
     allowPartialDeploy: chainId !== CANNON_CHAIN_ID,
-    publicSourceCode,
-=======
-    allowPartialDeploy: chainId !== CANNON_CHAIN_ID && persist,
     // ChainBuilderRuntime uses publicSourceCode to determine if source code should be included in the package
     publicSourceCode: !privateSourceCode,
->>>>>>> d03f0572
+
     gasPrice,
     gasFee,
     priorityGasFee,
