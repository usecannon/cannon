import _ from 'lodash';
<<<<<<< HEAD
=======
import path from 'node:path';
>>>>>>> 89349356
import { table } from 'table';
import { bold, greenBright, green, dim, red } from 'chalk';
import tildify from 'tildify';
import { ChainBuilder, ChainDefinition, ContractArtifact, downloadPackagesRecursive, Events } from '@usecannon/builder';
import { findPackage, loadCannonfile } from '../helpers';
import { runRpc, getProvider } from '../rpc';
import { ChainId, PackageDefinition } from '../types';
import { printChainBuilderOutput } from '../util/printer';
import createRegistry from '../registry';
import { writeModuleDeployments } from '../util/write-deployments';

interface Params {
  node: Awaited<ReturnType<typeof runRpc>>;
  cannonfilePath?: string;
  packageDefinition: PackageDefinition;

  getArtifact?: (name: string) => Promise<ContractArtifact>;
  cannonDirectory: string;
  projectDirectory?: string;
  preset?: string;
  forkUrl?: string;
  chainId?: ChainId;
  registryIpfsUrl: string;
  registryIpfsAuthorizationHeader?: string;
  registryRpcUrl: string;
  registryAddress: string;
  wipe?: boolean;
  persist?: boolean;
  deploymentPath?: string;
}

export async function build({
  node,
  cannonfilePath,
  packageDefinition,
  getArtifact,
  cannonDirectory,
  projectDirectory,
  preset = 'main',
  chainId = 31337,
  registryIpfsUrl,
  registryIpfsAuthorizationHeader,
  registryRpcUrl,
  registryAddress,
  wipe = false,
  persist = true,
  deploymentPath,
}: Params) {
  let def: ChainDefinition;
  if (cannonfilePath) {
    const { def: overrideDef, name, version } = loadCannonfile(cannonfilePath);

    if (!name) {
      throw new Error(red('Your cannonfile is missing a name. Add one to the top of the file like: name = "my-package"'));
    }

    if (!version) {
      throw new Error(red('Your cannonfile is missing a version. Add one to the top of the file like: version = "1.0.0"'));
    }

    if (name !== packageDefinition.name || version !== packageDefinition.version) {
      throw new Error(red('Your cannonfile manifest does not match requseted packageDefinitionDeployment'));
    }

    def = overrideDef;
  } else {
    def = new ChainDefinition(findPackage(cannonDirectory, packageDefinition.name, packageDefinition.version).def);
  }

  const defSettings = def.getSettings();
  if (!packageDefinition.settings && defSettings && !_.isEmpty(defSettings)) {
    const displaySettings = Object.entries(defSettings).map((setting) => [
      setting[0],
      setting[1].defaultValue || dim('No default value'),
      setting[1].description || dim('No description'),
    ]);
    console.log('This package can be built with custom settings.');
    console.log(dim(`Example: npx hardhat cannon:build ${displaySettings[0][0]}="my ${displaySettings[0][0]}"`));
    console.log('\nSETTINGS:');
    console.log(table([[bold('Name'), bold('Default Value'), bold('Description')], ...displaySettings]));
  }

  if (!_.isEmpty(packageDefinition.settings)) {
    console.log(
      green(
        `Creating preset ${bold(preset)} with the following settings: ` +
          Object.entries(packageDefinition.settings)
            .map((setting) => `${setting[0]}=${setting[1]}`)
            .join(' ')
      )
    );
  }

  const readMode = wipe ? 'none' : 'all';
  const writeMode = persist ? 'all' : 'none';

  const provider = await getProvider(node);

  const builder = new ChainBuilder({
    name: packageDefinition.name,
    version: packageDefinition.version,
    def,
    preset,

    readMode,
    writeMode,

    provider,
    chainId,
    baseDir: projectDirectory,
    savedPackagesDir: cannonDirectory,
    async getSigner(addr: string) {
      // on test network any user can be conjured
      await provider.send('hardhat_impersonateAccount', [addr]);
      await provider.send('hardhat_setBalance', [addr, `0x${(1e22).toString(16)}`]);
      return provider.getSigner(addr);
    },
    getArtifact,
  });

  const registry = createRegistry({
    registryAddress: registryAddress,
    registryRpc: registryRpcUrl,
    ipfsUrl: registryIpfsUrl,
    ipfsAuthorizationHeader: registryIpfsAuthorizationHeader,
  });

  const dependencies = await builder.def.getRequiredImports(await builder.populateSettings(packageDefinition.settings));

  for (const dependency of dependencies) {
    console.log(`Loading dependency tree ${dependency.source} (${dependency.chainId}-${dependency.preset})`);
    await downloadPackagesRecursive(
      dependency.source,
      dependency.chainId,
      dependency.preset,
      registry,
      provider,
      builder.packagesDir
    );
  }

  // try to download any existing published artifacts for this bundle itself before we build it
  if (!wipe) {
    try {
      await registry.downloadPackageChain(
        `${packageDefinition.name}:${packageDefinition.version}`,
        chainId,
        preset,
        cannonDirectory
      );
      console.log('Downloaded package from registry');
    } catch (err) {
      console.log('No existing build found on-chain for this package.');
    }
  }

  builder.on(Events.PreStepExecute, (t, n) => console.log(`\nexec: ${t}.${n}`));
  builder.on(Events.DeployContract, (n, c) => console.log(`deployed contract ${n} (${c.address})`));
  builder.on(Events.DeployTxn, (n, t) => console.log(`ran txn ${n} (${t.hash})`));

  const outputs = await builder.build(packageDefinition.settings);

  if (deploymentPath) {
    let relativePath = path.relative(process.cwd(), deploymentPath);
    if (!relativePath.startsWith('/')) {
      relativePath = './' + relativePath;
    }
    console.log(green(`Writing deployment artifacts to ${relativePath}\n`));
    await writeModuleDeployments(deploymentPath, '', outputs);
  }

  printChainBuilderOutput(outputs);

  console.log(
    greenBright(
      `Successfully built package ${bold(`${packageDefinition.name}:${packageDefinition.version}`)} to ${bold(
        tildify(cannonDirectory)
      )}`
    )
  );

  provider.artifacts = outputs;

  return { outputs, provider };
}<|MERGE_RESOLUTION|>--- conflicted
+++ resolved
@@ -1,8 +1,5 @@
 import _ from 'lodash';
-<<<<<<< HEAD
-=======
 import path from 'node:path';
->>>>>>> 89349356
 import { table } from 'table';
 import { bold, greenBright, green, dim, red } from 'chalk';
 import tildify from 'tildify';
