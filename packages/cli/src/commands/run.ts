--- conflicted
+++ resolved
@@ -10,25 +10,24 @@
   PackageReference,
   renderTrace,
 } from '@usecannon/builder';
-import { bold, gray, green, greenBright, yellow } from 'chalk';
+import { TraceEntry } from '@usecannon/builder/src';
+import _ from 'lodash';
 import * as viem from 'viem';
 import { privateKeyToAccount } from 'viem/accounts';
-import _ from 'lodash';
+import { bold, gray, green, greenBright, yellow } from 'chalk';
+
 import { setupAnvil } from '../helpers';
 import { getMainLoader } from '../loader';
+import onKeypress from '../util/on-keypress';
+import { PackageSpecification } from '../types';
+import { resolveCliSettings } from '../settings';
+import { ANVIL_FIRST_ADDRESS } from '../constants';
+import { CannonRpcNode, getProvider } from '../rpc';
 import { createDefaultReadRegistry } from '../registry';
-import { CannonRpcNode, getProvider } from '../rpc';
-import { resolveCliSettings } from '../settings';
-import { PackageSpecification } from '../types';
 import { getContractsRecursive } from '../util/contracts-recursive';
-import onKeypress from '../util/on-keypress';
+
 import { build } from './build';
 import { interact } from './interact';
-import { TraceEntry } from '@usecannon/builder/src';
-<<<<<<< HEAD
-import { ANVIL_FIRST_ADDRESS } from '../constants';
-=======
->>>>>>> 1045df28
 
 export interface RunOptions {
   node: CannonRpcNode;
@@ -81,18 +80,10 @@
   const signers: CannonSigner[] = [];
 
   // set up signers
-<<<<<<< HEAD
+
   const accounts = cliSettings.privateKey
     ? cliSettings.privateKey.split(',').map((pk) => privateKeyToAccount(pk as viem.Hex).address)
     : (options.impersonate || ANVIL_FIRST_ADDRESS).split(',');
-=======
-  const accounts = options.privateKey
-    ? options.privateKey
-        .split(',')
-
-        .map((pk) => privateKeyToAccount(pk as viem.Hex).address)
-    : (options.impersonate || '0xf39fd6e51aad88f6f4ce6ab8827279cfffb92266').split(',');
->>>>>>> 1045df28
 
   for (const addr of accounts) {
     await provider.impersonateAccount({ address: addr as viem.Address });
