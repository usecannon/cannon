import { OnChainRegistry, PackageReference, DEFAULT_REGISTRY_CONFIG } from '@usecannon/builder';
import { blueBright, green } from 'chalk';
import _ from 'lodash';
import prompts from 'prompts';
import * as viem from 'viem';
import { LocalRegistry } from '../registry';
import { CliSettings } from '../settings';
<<<<<<< HEAD
import { resolveRegistryProviders, ProviderAction } from '../util/provider';
=======
import { log } from '../util/console';
import { resolveRegistryProviders } from '../util/provider';
>>>>>>> 2a6714b0

interface Params {
  cliSettings: CliSettings;
  options: any;
  packageRef: string;
}

export async function unpublish({ cliSettings, options, packageRef }: Params) {
  if (!options.chainId) {
    const chainIdPrompt = await prompts({
      type: 'number',
      name: 'value',
      message: 'Please provide the Chain ID for the package you want to unpublish',
      initial: 13370,
    });

    if (!chainIdPrompt.value) {
      throw new Error('A valid Chain Id is required.');
    }

    options.chainId = Number(chainIdPrompt.value);
  }

  log();

<<<<<<< HEAD
=======
  if (!cliSettings.privateKey) {
    const keyPrompt = await prompts({
      type: 'text',
      name: 'value',
      message: 'Enter the private key of the package owner to unpublish',
      style: 'password',
      validate: (key) => isPrivateKey(normalizePrivateKey(key)) || 'Private key is not valid',
    });

    if (!keyPrompt.value) {
      throw new Error('A valid private key is required.');
    }

    cliSettings.privateKey = checkAndNormalizePrivateKey(keyPrompt.value);
  }

  log();

>>>>>>> 2a6714b0
  const fullPackageRef = new PackageReference(packageRef).fullPackageRef;

  // Get the package name, version, and preset without being defaulted
  const { name: packageName, version: packageVersion, preset: packagePreset } = PackageReference.parse(packageRef);

  const overrides: any = {};

  if (options.maxFeePerGas) {
    overrides.maxFeePerGas = viem.parseGwei(options.maxFeePerGas);
  }
  if (options.gasLimit) {
    overrides.gasLimit = options.gasLimit;
  }
  if (options.value) {
    overrides.value = options.value;
  }

  // if it's using the default config, prompt the user to choose a registry provider
  const isDefaultSettings = _.isEqual(cliSettings.registries, DEFAULT_REGISTRY_CONFIG);
  if (!isDefaultSettings) throw new Error('Custom registry settings are not supported yet.');

  if (cliSettings.isE2E) {
    // anvil optimism fork
    cliSettings.registries[0].providerUrl = ['http://127.0.0.1:9546'];
    // anvil mainnet fork
    cliSettings.registries[1].providerUrl = ['http://127.0.0.1:9545'];
  }

  const registryProviders = await resolveRegistryProviders(cliSettings, ProviderAction.WriteRegistry);
  // initialize pickedRegistryProvider with the first provider
  let [pickedRegistryProvider] = registryProviders;

  const choices = registryProviders.reverse().map((p) => ({
    title: `${p.provider.chain?.name ?? 'Unknown Network'} (Chain ID: ${p.provider.chain?.id})`,
    value: p,
  }));

  // if the execution comes from the e2e tests, don't prompt and use the first one
  if (!cliSettings.isE2E) {
    // override pickedRegistryProvider with the selected provider
    pickedRegistryProvider = (
      await prompts([
        {
          type: 'select',
          name: 'pickedRegistryProvider',
          message: 'Which registry would you like to use? (Cannon will find the package on either.):',
          choices,
        },
      ])
    ).pickedRegistryProvider;
  }

  const registryAddress =
    cliSettings.registries.find((registry) => registry.chainId === pickedRegistryProvider.provider.chain?.id)?.address ||
    DEFAULT_REGISTRY_CONFIG[0].address;

  const onChainRegistry = new OnChainRegistry({
    signer: pickedRegistryProvider.signers[0],
    provider: pickedRegistryProvider.provider,
    address: registryAddress,
    overrides,
  });

  const localRegistry = new LocalRegistry(cliSettings.cannonDirectory);

  let deploys;
  if (packageName && packageVersion && packagePreset) {
    // if user has specified a full package ref, use it to fetch the deployment
    deploys = [{ name: fullPackageRef, chainId: options.chainId }];
  } else {
    // check for deployments that are relevant to the provided packageRef
    deploys = await localRegistry.scanDeploys(packageRef, Number(options.chainId));
  }

  if (!deploys || deploys.length === 0) {
    throw new Error(
      `Could not find any deployments for ${fullPackageRef} with chain id ${options.chainId}. If you have the IPFS hash of the deployment data, use the fetch command. Otherwise, rebuild the package.`
    );
  }

  const onChainResults = await Promise.all(
    deploys.map(async (d) => {
      return [await onChainRegistry.getUrl(d.name, d.chainId), await onChainRegistry.getMetaUrl(d.name, d.chainId)];
    })
  );

  const publishedDeploys = deploys.reduce((acc: any[], deploy, index) => {
    const [url, metaUrl] = onChainResults[index];
    // note: name should be an array to be used in _preparePackageData function
    acc.push({ ...deploy, name: [deploy.name], url, metaUrl });

    return acc;
  }, []);

  if (publishedDeploys.length === 0) {
    throw new Error(`Package ${packageName} has no published deployments.`);
  }

  let selectedDeploys;
  if (publishedDeploys.length > 1) {
    log();

    const prompt = await prompts({
      type: 'multiselect',
      message: 'Select the packages you want to unpublish:\n',
      name: 'value',
      instructions: false,
      hint: '- Space to select. Enter to submit',
      choices: publishedDeploys.map((d) => {
        const { fullPackageRef } = new PackageReference(d.name[0]);

        return {
          title: `${fullPackageRef} (Chain ID: ${d.chainId})`,
          description: '',
          value: d,
        };
      }),
    });

    if (!prompt.value) {
      log('You must select a package to unpublish');
      process.exit(1);
    }

    selectedDeploys = prompt.value;
  } else {
    selectedDeploys = publishedDeploys;
  }

  log();
  log(
    `\nSettings:\n - Max Fee Per Gas: ${
      overrides.maxFeePerGas ? overrides.maxFeePerGas.toString() : 'default'
    }\n - Max Priority Fee Per Gas: ${
      overrides.maxPriorityFeePerGas ? overrides.maxPriorityFeePerGas.toString() : 'default'
    }\n - Gas Limit: ${overrides.gasLimit ? overrides.gasLimit : 'default'}\n` +
      " - To alter these settings use the parameters '--max-fee-per-gas', '--max-priority-fee-per-gas', '--gas-limit'.\n"
  );

  log();
  log('Submitting transaction, waiting for transaction to succeed...');
  log();

  if (selectedDeploys.length > 1) {
    const [hash] = await onChainRegistry.unpublishMany(selectedDeploys);

    log(`${green('Success!')} (${blueBright('Transaction Hash')}: ${hash})`);
  } else {
    const [deploy] = selectedDeploys;
    const hash = await onChainRegistry.unpublish(deploy.name, deploy.chainId);

    log(`${green('Success!')} (${blueBright('Transaction Hash')}: ${hash})`);
  }
}<|MERGE_RESOLUTION|>--- conflicted
+++ resolved
@@ -5,12 +5,8 @@
 import * as viem from 'viem';
 import { LocalRegistry } from '../registry';
 import { CliSettings } from '../settings';
-<<<<<<< HEAD
 import { resolveRegistryProviders, ProviderAction } from '../util/provider';
-=======
 import { log } from '../util/console';
-import { resolveRegistryProviders } from '../util/provider';
->>>>>>> 2a6714b0
 
 interface Params {
   cliSettings: CliSettings;
@@ -36,27 +32,6 @@
 
   log();
 
-<<<<<<< HEAD
-=======
-  if (!cliSettings.privateKey) {
-    const keyPrompt = await prompts({
-      type: 'text',
-      name: 'value',
-      message: 'Enter the private key of the package owner to unpublish',
-      style: 'password',
-      validate: (key) => isPrivateKey(normalizePrivateKey(key)) || 'Private key is not valid',
-    });
-
-    if (!keyPrompt.value) {
-      throw new Error('A valid private key is required.');
-    }
-
-    cliSettings.privateKey = checkAndNormalizePrivateKey(keyPrompt.value);
-  }
-
-  log();
-
->>>>>>> 2a6714b0
   const fullPackageRef = new PackageReference(packageRef).fullPackageRef;
 
   // Get the package name, version, and preset without being defaulted
