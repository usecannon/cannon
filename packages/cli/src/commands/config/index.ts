--- conflicted
+++ resolved
@@ -108,16 +108,12 @@
       },
       {
         flags: '--dry-run',
-<<<<<<< HEAD
         description:
           'Simulate building on a local fork rather than deploying on the real network. Impersonates all signers.',
       },
       {
         flags: '--impersonate [addresses]',
         description: 'Specify a comma separated list of signers to impersonate. Only works with --dry-run',
-=======
-        description: 'Simulate building on a local fork rather than deploying on the real network.',
->>>>>>> aac4a0cb
       },
       {
         flags: '--keep-alive',
