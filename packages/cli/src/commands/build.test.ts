--- conflicted
+++ resolved
@@ -109,17 +109,9 @@
 
         await cli.parseAsync([...fixedArgs, '--rpc-url', rpcUrl]);
 
-<<<<<<< HEAD
-        // create write provider with expected values
-        expect((utilProvider.resolveWriteProvider as jest.Mock).mock.calls[0][0].rpcUrl).toEqual(rpcUrl);
-        expect((utilProvider.resolveWriteProvider as jest.Mock).mock.calls[0][1]).toEqual(chainId);
-        expect(utilProvider.resolveWriteProvider).toHaveBeenCalledTimes(1);
-=======
-        expect((utilProvider.resolveProvider as jest.Mock).mock.calls[0][0].cliSettings.providerUrl).toEqual(providerUrl);
+        expect((utilProvider.resolveProvider as jest.Mock).mock.calls[0][0].cliSettings.rpcUrl).toEqual(rpcUrl);
         expect((utilProvider.resolveProvider as jest.Mock).mock.calls[0][0].chainId).toEqual(chainId);
         expect(utilProvider.resolveProvider).toHaveBeenCalledTimes(1);
->>>>>>> 10c4996a
-
         expect((buildCommand.build as jest.Mock).mock.calls[0][0].provider).toEqual(provider);
       });
     });
@@ -130,17 +122,8 @@
       const args = [...fixedArgs, '--chain-id', String(chainId)];
 
       await cli.parseAsync(args);
-<<<<<<< HEAD
-      // create write provider with expected values
-      expect((utilProvider.resolveWriteProvider as jest.Mock).mock.calls[0][0].rpcUrl.split(',')[0]).toEqual('frame');
-      expect((utilProvider.resolveWriteProvider as jest.Mock).mock.calls[0][1]).toEqual(chainId);
-      expect(utilProvider.resolveWriteProvider).toHaveBeenCalledTimes(1);
-=======
->>>>>>> 10c4996a
 
-      expect((utilProvider.resolveProvider as jest.Mock).mock.calls[0][0].cliSettings.providerUrl.split(',')[0]).toEqual(
-        'frame'
-      );
+      expect((utilProvider.resolveProvider as jest.Mock).mock.calls[0][0].cliSettings.rpcUrl.split(',')[0]).toEqual('frame');
       expect((utilProvider.resolveProvider as jest.Mock).mock.calls[0][0].chainId).toEqual(chainId);
       expect(utilProvider.resolveProvider).toHaveBeenCalledTimes(1);
 
