--- conflicted
+++ resolved
@@ -1,9 +1,3 @@
-<<<<<<< HEAD
-import * as paramUtils from '../util/params';
-
-=======
-import { CannonWrapperGenericProvider } from '@usecannon/builder';
->>>>>>> d2416ec4
 import { CannonRpcNode } from '../rpc';
 
 import * as viem from 'viem';
@@ -12,20 +6,24 @@
 jest.mock('@usecannon/builder');
 
 export function makeFakeProvider(): viem.PublicClient & viem.WalletClient & viem.TestClient {
-  const fakeProvider = viem.createTestClient({ mode: 'anvil', transport: viem.custom({
-    request: async () => {}
-  }) })
+  const fakeProvider = viem
+    .createTestClient({
+      mode: 'anvil',
+      transport: viem.custom({
+        request: async () => {},
+      }),
+    })
     .extend(viem.publicActions)
     .extend(viem.walletActions);
 
-    for (const p in fakeProvider) {
-      if (typeof (fakeProvider as any)[p] as any === 'function') {
-        (fakeProvider as any)[p] = jest.fn();
-      }
+  for (const p in fakeProvider) {
+    if ((typeof (fakeProvider as any)[p] as any) === 'function') {
+      (fakeProvider as any)[p] = jest.fn();
     }
-  
-    return fakeProvider as any;
   }
+
+  return fakeProvider as any;
+}
 
 describe('build', () => {
   let cli: typeof import('../index').default;
