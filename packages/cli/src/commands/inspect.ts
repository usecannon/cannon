<<<<<<< HEAD
import { ChainArtifacts, ChainDefinition, ContractData, DeploymentState } from '@usecannon/builder';
import { fetchIPFSAvailability } from '@usecannon/builder/dist/src/ipfs';
import { PackageReference } from '@usecannon/builder';
import { bold, cyan, green, yellow } from 'chalk';
import fs from 'fs-extra';
=======
>>>>>>> f67007a8
import _ from 'lodash';
import path from 'path';
import fs from 'fs-extra';
import { bold, cyan, green, yellow } from 'chalk';
import { PackageReference } from '@usecannon/builder';
import { fetchIPFSAvailability } from '@usecannon/builder';
import { ContractData, ChainArtifacts, ChainDefinition, DeploymentState } from '@usecannon/builder';
import { getMainLoader } from '../loader';
import { createDefaultReadRegistry } from '../registry';
import { CliSettings } from '../settings';
import { log, warn } from '../util/console';
import { getContractsAndDetails, getSourceFromRegistry } from '../helpers';

export async function inspect(
  packageRef: string,
  cliSettings: CliSettings,
  chainId: number,
  presetArg: string,
  json: boolean,
  writeDeployments: string,
  sources: boolean
) {
  // Handle deprecated preset specification
  if (presetArg) {
    warn(
      yellow(
        bold(
          'The --preset option will be deprecated soon. Reference presets in the package reference using the format name:version@preset'
        )
      )
    );
    packageRef = packageRef.split('@')[0] + `@${presetArg}`;
  }

  const { fullPackageRef } = new PackageReference(packageRef);

  const resolver = await createDefaultReadRegistry(cliSettings);

  const loader = getMainLoader(cliSettings);

  const deployUrl = await resolver.getUrl(fullPackageRef, chainId);

  if (!deployUrl) {
    throw new Error(`deployment not found: ${fullPackageRef}. please make sure it exists for chain ID "${chainId}".`);
  }

  if (!chainId) {
    warn(
      yellow(
        "The deployment data for the latest local version of this package (which runs with 'cannon PACKAGE_NAME') was exported. \
      Specify the --chain-id parameter to retrieve the addresses/ABIs for other deployments."
      )
    );
  }

  const deployData = await loader[deployUrl.split(':')[0] as 'ipfs'].read(deployUrl);

  if (!deployData) {
    throw new Error(`deployment data could not be downloaded for ${deployUrl} from ${fullPackageRef}.`);
  }

  const chainDefinition = new ChainDefinition(deployData.def);

  if (writeDeployments) {
    const stateContracts = _getNestedStateContracts(deployData.state, writeDeployments);
    const files = Array.from(stateContracts.entries());

    await Promise.all(
      files.map(([filepath, contractData]) => {
        return fs.outputFile(filepath, JSON.stringify(contractData, null, 2));
      })
    );
  }

  if (json) {
    // use process.stdout.write and write in chunks because bash piping seems to have some sort of
    // a problem with outputting huge amounts of data all at once while using pipes
    const toOutput = JSON.stringify(deployData, null, 2);

    const chunkSize = 16;
    for (let i = 0; i < toOutput.length; i += chunkSize) {
      process.stdout.write(toOutput.slice(i, i + chunkSize));
    }
  } else {
    const metaUrl = await resolver.getMetaUrl(fullPackageRef, chainId);
    const packageOwner = deployData.def.setting?.owner?.defaultValue;
    const localSource = getSourceFromRegistry(resolver.registries);
    const ipfsUrl = cliSettings.ipfsUrl;
    const ipfsAvailabilityScore = await fetchIPFSAvailability(ipfsUrl, deployUrl.replace('ipfs://', ''));
    const contractsAndDetails = getContractsAndDetails(deployData.state);
    const miscData = await loader.ipfs.read(deployData.miscUrl);
    const contractSources = _listSourceCodeContracts(miscData);

    log(green(bold(`\n=============== ${fullPackageRef} ===============`)));
    log();
    log(
      '   Deploy Status:',
      deployData.status === 'partial' ? yellow(bold(deployData.status)) : green(deployData.status || 'complete')
    );
    log(
      '         Options:',
      Object.entries(deployData.options)
        .map((o) => `${o[0]}=${o[1]}`)
        .join(' ') || '(none)'
    );
    packageOwner ? log('           Owner:', packageOwner) : log('          Source:', localSource || '(none)');
    log('     Package URL:', deployUrl);
    log('        Misc URL:', deployData.miscUrl);
    log('Package Info URL:', metaUrl || '(none)');
    log('Cannon Generator:', deployData.generator);
    log('       Timestamp:', new Date(deployData.timestamp * 1000).toLocaleString());
    log('Contract Sources:', bold((contractSources.length ? yellow : green)(contractSources.length + ' sources included')));
    log();
    log('IPFS Availability Score(# of nodes): ', ipfsAvailabilityScore || 'Run IPFS Locally to get this score');
    log();
    log(yellow(bold('Smart Contracts')));
    log(`Note: Any ${bold('contract name')} that is bolded is highlighted and marked as important.`);
    log('Contract Addresses:');
    log('-------------------');
    for (const contractName in contractsAndDetails) {
      const { address, highlight } = contractsAndDetails[contractName];
      const displayName = highlight ? bold(contractName) : contractName;
      log(`${displayName}: ${address}`);
    }
    log('-------------------');
    log();
    if (sources) {
      log('Contract Info:');
      log('-------------------');
      for (const contractName in contractsAndDetails) {
        const { sourceName, highlight } = contractsAndDetails[contractName];
        if (sourceName) {
          const displayName = highlight ? bold(contractName) : contractName;
          log(`${displayName}: ${sourceName}`);
        }
      }
      log('-------------------');
    }
    log();
    log(cyan(bold('Cannonfile Topology')));
    log(cyan(chainDefinition.printTopology().join('\n')));
  }

  return deployData;
}

function _getNestedStateContracts(state: DeploymentState, pathname = '', result = new Map<string, ContractData>()) {
  for (const { artifacts } of Object.values(state)) {
    _getNestedStateFiles(artifacts, pathname, result);
  }

  return result;
}

function _getNestedStateFiles(artifacts: ChainArtifacts, pathname: string, result: Map<string, ContractData>) {
  if (artifacts.contracts) {
    for (const [contractName, contractData] of Object.entries(artifacts.contracts)) {
      const filepath = path.join(pathname, `${contractName}.json`);
      result.set(filepath, contractData);
    }
  }

  if (artifacts.imports) {
    for (const [importName, importArtifacts] of Object.entries(artifacts.imports)) {
      _getNestedStateFiles(importArtifacts, path.join(pathname, importName), result);
    }
  }

  return result;
}

// TODO: types
function _listSourceCodeContracts(miscData: any) {
  return Object.keys(_.pickBy(miscData.artifacts, (v) => v.source));
}<|MERGE_RESOLUTION|>--- conflicted
+++ resolved
@@ -1,11 +1,3 @@
-<<<<<<< HEAD
-import { ChainArtifacts, ChainDefinition, ContractData, DeploymentState } from '@usecannon/builder';
-import { fetchIPFSAvailability } from '@usecannon/builder/dist/src/ipfs';
-import { PackageReference } from '@usecannon/builder';
-import { bold, cyan, green, yellow } from 'chalk';
-import fs from 'fs-extra';
-=======
->>>>>>> f67007a8
 import _ from 'lodash';
 import path from 'path';
 import fs from 'fs-extra';
