--- conflicted
+++ resolved
@@ -15,11 +15,8 @@
   presetArg: string,
   json: boolean,
   writeDeployments: string,
-<<<<<<< HEAD
-  registryPriority?: 'local' | 'onchain'
-=======
-  sources: boolean
->>>>>>> 0947c94d
+  sources: boolean,
+  registryPriority?: 'local' | 'onchain',
 ) {
   // Handle deprecated preset specification
   if (presetArg) {
@@ -29,11 +26,9 @@
 
   const { fullPackageRef } = new PackageReference(packageRef);
 
-  const cliSettings = resolveCliSettings({ registryPriority });
+  const resolver = await createDefaultReadRegistry(resolveCliSettings());
 
-  const resolver = await createDefaultReadRegistry(cliSettings);
-
-  const loader = getMainLoader(cliSettings);
+  const loader = getMainLoader(resolveCliSettings());
 
   const deployUrl = await resolver.getUrl(fullPackageRef, chainId);
 
