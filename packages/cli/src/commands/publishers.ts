--- conflicted
+++ resolved
@@ -242,11 +242,7 @@
         waitForEvent({
           eventName: 'PackagePublishersChanged',
           abi: mainnetRegistry.contract.abi,
-<<<<<<< HEAD
-          rpcUrl: mainnetRegistryConfig.rpcUrl![0],
-=======
-          providerUrl: _.last(mainnetRegistryConfig.providerUrl)!,
->>>>>>> 10c4996a
+          rpcUrl: _.last(mainnetRegistryConfig.providerUrl)!,
           expectedArgs: {
             name: packageNameHex,
             publisher: mainnetPublishers,
@@ -255,11 +251,7 @@
         waitForEvent({
           eventName: 'PackagePublishersChanged',
           abi: optimismRegistry.contract.abi,
-<<<<<<< HEAD
-          rpcUrl: optimismRegistryConfig.rpcUrl![0],
-=======
-          providerUrl: _.last(optimismRegistryConfig.providerUrl)!,
->>>>>>> 10c4996a
+          rpcUrl: _.last(optimismRegistryConfig.providerUrl)!,
           expectedArgs: {
             name: packageNameHex,
             publisher: optimismPublishers,
