--- conflicted
+++ resolved
@@ -62,33 +62,6 @@
       2
     )
   );
-<<<<<<< HEAD
-=======
 
   process.exit();
-}
-
-async function reuploadIpfs(src: IPFSLoader, dst: IPFSLoader, deployData: DeploymentInfo) {
-  // check imports for any urls. If any exist, we need to reupload those also
-  for (const stepState of Object.entries(deployData.state || {})) {
-    for (const importArtifact of Object.entries((stepState[1] as StepState).artifacts.imports || {})) {
-      if (importArtifact[1].url) {
-        // we need to upload nested ipfs deploys as well
-        const info = await src.readMisc(importArtifact[1].url);
-        const [url, miscUrl] = await reuploadIpfs(src, dst, info);
-        if (url !== importArtifact[1].url || miscUrl !== info!.miscUrl) {
-          throw new Error('re-deployed urls do not match up');
-        }
-      }
-    }
-  }
-
-  const miscUrl = await dst.putMisc(await src.readMisc(deployData!.miscUrl));
-  debug(`ipfs re-uploaded: ${miscUrl}`);
-
-  const url = await dst.putDeploy(deployData!);
-  debug(`ipfs re-uploaded: ${url}`);
-
-  return [url, miscUrl];
->>>>>>> e798170f
 }