import {
  CannonRegistry,
  CannonStorage,
  IPFSLoader,
  OnChainRegistry,
  PackagePublishCall,
  PackageReference,
<<<<<<< HEAD
  publishPackage,
  getCannonRepoRegistryUrl,
=======
  preparePublishPackage,
>>>>>>> b2f9db97
} from '@usecannon/builder';
import { blueBright, bold, gray, yellow } from 'chalk';
import prompts from 'prompts';
import * as viem from 'viem';
import { getMainLoader } from '../loader';
import { LocalRegistry } from '../registry';
import { CliSettings } from '../settings';

interface Params {
  packageRef: string;
  cliSettings: CliSettings;
  tags?: string[];
  onChainRegistry: CannonRegistry;
  chainId?: number;
  presetArg?: string;
  quiet?: boolean;
  includeProvisioned?: boolean;
  skipConfirm?: boolean;
}

interface DeployList {
  name: string;
  versions: string[];
  preset: string;
  chainId: number;
}

export async function publish({
  packageRef,
  cliSettings,
  onChainRegistry,
  tags = ['latest'],
  chainId,
  presetArg,
  quiet = false,
  includeProvisioned = true,
  skipConfirm = false,
}: Params) {
  const { fullPackageRef } = new PackageReference(packageRef);

  // Handle deprecated preset specification
  if (presetArg && !packageRef.startsWith('@')) {
    console.warn(
      yellow(
        bold(
          'The --preset option will be deprecated soon. Reference presets in the package reference using the format name:version@preset'
        )
      )
    );

    packageRef = packageRef.split('@')[0] + `@${presetArg}`;
  }

  if (onChainRegistry instanceof OnChainRegistry) {
    if (!onChainRegistry.signer) {
      throw new Error('signer not provided in registry');
    }
    if (!quiet) {
      console.log(blueBright(`Publishing with ${onChainRegistry.signer!.address}`));
      console.log();
    }
  }
  // Generate CannonStorage to publish ipfs remotely and write to the registry
  const toStorage = new CannonStorage(onChainRegistry, {
    ipfs: new IPFSLoader(cliSettings.publishIpfsUrl || getCannonRepoRegistryUrl()),
  });

  // Generate CannonStorage to retrieve the local instance of the package
  const localRegistry = new LocalRegistry(cliSettings.cannonDirectory);
  const fromStorage = new CannonStorage(localRegistry, getMainLoader(cliSettings));

  // if the package reference doesnt contain a version reference we still want to scan deploys without it.
  // This works as a catch all to get any deployment stored locally.
  // However if a version is passed, we use the basePackageRef to extrapolate and remove any potential preset in the reference.
  let deploys;
  if (packageRef.startsWith('@')) {
    deploys = [{ name: packageRef, chainId: 13370 }];
  } else {
    // Check for deployments that are relevant to the provided packageRef
    deploys = await localRegistry.scanDeploys(packageRef, chainId);
  }

  if (!deploys || deploys.length === 0) {
    throw new Error(
      `Could not find any deployments for ${fullPackageRef} with chain id ${chainId}. If you have the IPFS hash of the deployment data, use the fetch command. Otherwise, rebuild the package.`
    );
  }

  // Select screen for when a user is looking for all the local deploys
  if (!skipConfirm && deploys.length > 1) {
    const prompt = await prompts({
      type: 'select',
      message: 'Select the package you want to publish:\n',
      name: 'value',
      choices: deploys.map((d) => {
        const { fullPackageRef } = new PackageReference(d.name);

        return {
          title: `${fullPackageRef} (Chain ID: ${d.chainId})`,
          description: '',
          value: d,
        };
      }),
    });

    if (!prompt.value) {
      console.log('You must select a package to publish');
      process.exit(1);
    }

    tags = tags.filter((t) => t !== new PackageReference(prompt.value.name).version);

    deploys = [prompt.value] as typeof deploys;
  }

  // Doing some filtering on deploys list so that we can iterate over every "duplicate" package which has more than one version being deployed.
  const deployNames = deploys.map((deploy) => {
    const { name, version, preset } = new PackageReference(deploy.name);
    return { name, version, preset, chainId: deploy.chainId };
  });

  // "dedupe" the deploys so that when we iterate we can go over every package deployment by version
  const parentPackages: DeployList[] = deployNames.reduce((result: DeployList[], item) => {
    const matchingDeploys = result.find((i) => i.name === item.name && i.preset === item.preset);

    if (matchingDeploys) {
      matchingDeploys.versions.push(item.version);
    } else {
      result.push({ name: item.name, versions: [item.version], chainId: item.chainId, preset: item.preset });
    }
    return result;
  }, []);

  const publishCalls: PackagePublishCall[] = [];

  for (const pkg of parentPackages) {
    const publishTags: string[] = pkg.versions.concat(tags);

    const calls = await preparePublishPackage({
      packageRef: PackageReference.from(pkg.name, pkg.versions[0], pkg.preset).fullPackageRef,
      chainId: deploys[0].chainId,
      fromStorage,
      toStorage,
      tags: publishTags!,
      includeProvisioned,
    });

    publishCalls.push(...calls);
  }

  if (!skipConfirm) {
    for (const publishCall of publishCalls) {
      const packageName = new PackageReference(publishCall.packagesNames[0]).name;
      console.log(blueBright(`\nThis will publish ${bold(packageName)} to the registry:`));
      for (const fullPackageRef of publishCall.packagesNames) {
        const { version, preset } = new PackageReference(fullPackageRef);
        console.log(` - ${version} (preset: ${preset})`);
      }
    }

    console.log('\n');

    if (onChainRegistry instanceof OnChainRegistry) {
      const totalFees = await onChainRegistry.calculatePublishingFee(publishCalls.length);

      console.log(`Total publishing fees: ${viem.formatEther(totalFees)} ETH`);
      console.log();
    }

    const verification = await prompts({
      type: 'confirm',
      name: 'confirmation',
      message: 'Proceed?',
      initial: true,
    });

    if (!verification.confirmation) {
      console.log('Cancelled');
      process.exit(1);
    }
  }

  console.log(bold('Publishing package...'));
  console.log(gray('This may take a few minutes.'));
  console.log();

  const registrationReceipts = await toStorage.registry.publishMany(publishCalls);

  if (!quiet) {
    console.log(blueBright('Transactions:'));
    for (const tx of registrationReceipts) console.log(`  - ${tx}`);
  }
}<|MERGE_RESOLUTION|>--- conflicted
+++ resolved
@@ -5,12 +5,8 @@
   OnChainRegistry,
   PackagePublishCall,
   PackageReference,
-<<<<<<< HEAD
-  publishPackage,
   getCannonRepoRegistryUrl,
-=======
   preparePublishPackage,
->>>>>>> b2f9db97
 } from '@usecannon/builder';
 import { blueBright, bold, gray, yellow } from 'chalk';
 import prompts from 'prompts';
