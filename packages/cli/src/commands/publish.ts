import { IPFSLoader, OnChainRegistry, CannonStorage, publishPackage } from '@usecannon/builder';
import { blueBright, gray } from 'chalk';
import { ethers, version } from 'ethers';
import { LocalRegistry } from '../registry';
import { resolveCliSettings } from '../settings';
import { getMainLoader } from '../loader';
import { PackageReference, getProvisionedPackages } from '@usecannon/builder/dist/package';

import { bold, yellow, italic } from 'chalk';
import prompts from 'prompts';

interface Params {
  packageRef: string;
  signer: ethers.Signer;
  tags: string[];
  chainId?: number;
  presetArg?: string;
  quiet?: boolean;
  includeProvisioned?: boolean;
  skipConfirm?: boolean;
  overrides?: ethers.PayableOverrides;
}

interface DeployList {
  name: string;
  versions: string[];
  preset: string;
  chainId: number;
}

interface SubPackage {
  packagesNames: string[];
  chainId: number;
}

export async function publish({
  packageRef,
  signer,
  tags,
  chainId,
  presetArg,
  quiet = false,
  includeProvisioned = false,
  skipConfirm = false,
  overrides,
}: Params) {
  // Ensure publish ipfs url is set
  const cliSettings = resolveCliSettings();
  if (!cliSettings.publishIpfsUrl) {
    throw new Error(
      `In order to publish, a publishIpfsUrl setting must be set in your Cannon configuration. Use '${process.argv[0]} setup' to configure.`
    );
  }

  // Handle deprecated preset specification
  if (presetArg) {
    console.warn(yellow(bold('The --preset option is deprecated. Reference presets in the format name:version@preset')));
    packageRef = packageRef.split('@')[0] + `@${presetArg}`;
  }

  if (!quiet) {
    console.log(blueBright(`Publishing with ${await signer.getAddress()}`));
    console.log();
  }
  // Generate CannonStorage to publish ipfs remotely and write to the registry
  const onChainRegistry = new OnChainRegistry({
    signerOrProvider: signer,
    address: cliSettings.registryAddress,
    overrides,
  });
  const toStorage = new CannonStorage(onChainRegistry, {
    ipfs: new IPFSLoader(cliSettings.publishIpfsUrl),
  });

  // Generate CannonStorage to retrieve the local instance of the package
  const localRegistry = new LocalRegistry(cliSettings.cannonDirectory);
  const fromStorage = new CannonStorage(localRegistry, getMainLoader(cliSettings));

<<<<<<< HEAD
  // Check for deployments that are relevant to the provided packageRef
  let deploys = await localRegistry.scanDeploys(packageRef, chainId);
=======
  // if the package reference doesnt contain a version reference we still want to scan deploys without it.
  // This works as a catch all to get any deployment stored locally.
  // However if a version is passed, we use the basePackageRef to extrapolate and remove any potential preset in the reference.
  let deploys;
  console.log('package ref', packageRef);
  if (packageRef.startsWith('@')) {
    deploys = [{ name: packageRef, variant: '13370-main' }];
  } else if (!version || version.length === 0) {
    deploys = await localRegistry.scanDeploys(packageRef, variantFilter);
  } else {
    deploys = await localRegistry.scanDeploys(basePackageRef, variantFilter);
  }
>>>>>>> 55601dc7

  if (!deploys || deploys.length === 0) {
    throw new Error(
      `Could not find any deployments for ${packageRef}. If you have the IPFS hash of the deployment data, use the fetch command. Otherwise, rebuild the package.`
    );
  }

  // Select screen for when a user is looking for all the local deploys
  if (!skipConfirm && deploys.length > 1) {
    const verification = await prompts({
      type: 'autocompleteMultiselect',
      message: 'Select the packages you want to publish:\n',
      name: 'values',
      choices: deploys.map((d) => {
        const {fullPackageRef} = new PackageReference(d.name);

        return {
          title: `${fullPackageRef} (Chain ID: ${d.chainId})`,
          description: '',
          value: d,
        };
      }),
    });

    if (!verification.values || verification.values.length == 0) {
      console.log('You must select a package to publish');
      process.exit(1);
    }

    deploys = verification.values as typeof deploys;
  }


  // Doing some filtering on deploys list so that we can iterate over every "duplicate" package which has more than one version being deployed.
  const deployNames = deploys.map((deploy) => {
    const { name, version, preset } = new PackageReference(deploy.name);
    return { name, version, preset, chainId: deploy.chainId };
  });

  // "dedupe" the deploys so that when we iterate we can go over every package deployment by version
  const parentPackages: DeployList[] = deployNames.reduce((result: DeployList[], item) => {
    const matchingDeploys = result.find((i) => i.name === item.name && i.preset === item.preset);

    if (matchingDeploys) {
      matchingDeploys.versions.push(item.version);
    } else {
      result.push({ name: item.name, versions: [item.version], chainId: item.chainId, preset: item.preset });
    }
    return result;
  }, []);

  let subPackages: SubPackage[] = [];
  if (!skipConfirm) {
    if (includeProvisioned) {
      for (const pkg of parentPackages) {
        for (const version of pkg.versions) {
          const provisionedPackages = await getProvisionedPackages(`${pkg.name}:${version}`, pkg.chainId, tags, fromStorage);
          subPackages.push(...provisionedPackages);
        }
      }

      // dedupe and reduce to subPackages
      subPackages = subPackages.reduce<SubPackage[]>((acc, curr) => {
        if (
          !acc.some((item) => item.packagesNames !== curr.packagesNames && item.chainId === curr.chainId) &&
          !curr.packagesNames.some((r) => {
            const { name } = new PackageReference(r)
            parentPackages.some((p) => name === p.name)
          })
        ) {
          acc.push(curr);
        }
        return acc;
      }, []);

      parentPackages.forEach((deploy) => {
        console.log(blueBright(`This will publish ${bold(deploy.name)} to the registry:`));
        deploy.versions.concat(tags).map((version) => {
          console.log(`- ${version} (preset: ${deploy.preset})`)
        });
      });
      console.log('\n');

      subPackages!.forEach((pkg: SubPackage, index) => {
        console.log(blueBright(`This will publish ${bold(pkg.packagesNames[index].split(':')[0])} ${bold(italic('(Provisioned)'))} to the registry:`));
        pkg.packagesNames.forEach((pkgName) => {
          const { version, preset } = new PackageReference(pkgName);
          console.log(`- ${version} (preset: ${preset})`);
        });
      });
      console.log('\n');
    } else {
      parentPackages.forEach((deploy) => {
        console.log(blueBright(`This will publish ${bold(deploy.name)} to the registry:`));
        deploy.versions.concat(tags).forEach((version) => {
          console.log(`- ${version} (preset: ${deploy.preset})`);
        });
      });
      console.log('\n');
    }

    const verification = await prompts({
      type: 'confirm',
      name: 'confirmation',
      message: 'Proceed?',
      initial: true,
    });

    if (!verification.confirmation) {
      console.log('Cancelled');
      process.exit(1);
    }

    console.log(bold('Publishing package...'));
    console.log(gray('This may take a few minutes.'));
    console.log();
  }

  const registrationReceipts = [];

  console.log("PARENT PACKAGES ====> ", parentPackages);

  for (const pkg of parentPackages) {
    const publishTags: string[] = pkg.versions.concat(tags);
  
    const newReceipts = await publishPackage({
      packageRef: `${pkg.name}`,
      chainId: deploys[0].chainId,
      fromStorage,
      toStorage,
      tags: publishTags!,
      preset: pkg.preset,
      includeProvisioned,
    });

    
    registrationReceipts.push(...newReceipts);
  }

  if (!quiet) {
    console.log(bold(blueBright('Packages published:')));
    if (includeProvisioned) {
      parentPackages.forEach((deploy) => {
        deploy.versions.concat(tags).forEach((ver) => {
          const { fullPackageRef } = new PackageReference(`${deploy.name}:${ver}@${deploy.preset}`);
          console.log(`- ${fullPackageRef}`);
        });
      });
      subPackages!.forEach((pkg) => {
        pkg.packagesNames.forEach((pkgName) => {
          const { fullPackageRef } = new PackageReference(pkgName);
          console.log(`- ${fullPackageRef}`);
        });
      });
    } else {
      parentPackages.forEach((deploy) => {
        deploy.versions.concat(tags).forEach((ver) => {
          const { fullPackageRef } = new PackageReference(`${deploy.name}:${ver}@${deploy.preset}`);
          console.log(`  - ${fullPackageRef}`);
        });
      });
    }

    const txs = registrationReceipts.filter((tx) => !!tx);
    if (txs.length) {
      console.log(blueBright('Transactions:'));
      for (const tx of txs) console.log(`  - ${tx}`);
    }
  }
}<|MERGE_RESOLUTION|>--- conflicted
+++ resolved
@@ -76,23 +76,17 @@
   const localRegistry = new LocalRegistry(cliSettings.cannonDirectory);
   const fromStorage = new CannonStorage(localRegistry, getMainLoader(cliSettings));
 
-<<<<<<< HEAD
-  // Check for deployments that are relevant to the provided packageRef
-  let deploys = await localRegistry.scanDeploys(packageRef, chainId);
-=======
   // if the package reference doesnt contain a version reference we still want to scan deploys without it.
   // This works as a catch all to get any deployment stored locally.
   // However if a version is passed, we use the basePackageRef to extrapolate and remove any potential preset in the reference.
   let deploys;
   console.log('package ref', packageRef);
   if (packageRef.startsWith('@')) {
-    deploys = [{ name: packageRef, variant: '13370-main' }];
-  } else if (!version || version.length === 0) {
-    deploys = await localRegistry.scanDeploys(packageRef, variantFilter);
+    deploys = [{ name: packageRef, chainId: 13370 }];
   } else {
-    deploys = await localRegistry.scanDeploys(basePackageRef, variantFilter);
-  }
->>>>>>> 55601dc7
+    // Check for deployments that are relevant to the provided packageRef
+    deploys = await localRegistry.scanDeploys(packageRef, chainId);
+  }
 
   if (!deploys || deploys.length === 0) {
     throw new Error(
