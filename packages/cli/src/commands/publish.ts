import {
  CannonRegistry,
  CannonStorage,
  IPFSLoader,
  OnChainRegistry,
  PackagePublishCall,
  PackageReference,
  preparePublishPackage,
} from '@usecannon/builder';
<<<<<<< HEAD
import { blueBright, bold, gray, yellow } from 'chalk';
=======
import { blueBright, bold, gray, italic, yellow } from 'chalk';
>>>>>>> b69b6f95
import prompts from 'prompts';
import * as viem from 'viem';
import { getMainLoader } from '../loader';
import { LocalRegistry } from '../registry';
import { CliSettings } from '../settings';

interface Params {
  packageRef: string;
  cliSettings: CliSettings;
  tags?: string[];
  onChainRegistry: CannonRegistry;
  chainId?: number;
  presetArg?: string;
  quiet?: boolean;
  includeProvisioned?: boolean;
  skipConfirm?: boolean;
}

interface DeployList {
  name: string;
  versions: string[];
  preset: string;
  chainId: number;
}

export async function publish({
  packageRef,
  cliSettings,
  onChainRegistry,
  tags = ['latest'],
  chainId,
  presetArg,
  quiet = false,
  includeProvisioned = true,
  skipConfirm = false,
}: Params) {
  const { fullPackageRef } = new PackageReference(packageRef);
  // Ensure publish ipfs url is set
  if (!cliSettings.publishIpfsUrl) {
    throw new Error(
      `In order to publish, a publishIpfsUrl setting must be set in your Cannon configuration. Use '${process.argv[0]} setup' to configure.`
    );
  }

  // Handle deprecated preset specification
  if (presetArg && !packageRef.startsWith('@')) {
    console.warn(
      yellow(
        bold(
          'The --preset option will be deprecated soon. Reference presets in the package reference using the format name:version@preset'
        )
      )
    );

    packageRef = packageRef.split('@')[0] + `@${presetArg}`;
  }

  if (onChainRegistry instanceof OnChainRegistry) {
    if (!onChainRegistry.signer) {
      throw new Error('signer not provided in registry');
    }
    if (!quiet) {
      console.log(blueBright(`Publishing with ${onChainRegistry.signer!.address}`));
      console.log();
    }
  }
  // Generate CannonStorage to publish ipfs remotely and write to the registry
  const toStorage = new CannonStorage(onChainRegistry, {
    ipfs: new IPFSLoader(cliSettings.publishIpfsUrl),
  });

  // Generate CannonStorage to retrieve the local instance of the package
  const localRegistry = new LocalRegistry(cliSettings.cannonDirectory);
  const fromStorage = new CannonStorage(localRegistry, getMainLoader(cliSettings));

  // if the package reference doesnt contain a version reference we still want to scan deploys without it.
  // This works as a catch all to get any deployment stored locally.
  // However if a version is passed, we use the basePackageRef to extrapolate and remove any potential preset in the reference.
  let deploys;
  if (packageRef.startsWith('@')) {
    deploys = [{ name: packageRef, chainId: 13370 }];
  } else {
    // Check for deployments that are relevant to the provided packageRef
    deploys = await localRegistry.scanDeploys(packageRef, chainId);
  }

  if (!deploys || deploys.length === 0) {
    throw new Error(
      `Could not find any deployments for ${fullPackageRef} with chain id ${chainId}. If you have the IPFS hash of the deployment data, use the fetch command. Otherwise, rebuild the package.`
    );
  }

  // Select screen for when a user is looking for all the local deploys
  if (!skipConfirm && deploys.length > 1) {
    const prompt = await prompts({
      type: 'select',
      message: 'Select the package you want to publish:\n',
      name: 'value',
      choices: deploys.map((d) => {
        const { fullPackageRef } = new PackageReference(d.name);

        return {
          title: `${fullPackageRef} (Chain ID: ${d.chainId})`,
          description: '',
          value: d,
        };
      }),
    });

    if (!prompt.value) {
      console.log('You must select a package to publish');
      process.exit(1);
    }

    tags = tags.filter((t) => t !== new PackageReference(prompt.value.name).version);

    deploys = [prompt.value] as typeof deploys;
  }

  // Doing some filtering on deploys list so that we can iterate over every "duplicate" package which has more than one version being deployed.
  const deployNames = deploys.map((deploy) => {
    const { name, version, preset } = new PackageReference(deploy.name);
    return { name, version, preset, chainId: deploy.chainId };
  });

  // "dedupe" the deploys so that when we iterate we can go over every package deployment by version
  const parentPackages: DeployList[] = deployNames.reduce((result: DeployList[], item) => {
    const matchingDeploys = result.find((i) => i.name === item.name && i.preset === item.preset);

    if (matchingDeploys) {
      matchingDeploys.versions.push(item.version);
    } else {
      result.push({ name: item.name, versions: [item.version], chainId: item.chainId, preset: item.preset });
    }
    return result;
  }, []);

  const publishCalls: PackagePublishCall[] = [];

  for (const pkg of parentPackages) {
    const publishTags: string[] = pkg.versions.concat(tags);

    const calls = await preparePublishPackage({
      packageRef: PackageReference.from(pkg.name, pkg.versions[0], pkg.preset).fullPackageRef,
      chainId: deploys[0].chainId,
      fromStorage,
      toStorage,
      tags: publishTags!,
      includeProvisioned,
    });

    publishCalls.push(...calls);
  }

  if (!skipConfirm) {
    for (const publishCall of publishCalls) {
      const packageName = new PackageReference(publishCall.packagesNames[0]).name;
      console.log(blueBright(`\nThis will publish ${bold(packageName)} to the registry:`));
      for (const fullPackageRef of publishCall.packagesNames) {
        const { version, preset } = new PackageReference(fullPackageRef);
        console.log(` - ${version} (preset: ${preset})`);
      }
    }

    console.log('\n');

    if (onChainRegistry instanceof OnChainRegistry) {
      const totalFees = await onChainRegistry.calculatePublishingFee(publishCalls.length);

      console.log(`Total publishing fees: ${viem.formatEther(totalFees)} ETH`);
      console.log();
    }

    const verification = await prompts({
      type: 'confirm',
      name: 'confirmation',
      message: 'Proceed?',
      initial: true,
    });

    if (!verification.confirmation) {
      console.log('Cancelled');
      process.exit(1);
    }
  }

  console.log(bold('Publishing package...'));
  console.log(gray('This may take a few minutes.'));
  console.log();

  const registrationReceipts = await toStorage.registry.publishMany(publishCalls);

  if (!quiet) {
    console.log(blueBright('Transactions:'));
    for (const tx of registrationReceipts) console.log(`  - ${tx}`);
  }
}<|MERGE_RESOLUTION|>--- conflicted
+++ resolved
@@ -7,11 +7,7 @@
   PackageReference,
   preparePublishPackage,
 } from '@usecannon/builder';
-<<<<<<< HEAD
 import { blueBright, bold, gray, yellow } from 'chalk';
-=======
-import { blueBright, bold, gray, italic, yellow } from 'chalk';
->>>>>>> b69b6f95
 import prompts from 'prompts';
 import * as viem from 'viem';
 import { getMainLoader } from '../loader';
