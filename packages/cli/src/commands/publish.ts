import { IPFSLoader, OnChainRegistry, CannonStorage, copyPackage, publishPackage, publishIpfs } from '@usecannon/builder';
import { blueBright, bold, green } from 'chalk';
import { ethers } from 'ethers';
import { LocalRegistry } from '../registry';
import { resolveCliSettings } from '../settings';
import { getMainLoader } from '../loader';
import { readDeploy } from '../package';
import { getChainDataFromId } from '../helpers';

interface Params {
  packageRef: string;
  signer: ethers.Signer;
  tags: string[];
  chainId?: number;
  preset?: string;
  quiet?: boolean;
  recursive?: boolean;
  overrides?: ethers.Overrides;
}

export async function publish({
  packageRef,
  signer,
  tags = ['latest'],
  chainId = 13370,
  preset = 'main',
  quiet = false,
  recursive = true,
  overrides,
}: Params) {
  const cliSettings = resolveCliSettings();

  if (!cliSettings.ipfsUrl && !cliSettings.publishIpfsUrl) {
    throw new Error(
      `In order to publish, a IPFS URL must be set in your Cannon configuration. Use '${process.argv[0]} setup' to configure.`
    );
  }

  const onChainRegistry = new OnChainRegistry({
    signerOrProvider: signer,
    address: cliSettings.registryAddress,
    overrides,
  });

<<<<<<< HEAD
  if (!quiet && signer.getAddress) {
    console.log(blueBright('publishing signer is', await signer.getAddress()));
=======
  if (!quiet) {
    console.log(blueBright('Publishing signer is', await signer.getAddress()));
>>>>>>> 97ce5dcb
  }

  if (packageRef.startsWith('@ipfs:')) {
    if (!chainId) throw new Error('chainId must be specified when publishing an IPFS reference');
    if (!preset) throw new Error('preset must be specified when publishing an IPFS reference');

    const deployInfo = await readDeploy(packageRef, chainId, preset);
<<<<<<< HEAD

    // Make sure that the IPFS file is uploaded to the configured publish node
    if (cliSettings.publishIpfsUrl && cliSettings.ipfsUrl) {
      console.log(blueBright('uploading ipfs file to configured publish node', packageRef));
      console.log();

      const localRegistry = new LocalRegistry(cliSettings.cannonDirectory);
      const readStorage = new CannonStorage(localRegistry, getMainLoader(cliSettings));
      const publishStorage = new CannonStorage(onChainRegistry, {
        ipfs: new IPFSLoader(cliSettings.publishIpfsUrl),
      });

      await publishIpfs({ packageRef, chainId, preset, readStorage, publishStorage });
    }

    console.log(blueBright('publishing remote ipfs package to registry', packageRef));
=======
    console.log(blueBright('publishing remote ipfs package', packageRef));
    console.log(
      blueBright(
        'Uploading the following Cannon package data to',
        cliSettings.publishIpfsUrl,
        'Tags',
        tags,
        'Variant',
        `${chainId!}-${preset!}`
      )
    );
>>>>>>> 97ce5dcb
    console.log();
    const res = await publishPackage({
      url: packageRef.replace('@ipfs:', 'ipfs://'),
      deployInfo,
      registry: onChainRegistry,
      tags,
      chainId,
      preset,
    });

    console.log(
      'Publishing name:',
      res.name,
      ':version:',
      res.version,
      ':variant:',
      res.variant,
      'to the Cannon registry (',
      cliSettings.registryAddress,
      ') using signer',
      await signer.getAddress(),
      'on',
      getChainDataFromId(chainId),
      '.'
    );

    for (const tag of [res.version, ...res.tags]) {
      console.log(green(bold('published:'), `${res.name}:${tag} (${res.variant})`));
    }

    return;
  }

  const localRegistry = new LocalRegistry(cliSettings.cannonDirectory);

  // get a list of all deployments the user is requesting

  let variantFilter = /.*/;
  if (chainId && preset) {
    variantFilter = new RegExp(`^${chainId}-${preset}$`);
  } else if (chainId) {
    variantFilter = new RegExp(`^${chainId}-.*$`);
  } else if (preset) {
    variantFilter = new RegExp(`^.*-${preset}$`);
  }

  const deploys = await localRegistry.scanDeploys(new RegExp(`^${packageRef}$`), variantFilter);

  if (!quiet) {
    console.log('Found deployment networks:', deploys.map((d) => d.variant).join(', '));
  }

  const fromStorage = new CannonStorage(localRegistry, getMainLoader(cliSettings));
  const toStorage = new CannonStorage(onChainRegistry, {
    ipfs: new IPFSLoader(cliSettings.publishIpfsUrl || cliSettings.ipfsUrl!),
  });

  const registrationReceipts = [];

  for (const deploy of deploys) {
    const newReceipts = await copyPackage({
      packageRef: deploy.name,
      variant: deploy.variant,
      fromStorage,
      toStorage,
      recursive,
      tags,
    });

    registrationReceipts.push(newReceipts);
  }

  console.log(
    JSON.stringify(
      {
        packageRef,
        tags,
        registrationReceipts,
      },
      null,
      2
    )
  );
}<|MERGE_RESOLUTION|>--- conflicted
+++ resolved
@@ -42,13 +42,8 @@
     overrides,
   });
 
-<<<<<<< HEAD
   if (!quiet && signer.getAddress) {
-    console.log(blueBright('publishing signer is', await signer.getAddress()));
-=======
-  if (!quiet) {
     console.log(blueBright('Publishing signer is', await signer.getAddress()));
->>>>>>> 97ce5dcb
   }
 
   if (packageRef.startsWith('@ipfs:')) {
@@ -56,7 +51,6 @@
     if (!preset) throw new Error('preset must be specified when publishing an IPFS reference');
 
     const deployInfo = await readDeploy(packageRef, chainId, preset);
-<<<<<<< HEAD
 
     // Make sure that the IPFS file is uploaded to the configured publish node
     if (cliSettings.publishIpfsUrl && cliSettings.ipfsUrl) {
@@ -73,8 +67,6 @@
     }
 
     console.log(blueBright('publishing remote ipfs package to registry', packageRef));
-=======
-    console.log(blueBright('publishing remote ipfs package', packageRef));
     console.log(
       blueBright(
         'Uploading the following Cannon package data to',
@@ -85,7 +77,6 @@
         `${chainId!}-${preset!}`
       )
     );
->>>>>>> 97ce5dcb
     console.log();
     const res = await publishPackage({
       url: packageRef.replace('@ipfs:', 'ipfs://'),
