--- conflicted
+++ resolved
@@ -11,11 +11,8 @@
   PackageReference,
   ActionKinds,
 } from '@usecannon/builder';
-<<<<<<< HEAD
-=======
 import { ActionKinds } from '@usecannon/builder';
 import { PackageReference } from '@usecannon/builder';
->>>>>>> f67007a8
 import { bold, yellow } from 'chalk';
 import Debug from 'debug';
 import _ from 'lodash';
