--- conflicted
+++ resolved
@@ -47,12 +47,8 @@
     );
   }
 
-<<<<<<< HEAD
   const cliSettings = resolveCliSettings({ providerUrl });
-=======
-  const cliSettings = resolveCliSettings();
-
->>>>>>> 8793ed52
+
   const { provider } = await resolveWriteProvider(cliSettings, chainId);
   const resolver = await createDefaultReadRegistry(cliSettings);
   const loader = getMainLoader(cliSettings);
