import _ from 'lodash';
import Debug from 'debug';
import * as viem from 'viem';
import prompts from 'prompts';
import { blueBright, gray, green, bold } from 'chalk';
import { OnChainRegistry, prepareMulticall, PackageReference, DEFAULT_REGISTRY_CONFIG } from '@usecannon/builder';

import { CliSettings } from '../settings';
import { log } from '../util/console';
import { waitForEvent } from '../util/wait-for-event';
import { resolveProviderAndSigners, ProviderAction } from '../util/provider';
import { isPackageRegistered } from '../util/register';

const debug = Debug('cannon:cli:register');

interface Params {
  cliSettings: CliSettings;
  options: any;
  packageRefs: PackageReference[];
  fromPublish: boolean;
}

export async function register({ cliSettings, options, packageRefs, fromPublish }: Params) {
  const isDefaultSettings = _.isEqual(cliSettings.registries, DEFAULT_REGISTRY_CONFIG);
  if (!isDefaultSettings) throw new Error('Only default registries are supported for now');

  // mock provider urls when the execution comes from e2e tests
  if (cliSettings.isE2E) {
    // anvil optimism fork
    cliSettings.registries[0].rpcUrl = ['http://127.0.0.1:9546'];
    // anvil mainnet fork
    cliSettings.registries[1].rpcUrl = ['http://127.0.0.1:9545'];
  }

  debug('Registries list: ', cliSettings.registries);

  // [optimism registry, mainnet registry]
  const [readRegistry, writeRegistry] = cliSettings.registries;

  log(bold(`Resolving connection to ${writeRegistry.name} (Chain ID: ${writeRegistry.chainId})...`));

  const registryProviders = await Promise.all([
    resolveProviderAndSigners({
      chainId: readRegistry.chainId!,
      checkProviders: readRegistry.providerUrl,
      action: ProviderAction.ReadProvider,
    }),
    resolveProviderAndSigners({
      chainId: writeRegistry.chainId!,
      privateKey: cliSettings.privateKey!,
      checkProviders: writeRegistry.providerUrl,
      action: ProviderAction.WriteProvider,
    }),
  ]);

  const [optimismRegistryConfig, mainnetRegistryConfig] = cliSettings.registries;
  const [optimismRegistryProvider, mainnetRegistryProvider] = registryProviders;

  // if any of the packages are registered, throw an error
  const isRegistered = await Promise.all(
    packageRefs.map(async (pkg: PackageReference) => {
      // Run the two registry checks in parallel
      const [isRegisteredOnOptimism, isRegisteredOnMainnet] = await Promise.all([
        isPackageRegistered([optimismRegistryProvider], pkg.name, [optimismRegistryConfig.address]),
        isPackageRegistered([mainnetRegistryProvider], pkg.name, [mainnetRegistryConfig.address]),
      ]);

      debug(
        'Package name: ' +
          pkg.name +
          ' isRegisteredOnOptimism: ' +
          isRegisteredOnOptimism +
          ' isRegisteredOnMainnet: ' +
          isRegisteredOnMainnet
      );

      // Throw an error if the package is registered on both
      if (isRegisteredOnMainnet && isRegisteredOnOptimism) {
        throw new Error(`The package "${pkg.name}" is already registered.`);
      }

      return [isRegisteredOnOptimism, isRegisteredOnMainnet];
    })
  );

  const overrides: any = {};

  if (options.maxFeePerGas) {
    overrides.maxFeePerGas = viem.parseGwei(options.maxFeePerGas);
  }

  if (options.gasLimit) {
    overrides.gasLimit = options.gasLimit;
  }

  if (options.value) {
    overrides.value = options.value;
  }

  const mainnetRegistry = new OnChainRegistry({
    signer: mainnetRegistryProvider.signers[0],
    provider: mainnetRegistryProvider.provider,
    address: mainnetRegistryConfig.address,
    overrides,
  });

  const userAddress = mainnetRegistryProvider.signers[0].address;

  debug('Address that will send the transaction: ', userAddress);

  const userBalance = await mainnetRegistryProvider.provider.getBalance({ address: userAddress });

  if (userBalance === BigInt(0)) {
    throw new Error(`Account "${userAddress}" does not have any funds to pay for gas.`);
  }

  const registerFee = await mainnetRegistry.getRegisterFee();

  debug('Register fee: ', viem.formatEther(registerFee));

  const transactions = await Promise.all(
    packageRefs.map((pkg: PackageReference, index: number) => {
      const [isRegisteredOnOptimism, isRegisteredOnMainnet] = isRegistered[index];

      const shouldNominateOwner = isRegisteredOnMainnet && !isRegisteredOnOptimism;

      debug('Should nominate owner for package: ', pkg.name, ' - ', shouldNominateOwner ? 'yes' : 'no');

      return mainnetRegistry.prepareSetPackageOwnership(pkg.name, undefined, shouldNominateOwner);
    })
  );

  const multicallTx = prepareMulticall(transactions.flat());

  // Note: for some reason, estimate gas is not accurate
  // Note: if the user does not have enough gas, the estimateGasForSetPackageOwnership will throw an error
  const estimateGas = await mainnetRegistry.estimateGasForSetPackageOwnership(multicallTx);

  const cost = estimateGas + registerFee;
  if (cost > userBalance) {
    throw new Error(
      `Account "${userAddress}" does not have the required ${viem.formatEther(cost)} ETH for gas and registration fee`
    );
  }

  const currentGasPrice = await mainnetRegistryProvider.provider.getGasPrice();

  log('');
  log('You are about to register the following packages:');
  packageRefs.forEach((pkg: PackageReference) => log(' - Package:', blueBright(pkg.name)));
  log();
  log(`The transaction will cost ~${viem.formatEther(estimateGas * currentGasPrice)} ETH on ${mainnetRegistryConfig.name}.`);
  log('');

  if (!options.skipConfirm) {
    const confirm = await prompts({
      type: 'confirm',
      name: 'confirmation',
      message: 'Proceed?',
    });

    if (!confirm.confirmation) {
      log('Cancelled');
      process.exit(1);
    }
  }

  log('Submitting transaction, waiting for transaction to succeed...');
  log();

  try {
    const [hash] = await Promise.all([
      (async () => {
        const hash = await mainnetRegistry.setPackageOwnership(multicallTx);

        log(`${green('Success!')} (${blueBright('Transaction Hash')}: ${hash})`);
        log('');
        log(
          gray(
            `Waiting for the transaction to propagate to ${optimismRegistryConfig.name}... It may take approximately 1-3 minutes.`
          )
        );
        log('');

        return hash;
      })(),
      (async () => {
        // this should always resolve after the first promise but we want to make sure it runs at the same time
        return Promise.all(
          packageRefs.map((pkg: PackageReference) => {
            const packageNameHex = viem.stringToHex(pkg.name, { size: 32 });

            return Promise.all([
              waitForEvent({
                eventName: 'PackageOwnerChanged',
                abi: mainnetRegistry.contract.abi,
<<<<<<< HEAD
                rpcUrl: optimismRegistryConfig.rpcUrl![0],
=======
                providerUrl: _.last(optimismRegistryConfig.providerUrl)!,
>>>>>>> 10c4996a
                expectedArgs: {
                  name: packageNameHex,
                  owner: userAddress,
                },
              }),
              waitForEvent({
                eventName: 'PackagePublishersChanged',
                abi: mainnetRegistry.contract.abi,
<<<<<<< HEAD
                rpcUrl: optimismRegistryConfig.rpcUrl![0],
=======
                providerUrl: _.last(optimismRegistryConfig.providerUrl)!,
>>>>>>> 10c4996a
                expectedArgs: {
                  name: packageNameHex,
                  publisher: [userAddress],
                },
              }),
            ]);
          })
        );
      })(),
    ]);

    packageRefs.map(async (pkg) => {
      log(green(`Success - Package "${pkg.name}" has been registered.`));
    });

    if (fromPublish) {
      log('');
      log(gray('We will continue with the publishing process.'));
    }

    return hash;
  } catch (e) {
    throw new Error(`Failed to register package: ${(e as Error).message}`);
  }
}<|MERGE_RESOLUTION|>--- conflicted
+++ resolved
@@ -194,11 +194,7 @@
               waitForEvent({
                 eventName: 'PackageOwnerChanged',
                 abi: mainnetRegistry.contract.abi,
-<<<<<<< HEAD
-                rpcUrl: optimismRegistryConfig.rpcUrl![0],
-=======
-                providerUrl: _.last(optimismRegistryConfig.providerUrl)!,
->>>>>>> 10c4996a
+                rpcUrl: _.last(optimismRegistryConfig.providerUrl)!,
                 expectedArgs: {
                   name: packageNameHex,
                   owner: userAddress,
@@ -207,11 +203,7 @@
               waitForEvent({
                 eventName: 'PackagePublishersChanged',
                 abi: mainnetRegistry.contract.abi,
-<<<<<<< HEAD
-                rpcUrl: optimismRegistryConfig.rpcUrl![0],
-=======
-                providerUrl: _.last(optimismRegistryConfig.providerUrl)!,
->>>>>>> 10c4996a
+                rpcUrl: _.last(optimismRegistryConfig.providerUrl)!,
                 expectedArgs: {
                   name: packageNameHex,
                   publisher: [userAddress],
