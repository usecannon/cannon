--- conflicted
+++ resolved
@@ -57,13 +57,9 @@
     anvilOptions.accounts = 1;
   }
 
-<<<<<<< HEAD
-  if (anvilOptions.forkUrl && forkProvider) {
-=======
   anvilOptions.noRequestSizeLimit = true;
 
   if (anvilOptions.forkUrl && rpcOptions.forkProvider) {
->>>>>>> 2814127d
     throw new Error('Cannot set both an anvil forkUrl and a proxy provider connection');
   }
 
