import Debug from 'debug';
import { z } from 'zod';
import { parseEnv } from 'znv';
import fs from 'fs-extra';
import _ from 'lodash';
import path from 'path';
import untildify from 'untildify';
import {
  CLI_SETTINGS_STORE,
  DEFAULT_REGISTRY_ADDRESS,
  DEFAULT_CANNON_DIRECTORY,
  DEFAULT_REGISTRY_PROVIDER_URL,
} from './constants';
import { filterSettings } from './helpers';

const debug = Debug('cannon:cli:settings');

/**
 * Local User Settings for CLI context
 */
export type CliSettings = {
  /**
   * provider used for `build` defaults to 'frame,direct' https://github.com/floating/eth-provider#presets
   */
  providerUrl: string;

  /**
   * private key(s) of default signer that should be used for build, comma separated
   */
  privateKey?: string;

  /**
   * the url of the IPFS endpoint to use as a storage base. defaults to localhost IPFS
   */
  ipfsUrl?: string;

  /**
   * the IPFS url to use when publishing. If you have an IPFS cluster, or a pinning service, this is a good place to put its IPFS Proxy publish endpoint. If not specified, your packages wont be uploaded to remote ipfs.
   */
  publishIpfsUrl?: string;

  /**
   * URL to use to write a package to the registry. Defaults to `frame,${DEFAULT_REGISTRY_PROVIDER_URL}`
   */
  registryProviderUrl: string;

  /**
   * chain Id of the registry. Defaults to `1`. Overridden by `registryProviderUrl`
   */
  registryChainId: string;

  /**
   * Address of the registry
   */
  registryAddress: string;

  /**
   * Which registry to read from first. Defaults to `onchain`
   */
  registryPriority: 'local' | 'onchain';

  /**
   * Directory to load configurations from and for local registry
   */
  cannonDirectory: string;

  /**
   * Settings file to load configurations from
   */
  cannonSettings?: string;

  /**
   * URL of etherscan API for verification
   */
  etherscanApiUrl: string;

  /**
   * Etherscan API Key for verification
   */
  etherscanApiKey: string;

  /**
   * Whether to suppress extra output
   */
  quiet: boolean;

  /**
   * Enable/disable tracing
   */
  trace: boolean;

  /**
   * Gas price to use for transactions
   */
  gasPrice?: string;

  /**
   * Base and Priority gas fee to use for transactions - EIP1559
   */
  gasFee?: string;
  priorityGasFee?: string;
};

/**
 * Settings zod schema.
 * Check env vars and set default values if needed
 */

function cannonSettingsSchema(fileSettings: Omit<CliSettings, 'cannonDirectory'>) {
  return {
    CANNON_DIRECTORY: z.string().default(DEFAULT_CANNON_DIRECTORY),
    CANNON_SETTINGS: z.string().optional(),
    CANNON_PROVIDER_URL: z.string().default(fileSettings.providerUrl || 'frame,direct'),
    CANNON_PRIVATE_KEY: z
      .string()
      .length(64)
      .optional()
      .default(fileSettings.privateKey as string),
    CANNON_IPFS_URL: z
      .string()
      .url()
      .optional()
      .default(fileSettings.ipfsUrl as string),
    CANNON_PUBLISH_IPFS_URL: z
      .string()
      .url()
      .optional()
      .default(fileSettings.publishIpfsUrl as string),
    CANNON_REGISTRY_PROVIDER_URL: z
      .string()
      .default(fileSettings.registryProviderUrl || `frame,${DEFAULT_REGISTRY_PROVIDER_URL}`),
    CANNON_REGISTRY_CHAIN_ID: z.string().default(fileSettings.registryChainId || '1'),
    CANNON_REGISTRY_ADDRESS: z
      .string()
      .startsWith('0x')
      .length(42)
      .default(fileSettings.registryAddress || DEFAULT_REGISTRY_ADDRESS),
    CANNON_REGISTRY_PRIORITY: z.enum(['onchain', 'local']).default(fileSettings.registryPriority || 'onchain'),
    CANNON_ETHERSCAN_API_URL: z.string().url().optional().default(fileSettings.etherscanApiUrl),
    CANNON_ETHERSCAN_API_KEY: z.string().length(34).optional().default(fileSettings.etherscanApiKey),
    CANNON_QUIET: z.boolean().default(fileSettings.quiet || false),
    TRACE: z.boolean().default(false),
  };
}

// TODO: this function is ugly
function _resolveCliSettings(overrides: Partial<CliSettings> = {}): CliSettings {
  const cliSettingsStore = untildify(
    path.join(process.env.CANNON_DIRECTORY || DEFAULT_CANNON_DIRECTORY, CLI_SETTINGS_STORE)
  );

  let fileSettings: Omit<CliSettings, 'cannonDirectory'>;
  if (process.env.CANNON_SETTINGS) {
    fileSettings = JSON.parse(process.env.CANNON_SETTINGS);
  } else {
    fileSettings = fs.existsSync(cliSettingsStore) ? fs.readJsonSync(cliSettingsStore) : {};
  }

<<<<<<< HEAD
=======
  if (!Object.values(fileSettings).length) {
    console.warn(
      `settings not configured: please create file ${cliSettingsStore} for better performance. See https://usecannon.com/learn/technical-reference#setup for more information.`
    );
    console.warn(`using default settings (cannon repo, ${DEFAULT_REGISTRY_PROVIDER_URL})`);
  }

  const {
    CANNON_DIRECTORY,
    CANNON_SETTINGS,
    CANNON_PROVIDER_URL,
    CANNON_PRIVATE_KEY,
    CANNON_IPFS_URL,
    CANNON_PUBLISH_IPFS_URL,
    CANNON_REGISTRY_PROVIDER_URL,
    CANNON_REGISTRY_CHAIN_ID,
    CANNON_REGISTRY_ADDRESS,
    CANNON_REGISTRY_PRIORITY,
    CANNON_ETHERSCAN_API_URL,
    CANNON_ETHERSCAN_API_KEY,
    CANNON_QUIET,
    TRACE,
  } = parseEnv(process.env, cannonSettingsSchema(fileSettings));

>>>>>>> 6f25a21a
  const finalSettings = _.assign(
    {
      cannonDirectory: untildify(CANNON_DIRECTORY),
      cannonSettings: CANNON_SETTINGS,
      providerUrl: CANNON_PROVIDER_URL,
      privateKey: CANNON_PRIVATE_KEY,
      ipfsUrl: CANNON_IPFS_URL,
      publishIpfsUrl: CANNON_PUBLISH_IPFS_URL,
      registryProviderUrl: CANNON_REGISTRY_PROVIDER_URL,
      registryChainId: CANNON_REGISTRY_CHAIN_ID,
      registryAddress: CANNON_REGISTRY_ADDRESS,
      registryPriority: CANNON_REGISTRY_PRIORITY,
      etherscanApiUrl: CANNON_ETHERSCAN_API_URL,
      etherscanApiKey: CANNON_ETHERSCAN_API_KEY,
      quiet: CANNON_QUIET,
      trace: TRACE,
    },
    _.pickBy(overrides)
  );

  debug('got settings', filterSettings(finalSettings));

  return finalSettings;
}

export const resolveCliSettings = _.memoize(_resolveCliSettings);<|MERGE_RESOLUTION|>--- conflicted
+++ resolved
@@ -154,15 +154,6 @@
     fileSettings = JSON.parse(process.env.CANNON_SETTINGS);
   } else {
     fileSettings = fs.existsSync(cliSettingsStore) ? fs.readJsonSync(cliSettingsStore) : {};
-  }
-
-<<<<<<< HEAD
-=======
-  if (!Object.values(fileSettings).length) {
-    console.warn(
-      `settings not configured: please create file ${cliSettingsStore} for better performance. See https://usecannon.com/learn/technical-reference#setup for more information.`
-    );
-    console.warn(`using default settings (cannon repo, ${DEFAULT_REGISTRY_PROVIDER_URL})`);
   }
 
   const {
@@ -182,7 +173,6 @@
     TRACE,
   } = parseEnv(process.env, cannonSettingsSchema(fileSettings));
 
->>>>>>> 6f25a21a
   const finalSettings = _.assign(
     {
       cannonDirectory: untildify(CANNON_DIRECTORY),
