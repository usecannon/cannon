--- conflicted
+++ resolved
@@ -156,14 +156,8 @@
     CANNON_REGISTRY_ADDRESS: z
       .string()
       .optional()
-<<<<<<< HEAD
       .refine((v) => !v || viem.isAddress(v), 'must be address'),
-    CANNON_REGISTRY_PRIORITY: z.enum(['onchain', 'local']).default(fileSettings.registryPriority || 'onchain'),
-=======
-      .refine((v) => !v || viem.isAddress(v), 'must be address')
-      .default(fileSettings.registryAddress || DEFAULT_REGISTRY_CONFIG[0].address),
     CANNON_REGISTRY_PRIORITY: z.enum(['onchain', 'local', 'offline']).default(fileSettings.registryPriority || 'onchain'),
->>>>>>> a441afc5
     CANNON_ETHERSCAN_API_URL: z
       .string()
       .url()
