--- conflicted
+++ resolved
@@ -90,19 +90,6 @@
   priorityGasFee?: string;
 };
 
-<<<<<<< HEAD
-const getRegistryProviderUrl = (fileSettings: any): string => {
-  const registryProviderUrl = process.env.CANNON_REGISTRY_PROVIDER_URL || fileSettings.registryProviderUrl;
-
-  if (registryProviderUrl) {
-    return registryProviderUrl;
-  }
-
-  return `frame,${DEFAULT_REGISTRY_PROVIDER_URL}`;
-};
-
-=======
->>>>>>> 8b3c084e
 // TODO: this function is ugly
 function _resolveCliSettings(overrides: Partial<CliSettings> = {}): CliSettings {
   const cliSettingsStore = untildify(
@@ -130,14 +117,10 @@
       privateKey: (process.env.CANNON_PRIVATE_KEY || fileSettings.privateKey) as string,
       ipfsUrl: process.env.CANNON_IPFS_URL || fileSettings.ipfsUrl,
       publishIpfsUrl: process.env.CANNON_PUBLISH_IPFS_URL || fileSettings.publishIpfsUrl,
-<<<<<<< HEAD
-      registryProviderUrl: getRegistryProviderUrl(fileSettings),
-=======
       registryProviderUrl:
         process.env.CANNON_REGISTRY_PROVIDER_URL ||
         fileSettings.registryProviderUrl ||
         `frame,${DEFAULT_REGISTRY_PROVIDER_URL}`,
->>>>>>> 8b3c084e
       registryChainId: process.env.CANNON_REGISTRY_CHAIN_ID || fileSettings.registryChainId || '1',
       registryAddress: process.env.CANNON_REGISTRY_ADDRESS || fileSettings.registryAddress || DEFAULT_REGISTRY_ADDRESS,
       registryPriority: (process.env.CANNON_REGISTRY_PRIORITY ||
