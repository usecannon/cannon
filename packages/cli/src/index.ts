import { spawn } from 'node:child_process';
import path from 'node:path';
import {
  CannonSigner,
  CannonStorage,
<<<<<<< HEAD
  ChainArtifacts,
=======
>>>>>>> d2416ec4
  ChainBuilderRuntime,
  ChainDefinition,
  getOutputs,
  InMemoryRegistry,
  IPFSLoader,
  PackageReference,
  publishPackage,
} from '@usecannon/builder';
import { bold, gray, green, red, yellow } from 'chalk';
import { Command } from 'commander';
import Debug from 'debug';
import * as viem from 'viem';
import prompts from 'prompts';
import pkg from '../package.json';
import { interact } from './commands/interact';
import commandsConfig from './commandsConfig';
import { checkCannonVersion } from './helpers';
import { getMainLoader } from './loader';
import { installPlugin, listInstalledPlugins, removePlugin } from './plugins';
import { createDefaultReadRegistry } from './registry';
import { CannonRpcNode, getProvider, runRpc } from './rpc';
import { resolveCliSettings } from './settings';
import { PackageSpecification } from './types';
import { pickAnvilOptions } from './util/anvil';
import { doBuild } from './util/build';
import { getContractsRecursive } from './util/contracts-recursive';
import { parsePackageArguments, parsePackagesArguments } from './util/params';
import { resolveRegistryProvider, resolveWriteProvider } from './util/provider';
import { writeModuleDeployments } from './util/write-deployments';
import './custom-steps/run';

export * from './types';
export * from './constants';
export * from './util/params';

// Can we avoid doing these exports here so only the necessary files are loaded when running a command?
export { ChainDefinition, DeploymentInfo } from '@usecannon/builder';
export { alter } from './commands/alter';
export { build } from './commands/build';
export { clean } from './commands/clean';
export { inspect } from './commands/inspect';
export { publish } from './commands/publish';
export { run } from './commands/run';
export { verify } from './commands/verify';
export { setup } from './commands/setup';
export { runRpc, getProvider } from './rpc';
export { createDefaultReadRegistry, createDryRunRegistry } from './registry';
export { resolveProviderAndSigners } from './util/provider';
export { resolveCliSettings } from './settings';
export { getFoundryArtifact } from './foundry';
export { loadCannonfile } from './helpers';

const program = new Command();

program
  .name('cannon')
  .version(pkg.version)
  .description('Run a cannon package on a local node')
  .enablePositionalOptions()
  .option('-v', 'print logs for builder,equivalent to DEBUG=cannon:builder')
  .option(
    '-vv',
    'print logs for builder and its definition section,equivalent to DEBUG=cannon:builder,cannon:builder:definition'
  )
  .option('-vvv', 'print logs for builder and its all sub sections,equivalent to DEBUG=cannon:builder*')
  .option('-vvvv', 'print all cannon logs,equivalent to DEBUG=cannon:*')
  .hook('preAction', async (thisCommand) => {
    await checkCannonVersion(pkg.version);
    setDebugLevel(thisCommand.opts());
  });

configureRun(program);
configureRun(program.command('run'));

function applyCommandsConfig(command: Command, config: any) {
  if (config.description) {
    command.description(config.description);
  }
  if (config.usage) {
    command.usage(config.usage);
  }
  if (config.arguments) {
    config.arguments.map((argument: any) => {
      if (argument.flags === '<packageRefs...>') {
        command.argument(argument.flags, argument.description, parsePackagesArguments, argument.defaultValue);
      } else if (command.name() === 'interact' && argument.flags === '<packageRef>') {
        command.argument(argument.flags, argument.description, parsePackageArguments, argument.defaultValue);
      } else {
        command.argument(argument.flags, argument.description, argument.defaultValue);
      }
    });
  }
  if (config.anvilOptions) {
    config.anvilOptions.map((option: any) => {
      option.required
        ? command.requiredOption(option.flags, option.description, option.defaultValue)
        : command.option(option.flags, option.description, option.defaultValue);
    });
  }
  if (config.options) {
    config.options.map((option: any) => {
      option.required
        ? command.requiredOption(option.flags, option.description, option.defaultValue)
        : command.option(option.flags, option.description, option.defaultValue);
    });
  }
  return command;
}

function setDebugLevel(opts: any) {
  switch (true) {
    case opts.Vvvv:
      Debug.enable('cannon:*');
      break;
    case opts.Vvv:
      Debug.enable('cannon:builder*');
      break;
    case opts.Vv:
      Debug.enable('cannon:builder,cannon:builder:definition');
      break;
    case opts.v:
      Debug.enable('cannon:builder');
      break;
  }
}

function configureRun(program: Command) {
  return applyCommandsConfig(program, commandsConfig.run).action(async function (
    packages: PackageSpecification[],
    options,
    program
  ) {
    console.log(bold('Starting local node...\n'));

    const { run } = await import('./commands/run');

    options.port = Number.parseInt(options.port);

    let node: CannonRpcNode;
    if (options.chainId) {
      const settings = resolveCliSettings(options);

      const { provider } = await resolveWriteProvider(settings, Number.parseInt(options.chainId));

      if (options.providerUrl) {
        const providerChainId = await provider.getChainId();
        if (providerChainId != options.chainId) {
          throw new Error(
            `Supplied providerUrl's blockchain chainId ${providerChainId} does not match with chainId you provided ${options.chainId}`
          );
        }
      }

      node = await runRpc(pickAnvilOptions(options), {
        forkProvider: provider,
      });
    } else {
      node = await runRpc(pickAnvilOptions(options));
    }

    await run(packages, {
      ...options,
      node,
      helpInformation: program.helpInformation(),
    });
  });
}

<<<<<<< HEAD
async function doBuild(
  cannonfile: string,
  settings: string[],
  opts: any
): Promise<[CannonRpcNode | null, PackageSpecification, ChainArtifacts, ChainBuilderRuntime]> {
  // set debug verbosity
  switch (true) {
    case opts.Vvvv:
      Debug.enable('cannon:*');
      break;
    case opts.Vvv:
      Debug.enable('cannon:builder*');
      break;
    case opts.Vv:
      Debug.enable('cannon:builder,cannon:builder:definition');
      break;
    case opts.v:
      Debug.enable('cannon:builder');
      break;
  }

  debug('do build called with', cannonfile, settings, filterSettings(opts));
  // If the first param is not a cannonfile, it should be parsed as settings
  if (cannonfile !== '-' && !cannonfile.endsWith('.toml')) {
    settings.unshift(cannonfile);
    cannonfile = 'cannonfile.toml';
  }

  const publicSourceCode = true; // TODO: foundry doesn't really have a way to specify whether the contract sources should be public or private
  const parsedSettings = parseSettings(settings);

  const cannonfilePath = path.resolve(cannonfile);
  const projectDirectory = path.resolve(cannonfilePath);

  const cliSettings = resolveCliSettings(opts);

  let provider: viem.PublicClient & viem.WalletClient & viem.TestClient;
  let node: CannonRpcNode | null = null;

  let getSigner: ((s: string) => Promise<CannonSigner>) | undefined = undefined;
  let getDefaultSigner: (() => Promise<CannonSigner>) | undefined = undefined;

  let chainId: number | undefined = undefined;

  if (!opts.chainId && !opts.providerUrl) {
    // doing a local build, just create a anvil rpc
    node = await runRpc({
      ...pickAnvilOptions(opts),
    });

    provider = getProvider(node)!;
  } else {
    if (opts.providerUrl && !opts.chainId) {
      const _provider = viem.createPublicClient({ transport: viem.http(opts.providerUrl) });
      chainId = await _provider.getChainId();
    } else {
      chainId = opts.chainId;
    }

    const p = await resolveWriteProvider(cliSettings, chainId as number);

    if (opts.dryRun) {
      node = await runRpc(
        {
          ...pickAnvilOptions(opts),
          chainId,
        },
        {
          forkProvider: p.provider,
        }
      );

      provider = getProvider(node)!;

      // need to set default signer to make sure it is accurate to the actual signer
      getDefaultSigner = async () => {
        const addr = p.signers.length > 0 ? p.signers[0].address : '0xf39fd6e51aad88f6f4ce6ab8827279cfffb92266';
        await provider.impersonateAccount({ address: addr });
        await provider.setBalance({ address: addr, value: BigInt(1e22) });
        return { address: addr, wallet: provider };
      };
    } else {
      provider = p.provider as any;

      getSigner = async (address) => {
        const s = viem.getAddress(address);

        for (const signer of p.signers) {
          if (signer.address === s) {
            return signer;
          }
        }

        throw new Error(
          `signer not found for address ${s}. Please add the private key for this address to your command line.`
        );
      };

      getDefaultSigner = async () => p.signers[0];
    }
  }

  const { build } = await import('./commands/build');
  const { name, version, preset, def } = await loadCannonfile(cannonfilePath);

  const pkgSpec: PackageSpecification = {
    name,
    version,
    preset,
    settings: parsedSettings,
  };

  const { outputs, runtime } = await build({
    provider,
    def,
    packageDefinition: pkgSpec,
    pkgInfo: {},
    getArtifact: (name) => getFoundryArtifact(name, projectDirectory),
    getSigner,
    getDefaultSigner,
    upgradeFrom: opts.upgradeFrom,
    presetArg: opts.preset,
    wipe: opts.wipe,
    persist: !opts.dryRun,
    overrideResolver: opts.dryRun ? await createDryRunRegistry(cliSettings) : undefined,
    publicSourceCode,
    providerUrl: cliSettings.providerUrl,
    writeScript: opts.writeScript,
    writeScriptFormat: opts.writeScriptFormat,

    gasPrice: opts.gasPrice,
    gasFee: opts.maxGasFee,
    priorityGasFee: opts.maxPriorityGasFee,
  });

  return [node, pkgSpec, outputs, runtime];
}

=======
>>>>>>> d2416ec4
applyCommandsConfig(program.command('build'), commandsConfig.build)
  .showHelpAfterError('Use --help for more information.')
  .action(async (cannonfile, settings, opts) => {
    const cannonfilePath = path.resolve(cannonfile);
    const projectDirectory = path.dirname(cannonfilePath);

    console.log(bold('Building the foundry project...'));
    if (!opts.skipCompile) {
      const forgeBuildProcess = spawn('forge', ['build'], { cwd: projectDirectory, shell: true });
      await new Promise((resolve, reject) => {
        forgeBuildProcess.on('exit', (code) => {
          if (code === 0) {
            console.log(gray('forge build succeeded'));
          } else {
            console.log(red('forge build failed'));
            console.log(red('Make sure "forge build" runs successfully or use the --skip-compile flag.'));
            reject(new Error(`forge build failed with exit code "${code}"`));
          }
          resolve(null);
        });
      });
    } else {
      console.log(yellow('Skipping forge build...'));
    }
    console.log(''); // Linebreak in CLI to signify end of compilation.

    const [node, pkgSpec, , runtime] = await doBuild(cannonfile, settings, opts);

    if (opts.keepAlive && node) {
      console.log(`Built package RPC URL available at http://${node.host}`);
      const { run } = await import('./commands/run');
      await run([{ ...pkgSpec, settings: {} }], {
        ...opts,
        resolver: runtime.registry,
        node,
        helpInformation: program.helpInformation(),
      });
    }

    node?.kill();
  });

applyCommandsConfig(program.command('verify'), commandsConfig.verify).action(async function (packageName, options) {
  const { verify } = await import('./commands/verify');
  await verify(packageName, options.apiKey, options.preset, options.chainId);
});

applyCommandsConfig(program.command('alter'), commandsConfig.alter).action(async function (
  packageName,
  command,
  options,
  flags
) {
  const { alter } = await import('./commands/alter');
  // note: for command below, pkgInfo is empty because forge currently supplies no package.json or anything similar
  await alter(packageName, flags.chainId, flags.preset, {}, command, options, {});
});

applyCommandsConfig(program.command('fetch'), commandsConfig.fetch).action(async function (packageName, ipfsHash, options) {
  const { fetch } = await import('./commands/fetch');

  if (!options.chainId) {
    const chainIdPrompt = await prompts({
      type: 'number',
      name: 'value',
      message: 'Please provide the Chain ID for the deployment you want to fetch',
      initial: 13370,
    });

    if (!chainIdPrompt.value) {
      console.log('Chain ID is required.');
      process.exit(1);
    }

    options.chainId = chainIdPrompt.value;
  }

  await fetch(packageName, options.chainId, ipfsHash, options.metaHash);
});

applyCommandsConfig(program.command('pin'), commandsConfig.pin).action(async function (ipfsHash, options) {
  const cliSettings = resolveCliSettings(options);

  ipfsHash = ipfsHash.replace(/^ipfs:\/\//, '');

  const fromStorage = new CannonStorage(new InMemoryRegistry(), getMainLoader(cliSettings));
  const toStorage = new CannonStorage(new InMemoryRegistry(), {
    ipfs: new IPFSLoader(cliSettings.publishIpfsUrl || cliSettings.ipfsUrl!),
  });

  console.log('Uploading package data for pinning...');

  await publishPackage({
    packageRef: '@ipfs:' + ipfsHash,
    chainId: 13370,
    tags: [], // when passing no tags, it will only copy IPFS files, but not publish to registry
    fromStorage,
    toStorage,
  });

  console.log('Done!');
});

applyCommandsConfig(program.command('publish'), commandsConfig.publish).action(async function (packageRef, options) {
  const { publish } = await import('./commands/publish');

  if (!options.chainId) {
    const chainIdPrompt = await prompts({
      type: 'number',
      name: 'value',
      message: 'Please provide the Chain ID for the package you want to publish',
      initial: 13370,
    });

    if (!chainIdPrompt.value) {
      console.log('Chain ID is required.');
      process.exit(1);
    }

    options.chainId = chainIdPrompt.value;
  }

  const cliSettings = resolveCliSettings(options);
  let { provider, signers } = await resolveRegistryProvider(cliSettings);

  if (!signers.length) {
    const validatePrivateKey = (privateKey: string) => {
      return viem.isHex(privateKey, { strict: false });
    };

    const keyPrompt = await prompts({
      type: 'text',
      name: 'value',
      message: 'Provide a private key with gas on ETH mainnet to publish this package on the registry',
      style: 'password',
      validate: (key) => (!validatePrivateKey(key) ? 'Private key is not valid' : true),
    });

    if (!keyPrompt.value) {
      console.log('A valid private key is required.');
      process.exit(1);
    }

    const p = await resolveRegistryProvider({ ...cliSettings, privateKey: keyPrompt.value });
    signers = p.signers;
  }

  const overrides: any = {};

  if (options.maxFeePerGas) {
    overrides.maxFeePerGas = viem.parseGwei(options.maxFeePerGas);
  }

  if (options.gasLimit) {
    overrides.gasLimit = options.gasLimit;
  }

  if (options.value) {
    overrides.value = options.value;
  }

  console.log(
    `\nSettings:\n - Max Fee Per Gas: ${
      overrides.maxFeePerGas ? overrides.maxFeePerGas.toString() : 'default'
    }\n - Max Priority Fee Per Gas: ${
      overrides.maxPriorityFeePerGas ? overrides.maxPriorityFeePerGas.toString() : 'default'
    }\n - Gas Limit: ${overrides.gasLimit ? overrides.gasLimit : 'default'}\n` +
      " - To alter these settings use the parameters '--max-fee-per-gas', '--max-priority-fee-per-gas', '--gas-limit'.\n"
  );

  await publish({
    packageRef,
    provider,
    signer: signers[0],
    tags: options.tags ? options.tags.split(',') : undefined,
    chainId: options.chainId ? Number.parseInt(options.chainId) : undefined,
    presetArg: options.preset ? (options.preset as string) : undefined,
    quiet: options.quiet,
    includeProvisioned: options.includeProvisioned,
    skipConfirm: options.skipConfirm,
    overrides,
  });
});

applyCommandsConfig(program.command('inspect'), commandsConfig.inspect).action(async function (packageName, options) {
  const { inspect } = await import('./commands/inspect');
  resolveCliSettings(options);
  await inspect(packageName, options.chainId, options.preset, options.json, options.writeDeployments, options.sources);
});

applyCommandsConfig(program.command('prune'), commandsConfig.prune).action(async function (options) {
  const { prune } = await import('./commands/prune');
  resolveCliSettings(options);

  const registry = await createDefaultReadRegistry(resolveCliSettings());

  const loader = getMainLoader(resolveCliSettings());

  const storage = new CannonStorage(registry, loader);

  console.log('Scanning for storage artifacts to prune (this may take some time)...');

  const [pruneUrls, pruneStats] = await prune(
    storage,
    options.filterPackage?.split(',') || '',
    options.filterVariant?.split(',') || '',
    options.keepAge
  );

  if (pruneUrls.length) {
    console.log(bold(`Found ${pruneUrls.length} storage artifacts to prune.`));
    console.log(`Matched with Registry: ${pruneStats.matchedFromRegistry}`);
    console.log(`Not Expired: ${pruneStats.notExpired}`);
    console.log(`Not Cannon Package: ${pruneStats.notCannonPackage}`);

    if (options.dryRun) {
      process.exit(0);
    }

    if (!options.yes) {
      const verification = await prompts({
        type: 'confirm',
        name: 'confirmation',
        message: 'Delete these artifacts?',
        initial: true,
      });

      if (!verification.confirmation) {
        console.log('Cancelled');
        process.exit(1);
      }
    }

    for (const url of pruneUrls) {
      console.log(`delete ${url}`);
      try {
        await storage.deleteBlob(url);
      } catch (err: any) {
        console.error(`Failed to delete ${url}: ${err.message}`);
      }
    }

    console.log('Done!');
  } else {
    console.log(bold('Nothing to prune.'));
  }
});

applyCommandsConfig(program.command('trace'), commandsConfig.trace).action(async function (packageRef, data, options) {
  const { trace } = await import('./commands/trace');

  await trace({
    packageRef,
    data,
    chainId: options.chainId,
    preset: options.preset,
    providerUrl: options.providerUrl,
    from: options.from,
    to: options.to,
    value: options.value,
    block: options.blockNumber,
    json: options.json,
  });
});

applyCommandsConfig(program.command('decode'), commandsConfig.decode).action(async function (packageRef, data, options) {
  const { decode } = await import('./commands/decode');

  await decode({
    packageRef,
    data,
    chainId: options.chainId,
    presetArg: options.preset,
    json: options.json,
  });
});

applyCommandsConfig(program.command('test'), commandsConfig.test).action(async function (cannonfile, forgeOpts, opts) {
  opts.port = 0;
  const [node, , outputs] = await doBuild(cannonfile, [], opts);

  // basically we need to write deployments here
  await writeModuleDeployments(path.join(process.cwd(), 'deployments/test'), '', outputs);

  // after the build is done we can run the forge tests for the user
  getProvider(node!).send('evm_mine', []);
  const forgeCmd = spawn('forge', ['test', '--fork-url', node!.host, ...forgeOpts]);

  forgeCmd.stdout.on('data', (data: Buffer) => {
    process.stdout.write(data);
  });

  forgeCmd.stderr.on('data', (data: Buffer) => {
    process.stderr.write(data);
  });

  await new Promise((resolve) => {
    forgeCmd.on('close', (code: number) => {
      console.log(`forge exited with code ${code}`);
      node?.kill();
      resolve({});
    });
  });
});

applyCommandsConfig(program.command('interact'), commandsConfig.interact).action(async function (
  packageDefinition: PackageSpecification,
  opts
) {
  const cliSettings = resolveCliSettings(opts);

  const p = await resolveWriteProvider(cliSettings, opts.chainId);

  const chainId = await p.provider.getChainId();

  const resolver = await createDefaultReadRegistry(cliSettings);

  const [name, version] = [packageDefinition.name, packageDefinition.version];
  let preset = packageDefinition.preset;

  // Handle deprecated preset specification
  if (opts.preset) {
    console.warn(
      yellow(
        bold(
          'The --preset option will be deprecated soon. Reference presets in the package reference using the format name:version@preset'
        )
      )
    );
    preset = opts.preset;
  }

  const fullPackageRef = PackageReference.from(name, version, preset).fullPackageRef;

  const runtime = new ChainBuilderRuntime(
    {
      provider: p.provider,
      chainId: chainId,
      async getSigner(address: viem.Address) {
        // on test network any user can be conjured
        //await p.provider.impersonateAccount({ address: addr });
        //await p.provider.setBalance({ address: addr, value: BigInt(1e22) });
        return { address: address, wallet: p.provider };
      },
      snapshots: false,
      allowPartialDeploy: false,
      gasPrice: opts.gasPrice,
      gasFee: opts.maxGasFee,
      priorityGasFee: opts.maxPriorityFee,
    },
    resolver,
    getMainLoader(cliSettings)
  );

  const deployData = await runtime.readDeploy(fullPackageRef, runtime.chainId);

  if (!deployData) {
    throw new Error(
      `deployment not found for package: ${fullPackageRef}. please make sure it exists for the given preset and current network.`
    );
  }

  const outputs = await getOutputs(runtime, new ChainDefinition(deployData.def), deployData.state);

  if (!outputs) {
    throw new Error(
      `no cannon build found for chain ${chainId} with preset "${preset}". Did you mean to run the package instead?`
    );
  }

  const contracts = [getContractsRecursive(outputs)];

  // TODO
  //p.provider.artifacts = outputs;

  await interact({
    packages: [packageDefinition],
    contracts,
    signer: p.signers[0],
    provider: p.provider,
  });
});

applyCommandsConfig(program.command('setup'), commandsConfig.setup).action(async function () {
  const { setup } = await import('./commands/setup');
  await setup();
});

applyCommandsConfig(program.command('clean'), commandsConfig.clean).action(async function ({ noConfirm }) {
  const { clean } = await import('./commands/clean');
  const executed = await clean(!noConfirm);
  if (executed) console.log('Complete!');
});

const pluginCmd = applyCommandsConfig(program.command('plugin'), commandsConfig.plugin);

applyCommandsConfig(pluginCmd.command('list'), commandsConfig.plugin.commands.list).action(async function () {
  console.log(green(bold('\n=============== Installed Plug-ins ===============')));
  const installedPlugins = await listInstalledPlugins();
  installedPlugins.forEach((plugin) => console.log(yellow(plugin)));
});

applyCommandsConfig(pluginCmd.command('add'), commandsConfig.plugin.commands.add).action(async function (name) {
  console.log(`Installing plug-in ${name}...`);
  await installPlugin(name);
  console.log('Complete!');
});

applyCommandsConfig(pluginCmd.command('remove'), commandsConfig.plugin.commands.remove).action(async function (name) {
  console.log(`Removing plugin ${name}...`);
  await removePlugin(name);
  console.log('Complete!');
});

export default program;<|MERGE_RESOLUTION|>--- conflicted
+++ resolved
@@ -3,10 +3,7 @@
 import {
   CannonSigner,
   CannonStorage,
-<<<<<<< HEAD
   ChainArtifacts,
-=======
->>>>>>> d2416ec4
   ChainBuilderRuntime,
   ChainDefinition,
   getOutputs,
@@ -175,147 +172,6 @@
   });
 }
 
-<<<<<<< HEAD
-async function doBuild(
-  cannonfile: string,
-  settings: string[],
-  opts: any
-): Promise<[CannonRpcNode | null, PackageSpecification, ChainArtifacts, ChainBuilderRuntime]> {
-  // set debug verbosity
-  switch (true) {
-    case opts.Vvvv:
-      Debug.enable('cannon:*');
-      break;
-    case opts.Vvv:
-      Debug.enable('cannon:builder*');
-      break;
-    case opts.Vv:
-      Debug.enable('cannon:builder,cannon:builder:definition');
-      break;
-    case opts.v:
-      Debug.enable('cannon:builder');
-      break;
-  }
-
-  debug('do build called with', cannonfile, settings, filterSettings(opts));
-  // If the first param is not a cannonfile, it should be parsed as settings
-  if (cannonfile !== '-' && !cannonfile.endsWith('.toml')) {
-    settings.unshift(cannonfile);
-    cannonfile = 'cannonfile.toml';
-  }
-
-  const publicSourceCode = true; // TODO: foundry doesn't really have a way to specify whether the contract sources should be public or private
-  const parsedSettings = parseSettings(settings);
-
-  const cannonfilePath = path.resolve(cannonfile);
-  const projectDirectory = path.resolve(cannonfilePath);
-
-  const cliSettings = resolveCliSettings(opts);
-
-  let provider: viem.PublicClient & viem.WalletClient & viem.TestClient;
-  let node: CannonRpcNode | null = null;
-
-  let getSigner: ((s: string) => Promise<CannonSigner>) | undefined = undefined;
-  let getDefaultSigner: (() => Promise<CannonSigner>) | undefined = undefined;
-
-  let chainId: number | undefined = undefined;
-
-  if (!opts.chainId && !opts.providerUrl) {
-    // doing a local build, just create a anvil rpc
-    node = await runRpc({
-      ...pickAnvilOptions(opts),
-    });
-
-    provider = getProvider(node)!;
-  } else {
-    if (opts.providerUrl && !opts.chainId) {
-      const _provider = viem.createPublicClient({ transport: viem.http(opts.providerUrl) });
-      chainId = await _provider.getChainId();
-    } else {
-      chainId = opts.chainId;
-    }
-
-    const p = await resolveWriteProvider(cliSettings, chainId as number);
-
-    if (opts.dryRun) {
-      node = await runRpc(
-        {
-          ...pickAnvilOptions(opts),
-          chainId,
-        },
-        {
-          forkProvider: p.provider,
-        }
-      );
-
-      provider = getProvider(node)!;
-
-      // need to set default signer to make sure it is accurate to the actual signer
-      getDefaultSigner = async () => {
-        const addr = p.signers.length > 0 ? p.signers[0].address : '0xf39fd6e51aad88f6f4ce6ab8827279cfffb92266';
-        await provider.impersonateAccount({ address: addr });
-        await provider.setBalance({ address: addr, value: BigInt(1e22) });
-        return { address: addr, wallet: provider };
-      };
-    } else {
-      provider = p.provider as any;
-
-      getSigner = async (address) => {
-        const s = viem.getAddress(address);
-
-        for (const signer of p.signers) {
-          if (signer.address === s) {
-            return signer;
-          }
-        }
-
-        throw new Error(
-          `signer not found for address ${s}. Please add the private key for this address to your command line.`
-        );
-      };
-
-      getDefaultSigner = async () => p.signers[0];
-    }
-  }
-
-  const { build } = await import('./commands/build');
-  const { name, version, preset, def } = await loadCannonfile(cannonfilePath);
-
-  const pkgSpec: PackageSpecification = {
-    name,
-    version,
-    preset,
-    settings: parsedSettings,
-  };
-
-  const { outputs, runtime } = await build({
-    provider,
-    def,
-    packageDefinition: pkgSpec,
-    pkgInfo: {},
-    getArtifact: (name) => getFoundryArtifact(name, projectDirectory),
-    getSigner,
-    getDefaultSigner,
-    upgradeFrom: opts.upgradeFrom,
-    presetArg: opts.preset,
-    wipe: opts.wipe,
-    persist: !opts.dryRun,
-    overrideResolver: opts.dryRun ? await createDryRunRegistry(cliSettings) : undefined,
-    publicSourceCode,
-    providerUrl: cliSettings.providerUrl,
-    writeScript: opts.writeScript,
-    writeScriptFormat: opts.writeScriptFormat,
-
-    gasPrice: opts.gasPrice,
-    gasFee: opts.maxGasFee,
-    priorityGasFee: opts.maxPriorityGasFee,
-  });
-
-  return [node, pkgSpec, outputs, runtime];
-}
-
-=======
->>>>>>> d2416ec4
 applyCommandsConfig(program.command('build'), commandsConfig.build)
   .showHelpAfterError('Use --help for more information.')
   .action(async (cannonfile, settings, opts) => {
@@ -439,7 +295,8 @@
   }
 
   const cliSettings = resolveCliSettings(options);
-  let { provider, signers } = await resolveRegistryProvider(cliSettings);
+  const { provider, signers } = await resolveRegistryProvider(cliSettings);
+  let resolvedSigners = signers;
 
   if (!signers.length) {
     const validatePrivateKey = (privateKey: string) => {
@@ -460,7 +317,7 @@
     }
 
     const p = await resolveRegistryProvider({ ...cliSettings, privateKey: keyPrompt.value });
-    signers = p.signers;
+    resolvedSigners = p.signers;
   }
 
   const overrides: any = {};
@@ -489,7 +346,7 @@
   await publish({
     packageRef,
     provider,
-    signer: signers[0],
+    signer: resolvedSigners[0],
     tags: options.tags ? options.tags.split(',') : undefined,
     chainId: options.chainId ? Number.parseInt(options.chainId) : undefined,
     presetArg: options.preset ? (options.preset as string) : undefined,
@@ -601,7 +458,7 @@
   await writeModuleDeployments(path.join(process.cwd(), 'deployments/test'), '', outputs);
 
   // after the build is done we can run the forge tests for the user
-  getProvider(node!).send('evm_mine', []);
+  await getProvider(node!)!.mine({ blocks: 1 });
   const forgeCmd = spawn('forge', ['test', '--fork-url', node!.host, ...forgeOpts]);
 
   forgeCmd.stdout.on('data', (data: Buffer) => {
