import { spawn } from 'node:child_process';
import path from 'node:path';
import {
  CANNON_CHAIN_ID,
  CannonStorage,
  ChainBuilderRuntime,
  ChainDefinition,
  DEFAULT_REGISTRY_CONFIG,
  getCannonRepoRegistryUrl,
  getOutputs,
  InMemoryRegistry,
  IPFSLoader,
  OnChainRegistry,
  PackageReference,
  publishPackage,
  traceActions,
} from '@usecannon/builder';
import { bold, gray, green, red, yellow } from 'chalk';
import { Command } from 'commander';
import Debug from 'debug';
import _ from 'lodash';
import prompts from 'prompts';
import * as viem from 'viem';
import pkg from '../package.json';
import { interact } from './commands/interact';
import commandsConfig from './commandsConfig';
import {
  checkCannonVersion,
  checkForgeAstSupport,
  ensureChainIdConsistency,
  getPackageReference,
  setupAnvil,
} from './helpers';
import { getMainLoader } from './loader';
import { installPlugin, listInstalledPlugins, removePlugin } from './plugins';
import { createDefaultReadRegistry } from './registry';
import { CannonRpcNode, getProvider, runRpc } from './rpc';
import { resolveCliSettings } from './settings';
import { PackageSpecification } from './types';
import { pickAnvilOptions } from './util/anvil';
import { doBuild } from './util/build';
import { error, log, warn } from './util/console';
import { getContractsRecursive } from './util/contracts-recursive';
import { parsePackageArguments, parsePackagesArguments } from './util/params';
<<<<<<< HEAD
import { getChainIdFromRpcUrl, isURL, ProviderAction, resolveProviderAndSigners, resolveProvider } from './util/provider';
=======
import {
  getChainIdFromProviderUrl,
  isURL,
  ProviderAction,
  resolveProvider,
  resolveProviderAndSigners,
} from './util/provider';
>>>>>>> 7f1a7962
import { isPackageRegistered } from './util/register';
import { writeModuleDeployments } from './util/write-deployments';
import './custom-steps/run';

export * from './types';
export * from './constants';
export * from './util/params';
export * from './util/register';
export * from './util/provider';

// Can we avoid doing these exports here so only the necessary files are loaded when running a command?
export type { ChainDefinition, DeploymentInfo } from '@usecannon/builder';
export { alter } from './commands/alter';
export { build } from './commands/build';
export { clean } from './commands/clean';
export { inspect } from './commands/inspect';
export { publish } from './commands/publish';
export { unpublish } from './commands/unpublish';
export { publishers } from './commands/publishers';
export { run } from './commands/run';
export { verify } from './commands/verify';
export { setup } from './commands/setup';
export { runRpc, getProvider } from './rpc';
export { createDefaultReadRegistry, createDryRunRegistry } from './registry';
export { resolveProviderAndSigners } from './util/provider';
export { resolveCliSettings } from './settings';
export { getFoundryArtifact } from './foundry';
export { loadCannonfile } from './helpers';

const program = new Command();

program
  .name('cannon')
  .version(pkg.version)
  .description('Run a cannon package on a local node')
  .enablePositionalOptions()
  .hook('preAction', async (thisCommand) => {
    await checkCannonVersion(pkg.version);
    setDebugLevel(thisCommand.opts());
  });

configureRun(program);
configureRun(program.command('run'));

function applyCommandsConfig(command: Command, config: any) {
  if (config.description) {
    command.description(config.description);
  }
  if (config.usage) {
    command.usage(config.usage);
  }
  if (config.arguments) {
    config.arguments.map((argument: any) => {
      if (argument.flags === '<packageRefs...>') {
        command.argument(argument.flags, argument.description, parsePackagesArguments, argument.defaultValue);
      } else if (command.name() === 'interact' && argument.flags === '<packageRef>') {
        command.argument(argument.flags, argument.description, parsePackageArguments, argument.defaultValue);
      } else {
        command.argument(argument.flags, argument.description, argument.defaultValue);
      }
    });
  }
  if (config.anvilOptions) {
    config.anvilOptions.map((option: any) => {
      option.required
        ? command.requiredOption(option.flags, option.description, option.defaultValue)
        : command.option(option.flags, option.description, option.defaultValue);
    });
  }
  if (config.options) {
    config.options.map((option: any) => {
      option.required
        ? command.requiredOption(option.flags, option.description, option.defaultValue)
        : command.option(option.flags, option.description, option.defaultValue);
    });
  }
  return command;
}

function setDebugLevel(opts: any) {
  switch (true) {
    case opts.Vvvv:
      Debug.enable('cannon:*');
      break;
    case opts.Vvv:
      Debug.enable('cannon:builder*');
      break;
    case opts.Vv:
      Debug.enable('cannon:builder,cannon:builder:definition');
      break;
    case opts.v:
      Debug.enable('cannon:builder');
      break;
  }
}

function configureRun(program: Command) {
  return applyCommandsConfig(program, commandsConfig.run).action(async function (
    packages: PackageSpecification[],
    options,
    program
  ) {
    log(bold('Starting local node...\n'));

    const { run } = await import('./commands/run');

    options.port = Number.parseInt(options.port);

    const cliSettings = resolveCliSettings(options);

    let node: CannonRpcNode;
    if (options.chainId) {
      const { provider } = await resolveProvider({
        action: ProviderAction.ReadProvider,
        cliSettings,
        chainId: Number.parseInt(options.chainId),
      });

      // throw an error if the chainId is not consistent with the provider's chainId
      await ensureChainIdConsistency(cliSettings.rpcUrl, options.chainId);

      node = await runRpc(pickAnvilOptions(options), {
        forkProvider: provider,
      });
    } else {
      if (isURL(cliSettings.rpcUrl)) {
        options.chainId = await getChainIdFromRpcUrl(cliSettings.rpcUrl);

        const { provider } = await resolveProvider({
          action: ProviderAction.ReadProvider,
          cliSettings,
          chainId: Number.parseInt(options.chainId),
        });

        node = await runRpc(pickAnvilOptions(options), {
          forkProvider: provider,
        });
      } else {
        node = await runRpc(pickAnvilOptions(options));
      }
    }

    // Override options with CLI settings
    const pickedCliSettings = _.pick(cliSettings, Object.keys(options));
    const mergedOptions = _.assign({}, options, pickedCliSettings);

    await run(packages, {
      ...mergedOptions,
      node,
      helpInformation: program.helpInformation(),
    });
  });
}

applyCommandsConfig(program.command('build'), commandsConfig.build)
  .showHelpAfterError('Use --help for more information.')
  .action(async (cannonfile, settings, options) => {
    await setupAnvil();

    const cannonfilePath = path.resolve(cannonfile);
    const projectDirectory = path.dirname(cannonfilePath);

    const cliSettings = resolveCliSettings(options);

    // throw an error if the chainId is not consistent with the provider's chainId
    await ensureChainIdConsistency(cliSettings.rpcUrl, options.chainId);

    log(bold('Building the foundry project...'));
    if (!options.skipCompile) {
      let forgeBuildArgs = ['build'];
      if (await checkForgeAstSupport()) {
        forgeBuildArgs = [...forgeBuildArgs, '--ast'];
      }

      const forgeBuildProcess = spawn('forge', forgeBuildArgs, { cwd: projectDirectory, shell: true });

      await new Promise((resolve, reject) => {
        forgeBuildProcess.on('exit', (code) => {
          if (code === 0) {
            log(gray('forge build succeeded'));
          } else {
            log(red('forge build failed'));
            log(red('Make sure "forge build" runs successfully or use the --skip-compile flag.'));
            return reject(new Error(`forge build failed with exit code "${code}"`));
          }

          resolve(null);
        });
      });
    } else {
      log(yellow('Skipping forge build...'));
    }

    log(''); // Linebreak in CLI to signify end of compilation.

    // Override options with CLI settings
    const pickedCliSettings = _.pick(cliSettings, Object.keys(options));
    const mergedOptions = _.assign({}, options, pickedCliSettings);

    const [node, pkgSpec, outputs, runtime] = await doBuild(cannonfile, settings, mergedOptions);

    if (options.writeDeployments) {
      await writeModuleDeployments(path.join(process.cwd(), options.writeDeployments), '', outputs);
      log('');
    }

    if (options.keepAlive && node) {
      log(`The local node will continue running at ${node.host}`);

      const { run } = await import('./commands/run');

      await run([{ ...pkgSpec, settings: {} }], {
        ...mergedOptions,
        resolver: runtime.registry,
        node,
        helpInformation: program.helpInformation(),
      });
    }

    node?.kill();
  });

applyCommandsConfig(program.command('verify'), commandsConfig.verify).action(async function (packageName, options) {
  const { verify } = await import('./commands/verify');

  // Override CLI settings with --api-key value
  options.etherscanApiKey = options.apiKey;

  const cliSettings = resolveCliSettings(options);

  await verify(packageName, cliSettings, options.preset, parseInt(options.chainId));
});

applyCommandsConfig(program.command('alter'), commandsConfig.alter).action(async function (
  packageName,
  command,
  options,
  flags
) {
  const { alter } = await import('./commands/alter');

  const cliSettings = resolveCliSettings(flags);

  // throw an error if the chainId is not consistent with the provider's chainId
  await ensureChainIdConsistency(cliSettings.rpcUrl, flags.chainId);

  // note: for command below, pkgInfo is empty because forge currently supplies no package.json or anything similar
  const newUrl = await alter(
    packageName,
    flags.subpkg ? flags.subpkg.split(',') : [],
    parseInt(flags.chainId),
    cliSettings,
    flags.preset,
    {},
    command,
    options,
    {}
  );

  log(newUrl);
});

applyCommandsConfig(program.command('fetch'), commandsConfig.fetch).action(async function (packageName, ipfsHash, options) {
  const { fetch } = await import('./commands/fetch');

  if (!options.chainId) {
    const chainIdPrompt = await prompts({
      type: 'number',
      name: 'value',
      message: 'Please provide the Chain ID for the deployment you want to fetch',
      initial: 13370,
    });

    if (!chainIdPrompt.value) {
      log('Chain ID is required.');
      process.exit(1);
    }

    options.chainId = chainIdPrompt.value;
  }

  await fetch(packageName, parseInt(options.chainId), ipfsHash, options.metaHash);
});

applyCommandsConfig(program.command('pin'), commandsConfig.pin).action(async function (ref, options) {
  const cliSettings = resolveCliSettings(options);

  const fullPackageRef = await getPackageReference(ref);

  const fromStorage = new CannonStorage(await createDefaultReadRegistry(cliSettings), getMainLoader(cliSettings));

  const toStorage = new CannonStorage(new InMemoryRegistry(), {
    ipfs: new IPFSLoader(cliSettings.publishIpfsUrl || getCannonRepoRegistryUrl()),
  });

  log('Uploading package data for pinning...');

  await publishPackage({
    packageRef: fullPackageRef,
    chainId: 13370,
    tags: [], // when passing no tags, it will only copy IPFS files, but not publish to registry
    fromStorage,
    toStorage,
  });

  log('Done!');
});

applyCommandsConfig(program.command('publish'), commandsConfig.publish).action(async function (
  packageRef,
  options: { [opt: string]: string }
) {
  const { publish } = await import('./commands/publish');

  const cliSettings = resolveCliSettings(options);
  const fullPackageRef = await getPackageReference(packageRef);

  if (!options.chainId) {
    const chainIdPrompt = await prompts({
      type: 'number',
      name: 'value',
      message: 'Please provide the Chain ID for the package you want to publish',
      initial: 13370,
    });

    if (!chainIdPrompt.value) {
      throw new Error('A valid Chain Id is required.');
    }

    options.chainId = chainIdPrompt.value;
  }

  const isDefaultSettings = _.isEqual(cliSettings.registries, DEFAULT_REGISTRY_CONFIG);
  if (!isDefaultSettings) throw new Error('Only default registries are supported for now');

  // mock provider urls when the execution comes from e2e tests
  if (cliSettings.isE2E) {
    // anvil optimism fork
    cliSettings.registries[0].rpcUrl = ['http://127.0.0.1:9546'];
    // anvil mainnet fork
    cliSettings.registries[1].rpcUrl = ['http://127.0.0.1:9545'];
  }

  // initialized optimism as the default registry
  let [writeRegistry] = cliSettings.registries;

  if (!cliSettings.isE2E) {
    const choices = cliSettings.registries.map((p) => ({
      title: `${p.name ?? 'Unknown Network'} (Chain ID: ${p.chainId})`,
      value: p,
    }));

    // override writeRegistry with the picked provider
    writeRegistry = (
      await prompts([
        {
          type: 'select',
          name: 'writeRegistry',
          message: 'Which registry would you like to use? (Cannon will find the package on either):',
          choices,
        },
      ])
    ).writeRegistry;

    log();
  }

  log(bold(`Resolving connection to ${writeRegistry.name} (Chain ID: ${writeRegistry.chainId})...`));

  const readRegistry = _.differenceWith(cliSettings.registries, [writeRegistry], _.isEqual)[0];
  const registryProviders = await Promise.all([
    // write to picked provider
    resolveProviderAndSigners({
      chainId: writeRegistry.chainId!,
      privateKey: cliSettings.privateKey!,
      checkProviders: writeRegistry.rpcUrl,
      action: ProviderAction.WriteProvider,
    }),
    // read from the other one
    resolveProviderAndSigners({
      chainId: readRegistry.chainId!,
      checkProviders: readRegistry.rpcUrl,
      action: ProviderAction.ReadProvider,
    }),
  ]);

  const [writeRegistryProvider] = registryProviders;

  // Check if the package is already registered
  const isRegistered = await isPackageRegistered(registryProviders, packageRef, [
    writeRegistry.address,
    readRegistry.address,
  ]);

  if (!isRegistered) {
    const pkgRef = new PackageReference(fullPackageRef);
    log();
    log(
      gray(
        `Package "${pkgRef.name}" not yet registered, please use "cannon register" to register your package first.\nYou need enough gas on Ethereum Mainnet to register the package on Cannon Registry`
      )
    );
    log();

    if (!options.skipConfirm) {
      const registerPrompt = await prompts({
        type: 'confirm',
        name: 'value',
        message: 'Would you like to register the package now?',
        initial: true,
      });

      if (!registerPrompt.value) {
        return process.exit(0);
      }
    }

    log();
    const { register } = await import('./commands/register');
    await register({ cliSettings, options, packageRefs: [pkgRef], fromPublish: true });
  }

  const overrides: any = {};

  if (options.maxFeePerGas) {
    overrides.maxFeePerGas = viem.parseGwei(options.maxFeePerGas);
  }

  if (options.gasLimit) {
    overrides.gasLimit = options.gasLimit;
  }

  if (options.value) {
    overrides.value = options.value;
  }

  const registryAddress =
    cliSettings.registries.find((registry) => registry.chainId === writeRegistryProvider.provider.chain?.id)?.address ||
    DEFAULT_REGISTRY_CONFIG[0].address;

  const onChainRegistry = new OnChainRegistry({
    signer: writeRegistryProvider.signers[0],
    provider: writeRegistryProvider.provider,
    address: registryAddress,
    overrides,
  });

  log(
    `\nSettings:\n - Max Fee Per Gas: ${
      overrides.maxFeePerGas ? overrides.maxFeePerGas.toString() : 'default'
    }\n - Max Priority Fee Per Gas: ${
      overrides.maxPriorityFeePerGas ? overrides.maxPriorityFeePerGas.toString() : 'default'
    }\n - Gas Limit: ${overrides.gasLimit ? overrides.gasLimit : 'default'}\n` +
      " - To alter these settings use the parameters '--max-fee-per-gas', '--max-priority-fee-per-gas', '--gas-limit'.\n"
  );

  await publish({
    packageRef: fullPackageRef,
    cliSettings,
    onChainRegistry,
    tags: options.tags ? options.tags.split(',') : undefined,
    chainId: options.chainId ? Number(options.chainId) : undefined,
    presetArg: options.preset ? (options.preset as string) : undefined,
    quiet: !!options.quiet,
    includeProvisioned: !options.excludeCloned,
    skipConfirm: !!options.skipConfirm,
  });
});

applyCommandsConfig(program.command('unpublish'), commandsConfig.unpublish).action(async function (packageRef, options) {
  const { unpublish } = await import('./commands/unpublish');

  const cliSettings = resolveCliSettings(options);

  await unpublish({ cliSettings, options, packageRef });
});

applyCommandsConfig(program.command('register'), commandsConfig.register).action(async function (packageRef, options) {
  const { register } = await import('./commands/register');

  const cliSettings = resolveCliSettings(options);

  await register({ cliSettings, options, packageRefs: packageRef, fromPublish: false });
});

applyCommandsConfig(program.command('publishers'), commandsConfig.publishers).action(async function (packageRef, options) {
  const { publishers } = await import('./commands/publishers');

  const cliSettings = resolveCliSettings(options);

  await publishers({ cliSettings, options, packageRef });
});

applyCommandsConfig(program.command('inspect'), commandsConfig.inspect).action(async function (packageName, options) {
  const { inspect } = await import('./commands/inspect');

  const cliSettings = resolveCliSettings(options);

  await inspect(
    packageName,
    cliSettings,
    options.chainId,
    options.preset,
    options.json,
    options.writeDeployments,
    options.sources
  );
});

applyCommandsConfig(program.command('prune'), commandsConfig.prune).action(async function (options) {
  const { prune } = await import('./commands/prune');

  const cliSettings = resolveCliSettings(options);

  const registry = await createDefaultReadRegistry(cliSettings);

  const loader = getMainLoader(cliSettings);

  const storage = new CannonStorage(registry, loader);

  log('Scanning for storage artifacts to prune (this may take some time)...');

  const [pruneUrls, pruneStats] = await prune(
    storage,
    options.filterPackage?.split(',') || '',
    options.filterVariant?.split(',') || '',
    options.keepAge
  );

  if (pruneUrls.length) {
    log(bold(`Found ${pruneUrls.length} storage artifacts to prune.`));
    log(`Matched with Registry: ${pruneStats.matchedFromRegistry}`);
    log(`Not Expired: ${pruneStats.notExpired}`);
    log(`Not Cannon Package: ${pruneStats.notCannonPackage}`);

    if (options.dryRun) {
      process.exit(0);
    }

    if (!options.yes) {
      const verification = await prompts({
        type: 'confirm',
        name: 'confirmation',
        message: 'Delete these artifacts?',
        initial: true,
      });

      if (!verification.confirmation) {
        log('Cancelled');
        process.exit(1);
      }
    }

    for (const url of pruneUrls) {
      log(`delete ${url}`);
      try {
        await storage.deleteBlob(url);
      } catch (err: any) {
        error(`Failed to delete ${url}: ${err.message}`);
      }
    }

    log('Done!');
  } else {
    log(bold('Nothing to prune.'));
  }
});

applyCommandsConfig(program.command('trace'), commandsConfig.trace).action(async function (packageRef, data, options) {
  const { trace } = await import('./commands/trace');

  const cliSettings = resolveCliSettings(options);

  const isRpcUrl = isURL(cliSettings.rpcUrl);

  let chainId = options.chainId ? Number(options.chainId) : undefined;

  if (!chainId && isRpcUrl) {
    chainId = await getChainIdFromRpcUrl(cliSettings.rpcUrl);
  }

  // throw an error if both chainId and rpcUrl are not provided
  if (!chainId && !isRpcUrl) {
    throw new Error('Please provide one of the following options: --chain-id or --rpc-url');
  }

  // throw an error if the chainId is not consistent with the provider's chainId
  await ensureChainIdConsistency(cliSettings.rpcUrl, chainId);

  await trace({
    packageRef,
    data,
    chainId: chainId!, // chainId is guaranteed to be defined here
    preset: options.preset,
    cliSettings,
    from: options.from,
    to: options.to,
    value: options.value,
    block: options.blockNumber,
    json: options.json,
  });
});

applyCommandsConfig(program.command('decode'), commandsConfig.decode).action(async function (packageRef, data, options) {
  const { decode } = await import('./commands/decode');

  await decode({
    packageRef,
    data,
    chainId: parseInt(options.chainId || CANNON_CHAIN_ID),
    presetArg: options.preset,
    json: options.json,
  });
});

applyCommandsConfig(program.command('test'), commandsConfig.test).action(async function (cannonfile, forgeOpts, options) {
  options.port = 0;

  const cliSettings = resolveCliSettings(options);

  if (cliSettings.rpcUrl.startsWith('https')) {
    options.dryRun = true;
  }

  // throw an error if the chainId is not consistent with the provider's chainId
  await ensureChainIdConsistency(cliSettings.rpcUrl, options.chainId);

  const [node, , outputs] = await doBuild(cannonfile, [], options);

  // basically we need to write deployments here
  await writeModuleDeployments(path.join(process.cwd(), 'deployments/test'), '', outputs);

  // after the build is done we can run the forge tests for the user
  await getProvider(node!)!.mine({ blocks: 1 });

  const forgeProcess = spawn('forge', [options.forgeCmd, '--fork-url', node!.host, ...forgeOpts], { stdio: 'inherit' });

  await new Promise(() => {
    forgeProcess.on('close', (code: number) => {
      log(`forge exited with code ${code}`);
      node?.kill();
      process.exit(code);
    });
  });
});

applyCommandsConfig(program.command('interact'), commandsConfig.interact).action(async function (
  packageDefinition: PackageSpecification,
  options
) {
  const cliSettings = resolveCliSettings(options);

  let chainId: number | undefined = options.chainId ? Number(options.chainId) : undefined;

  const isRpcUrl = isURL(cliSettings.rpcUrl);

  // if chainId is not provided, get it from the provider
  if (!chainId && isRpcUrl) {
    chainId = await getChainIdFromRpcUrl(cliSettings.rpcUrl);
  }

  // throw an error if both chainId and rpcUrl are not provided
  if (!chainId && !isRpcUrl) {
    throw new Error('Please provide one of the following options: --chain-id or --rpc-url');
  }

  // throw an error if the chainId is not consistent with the provider's chainId
  await ensureChainIdConsistency(cliSettings.rpcUrl, chainId);

  const { provider, signers } = await resolveProvider({
    action: ProviderAction.OptionalWriteProvider,
    cliSettings,
    chainId: chainId!,
  });

  const resolver = await createDefaultReadRegistry(cliSettings);

  const [name, version] = [packageDefinition.name, packageDefinition.version];
  let preset = packageDefinition.preset;

  // Handle deprecated preset specification
  if (options.preset) {
    warn(
      yellow(
        bold(
          'The --preset option will be deprecated soon. Reference presets in the package reference using the format name:version@preset'
        )
      )
    );
    preset = options.preset;
  }

  const fullPackageRef = PackageReference.from(name, version, preset).fullPackageRef;

  const runtime = new ChainBuilderRuntime(
    {
      provider,
      chainId: chainId!, // chainId is guaranteed to be defined here
      async getSigner(address: viem.Address) {
        // on test network any user can be conjured
        //await p.provider.impersonateAccount({ address: addr });
        //await p.provider.setBalance({ address: addr, value: viem.parseEther('10000') });
        return { address: address, wallet: provider };
      },
      snapshots: false,
      allowPartialDeploy: false,
      gasPrice: options.gasPrice,
      gasFee: options.maxGasFee,
      priorityGasFee: options.maxPriorityFee,
    },
    resolver,
    getMainLoader(cliSettings)
  );

  const deployData = await runtime.readDeploy(fullPackageRef, runtime.chainId);

  if (!deployData) {
    throw new Error(
      `deployment not found for package: ${fullPackageRef}. please make sure it exists for the given preset and current network.`
    );
  }

  const outputs = await getOutputs(runtime, new ChainDefinition(deployData.def), deployData.state);

  if (!outputs) {
    throw new Error(
      `no cannon build found for chain ${chainId} with preset "${preset}". Did you mean to run the package instead?`
    );
  }

  const contracts = [getContractsRecursive(outputs)];

  const extendedProvider = provider.extend(traceActions(outputs) as any);

  await interact({
    packages: [packageDefinition],
    contracts,
    signer: signers[0],
    provider: extendedProvider,
  });
});

applyCommandsConfig(program.command('setup'), commandsConfig.setup).action(async function () {
  const { setup } = await import('./commands/setup');
  await setup();
});

applyCommandsConfig(program.command('clean'), commandsConfig.clean).action(async function ({ noConfirm }) {
  const { clean } = await import('./commands/clean');
  const executed = await clean(!noConfirm);
  if (executed) log('Complete!');
});

const pluginCmd = applyCommandsConfig(program.command('plugin'), commandsConfig.plugin);

applyCommandsConfig(pluginCmd.command('list'), commandsConfig.plugin.commands.list).action(async function () {
  log(green(bold('\n=============== Installed Plug-ins ===============')));
  const installedPlugins = await listInstalledPlugins();
  installedPlugins.forEach((plugin) => log(yellow(plugin)));
});

applyCommandsConfig(pluginCmd.command('add'), commandsConfig.plugin.commands.add).action(async function (name) {
  log(`Installing plug-in ${name}...`);
  await installPlugin(name);
  log('Complete!');
});

applyCommandsConfig(pluginCmd.command('remove'), commandsConfig.plugin.commands.remove).action(async function (name) {
  log(`Removing plugin ${name}...`);
  await removePlugin(name);
  log('Complete!');
});

export default program;<|MERGE_RESOLUTION|>--- conflicted
+++ resolved
@@ -42,17 +42,7 @@
 import { error, log, warn } from './util/console';
 import { getContractsRecursive } from './util/contracts-recursive';
 import { parsePackageArguments, parsePackagesArguments } from './util/params';
-<<<<<<< HEAD
 import { getChainIdFromRpcUrl, isURL, ProviderAction, resolveProviderAndSigners, resolveProvider } from './util/provider';
-=======
-import {
-  getChainIdFromProviderUrl,
-  isURL,
-  ProviderAction,
-  resolveProvider,
-  resolveProviderAndSigners,
-} from './util/provider';
->>>>>>> 7f1a7962
 import { isPackageRegistered } from './util/register';
 import { writeModuleDeployments } from './util/write-deployments';
 import './custom-steps/run';
