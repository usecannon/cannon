import path from 'node:path';
import fs from 'node:fs/promises';
import { ethers } from 'ethers';
import { Command } from 'commander';
import {
  CannonWrapperGenericProvider,
  ChainBuilder,
  ContractArtifact,
  getAllDeploymentInfos,
  getPackageDir,
  getSavedPackagesDir,
} from '@usecannon/builder';

import { checkCannonVersion, execPromise, loadCannonfile, setupAnvil } from './helpers';
import { createSigners, parsePackageArguments, parsePackagesArguments, parseSettings } from './util/params';

import pkg from '../package.json';
import { PackageDefinition } from './types';
import {
  DEFAULT_CANNON_DIRECTORY,
  DEFAULT_REGISTRY_ADDRESS,
  DEFAULT_REGISTRY_ENDPOINT,
  DEFAULT_REGISTRY_IPFS_ENDPOINT,
} from './constants';
import { CannonRpcNode, runRpc } from './rpc';

export * from './types';
export * from './constants';
export * from './util/params';

import { RegistrationOptions as PublishRegistrationOptions } from './commands/publish';
import prompts from 'prompts';
import { interact } from './interact';
import { getContractsRecursive } from './util/contracts-recursive';

// Can we avoid doing these exports here so only the necessary files are loaded when running a command?
export { build } from './commands/build';
export { deploy } from './commands/deploy';
export { exportPackage } from './commands/export';
export { importPackage } from './commands/import';
export { inspect } from './commands/inspect';
export { packages } from './commands/packages';
export { publish } from './commands/publish';
export { run } from './commands/run';
export { verify } from './commands/verify';
export { runRpc } from './rpc';

const program = new Command();

program
  .name('cannon')
  .version(pkg.version)
  .description('Run a cannon package on a local node')
  .enablePositionalOptions()
  .hook('preAction', async function () {
    await checkCannonVersion(pkg.version);
  });

configureRun(program);
configureRun(program.command('run'));

function configureRun(program: Command) {
  return program
    .description('Utility for instantly loading cannon packages in standalone contexts')
    .usage('[global options] ...[<name>[:<semver>] ...[<key>=<value>]]')
    .argument(
      '<packageNames...>',
      'List of packages to load, optionally with custom settings for each one',
      parsePackagesArguments
    )
    .option('-p --port <number>', 'Port which the JSON-RPC server will be exposed', '8545')
    .option('-f --fork <url>', 'Fork the network at the specified RPC url')
    .option('--logs', 'Show RPC logs instead of an interactive prompt')
    .option('--preset <name>', 'Load an alternate setting preset', 'main')
    .option('--write-deployments <path>', 'Path to write the deployments data (address and ABIs), like "./deployments"')
    .option('--project-directory <directory>', 'Path to a custom running environment directory')
    .option('-d --cannon-directory <directory>', 'Path to a custom package directory', DEFAULT_CANNON_DIRECTORY)
    .option(
<<<<<<< HEAD
      '--registry-ipfs-url [https://something.com/ipfs/]',
=======
      '--registry-ipfs-url <https://...>',
>>>>>>> b95e0d98
      'URL of the JSON-RPC server used to query the registry',
      DEFAULT_REGISTRY_IPFS_ENDPOINT
    )
    .option(
      '--registry-ipfs-authorization-header <ipfsAuthorizationHeader>',
      'Authorization header for requests to the IPFS endpoint'
    )
    .option(
<<<<<<< HEAD
      '--registry-rpc-url [https://something.com/ipfs/]',
      'Network endpoint for interacting with the registry',
      DEFAULT_REGISTRY_ENDPOINT
    )
    .option('--registry-address [0xdeadbeef]', 'Address of the registry contract', DEFAULT_REGISTRY_ADDRESS)
=======
      '--registry-rpc-url <https://...>',
      'Network endpoint for interacting with the registry',
      DEFAULT_REGISTRY_ENDPOINT
    )
    .option('--registry-address <0x...>', 'Address of the registry contract', DEFAULT_REGISTRY_ADDRESS)
>>>>>>> b95e0d98
    .option('--fund-addresses <fundAddresses...>', 'Pass a list of addresses to receive a balance of 10,000 ETH')
    .option(
      '--impersonate <address>',
      'Impersonate all calls from the given signer instead of a real wallet. Only works with --fork',
      '0xf39fd6e51aad88f6f4ce6ab8827279cfffb92266'
    )
    .option('--mnemonic <phrase>', 'Use the specified mnemonic to initialize a chain of signers while running')
    .option('--private-key <0x...>', 'Use the specified private key hex to interact with the contracts')
    .action(async function (packages: PackageDefinition[], options, program) {
      const { run } = await import('./commands/run');

      const port = Number.parseInt(options.port) || 8545;

      let node: CannonRpcNode;
      if (options.fork) {
        const networkInfo = await new ethers.providers.JsonRpcProvider(options.fork).getNetwork();

        node = await runRpc({
          port,
          forkUrl: options.fork,
          chainId: networkInfo.chainId,
        });
      } else {
        node = await runRpc({ port });
      }

      if (options.projectDirectory) {
        options.projectDirectory = path.resolve(options.projectDirectory);
      }

      await run(packages, {
        ...options,
        node,
        helpInformation: program.helpInformation(),
      });
    });
}

program
  .command('build')
  .description('Build a package from a Cannonfile')
  .argument('[cannonfile]', 'Path to a cannonfile', 'cannonfile.toml')
  .argument('[settings...]', 'Custom settings for building the cannonfile')
  .option('-p --preset <preset>', 'The preset label for storing the build with the given settings', 'main')
  .option(
    '-c --contracts-directory [contracts]',
    'Contracts source directory which will be built using Foundry and saved to the path specified with --artifacts',
    './src'
  )
  .option('-a --artifacts-directory [artifacts]', 'Path to a directory with your artifact data', './out')
  .option('-d --cannon-directory [directory]', 'Path to a custom package directory', DEFAULT_CANNON_DIRECTORY)
  .option(
<<<<<<< HEAD
    '--registry-ipfs-url [https://something.com/ipfs/]',
=======
    '--registry-ipfs-url <https://...>',
>>>>>>> b95e0d98
    'URL of the JSON-RPC server used to query the registry',
    DEFAULT_REGISTRY_IPFS_ENDPOINT
  )
  .option(
    '--registry-ipfs-authorization-header <ipfsAuthorizationHeader>',
    'Authorization header for requests to the IPFS endpoint'
  )
  .option(
<<<<<<< HEAD
    '--registry-rpc-url [https://something.com/ipfs/]',
=======
    '--registry-rpc-url <https://...>',
>>>>>>> b95e0d98
    'Network endpoint for interacting with the registry',
    DEFAULT_REGISTRY_ENDPOINT
  )
  .option('--registry-address <0x...>', 'Address of the registry contract', DEFAULT_REGISTRY_ADDRESS)
  .option('--write-deployments <path>', 'Path to write the deployments data (address and ABIs), like "./deployments"')
<<<<<<< HEAD
  .option('--registry-address [0xdeadbeef]', 'Address of the registry contract', DEFAULT_REGISTRY_ADDRESS)
=======
>>>>>>> b95e0d98
  .showHelpAfterError('Use --help for more information.')
  .action(async function (cannonfile, settings, opts) {
    // If the first param is not a cannonfile, it should be parsed as settings
    if (!cannonfile.endsWith('.toml')) {
      settings.unshift(cannonfile);
      cannonfile = 'cannonfile.toml';
    }

    const parsedSettings = parseSettings(settings);

    const cannonfilePath = path.resolve(cannonfile);
    const projectDirectory = path.dirname(cannonfilePath);
    const deploymentPath = opts.writeDeployments
      ? path.resolve(opts.writeDeployments)
      : path.resolve(projectDirectory, 'deployments');

    await setupAnvil();

    const node = await runRpc({
      port: 8545,
    });

    // Build project to get the artifacts
    const contractsPath = opts.contracts ? path.resolve(opts.contracts) : path.join(projectDirectory, 'src');
    const artifactsPath = opts.artifacts ? path.resolve(opts.artifacts) : path.join(projectDirectory, 'out');
    await execPromise(`forge build -c ${contractsPath} -o ${artifactsPath}`);

    const getArtifact = async (name: string): Promise<ContractArtifact> => {
      // TODO: Theres a bug that if the file has a different name than the contract it would not work
      const artifactPath = path.join(artifactsPath, `${name}.sol`, `${name}.json`);
      const artifactBuffer = await fs.readFile(artifactPath);
      const artifact = JSON.parse(artifactBuffer.toString()) as any;
      return {
        contractName: name,
        sourceName: artifact.ast.absolutePath,
        abi: artifact.abi,
        bytecode: artifact.bytecode.object,
        linkReferences: artifact.bytecode.linkReferences,
      };
    };

    const { build } = await import('./commands/build');
    const { name, version } = loadCannonfile(cannonfilePath);

    await build({
      node,
      cannonfilePath,
      packageDefinition: {
        name,
        version,
        settings: parsedSettings,
      },
      getArtifact,
      cannonDirectory: opts.cannonDirectory,
      projectDirectory,
      preset: opts.preset,
      registryIpfsUrl: opts.registryIpfsUrl,
      registryIpfsAuthorizationHeader: opts.registryIpfsAuthorizationHeader,
      registryRpcUrl: opts.registryRpcUrl,
      registryAddress: opts.registryAddress,
      deploymentPath,
    });

    await node.kill();
  });

program
  .command('deploy')
  .description('Deploy a cannon package to a network')
  .argument('<packageWithSettings...>', 'Package to deploy, optionally with custom settings', parsePackageArguments)
  .requiredOption('-p --private-key <privateKey>', 'Private key of the wallet to use for deployment')
  .requiredOption('-n --network-rpc <networkRpc>', 'URL of a JSON-RPC server to use for deployment')
  .option('-p --preset <preset>', 'Load an alternate setting preset', 'main')
  .option('-d --cannon-directory <directory>', 'Path to a custom package directory', DEFAULT_CANNON_DIRECTORY)
  .option('--write-deployments <path>', 'Path to write the deployments data (address and ABIs), like "./deployments"')
  .option('--prefix <prefix>', 'Specify a prefix to apply to the deployment artifact outputs')
  .option('--dry-run', 'Simulate this deployment process without deploying the contracts to the specified network')
  .option('--wipe', 'Delete old, and do not attempt to download any from the repository')
  .option(
<<<<<<< HEAD
    '--registry-ipfs-url [https://something.com/ipfs]',
=======
    '--registry-ipfs-url <https://...>',
>>>>>>> b95e0d98
    'URL of the JSON-RPC server used to query the registry',
    DEFAULT_REGISTRY_IPFS_ENDPOINT
  )
  .option(
    '--registry-ipfs-authorization-header <ipfsAuthorizationHeader>',
    'Authorization header for requests to the IPFS endpoint'
  )
  .option(
<<<<<<< HEAD
    '--registry-rpc-url [https://something.com/]',
    'Network endpoint for interacting with the registry',
    DEFAULT_REGISTRY_ENDPOINT
  )
  .option('--registry-address [0xdeadbeef]', 'Address of the registry contract', DEFAULT_REGISTRY_ADDRESS)
=======
    '--registry-rpc-url <https://...>',
    'Network endpoint for interacting with the registry',
    DEFAULT_REGISTRY_ENDPOINT
  )
  .option('--registry-address <0x...>', 'Address of the registry contract', DEFAULT_REGISTRY_ADDRESS)
>>>>>>> b95e0d98
  .action(async function (packageDefinition, opts) {
    const { deploy } = await import('./commands/deploy');

    const projectDirectory = process.cwd();
    const deploymentPath = opts.writeDeployments
      ? path.resolve(opts.writeDeployments)
      : path.resolve(projectDirectory, 'deployments');

    const provider = new ethers.providers.JsonRpcProvider(opts.networkRpc);

    await deploy({
      packageDefinition,
      cannonDirectory: opts.cannonDirectory,
      projectDirectory,
      provider,
      mnemonic: opts.mnemonic,
      privateKey: opts.privateKey,
      impersonate: opts.impersonate,
      preset: opts.preset,
      dryRun: opts.dryRun || false,
      wipe: opts.wipe || false,
      prefix: opts.prefix,
      deploymentPath,
      registryIpfsUrl: opts.registryIpfsUrl,
      registryIpfsAuthorizationHeader: opts.registryIpfsAuthorizationHeader,
      registryRpcUrl: opts.registryRpcUrl,
      registryAddress: opts.registryAddress,
    });
  });

program
  .command('verify')
  .description('Verify a package on Etherscan')
  .argument('<packageName>', 'Name and version of the Cannon package to verify')
  .option('-a --apiKey <apiKey>', 'Etherscan API key')
  .option('-n --network <network>', 'Network of deployment to verify', 'mainnet')
  .option('-d --directory <directory>', 'Path to a custom package directory', DEFAULT_CANNON_DIRECTORY)
  .action(async function (packageName, options) {
    const { verify } = await import('./commands/verify');
    await verify(packageName, options.apiKey, options.network, options.directory);
  });

program
  .command('packages')
  .description('List all packages in the local Cannon directory')
  .argument('[directory]', 'Path to a custom package directory', DEFAULT_CANNON_DIRECTORY)
  .action(async function (directory) {
    const { packages } = await import('./commands/packages');
    await packages(directory);
  });

program
  .command('inspect')
  .description('Inspect the details of a Cannon package')
  .argument('<packageName>', 'Name and version of the cannon package to inspect')
  .option('-d --directory <directory>', 'Path to a custom package directory', DEFAULT_CANNON_DIRECTORY)
  .option('-j --json', 'Output as JSON')
  .action(async function (packageName, options) {
    const { inspect } = await import('./commands/inspect');
    await inspect(options.directory, packageName, options.json);
  });

program
  .command('publish')
  .description('Publish a Cannon package to the registry')
  .argument('<packageName>', 'Name and version of the package to publish')
  .option('-p --private-key <privateKey>', 'Private key of the wallet to use when publishing')
  .option('-d --directory <directory>', 'Path to a custom package directory', DEFAULT_CANNON_DIRECTORY)
  .option('-t --tags <tags>', 'Comma separated list of labels for your package', 'latest')
  .option(
    '--registry-ipfs-url <https://...>',
    'URL of the JSON-RPC server used to query the registry',
    DEFAULT_REGISTRY_IPFS_ENDPOINT
  )
  .option(
    '--registry-ipfs-authorization-header <ipfsAuthorizationHeader>',
    'Authorization header for requests to the IPFS endpoint'
  )
  .option(
    '--registry-rpc-url <https://...>',
    'Network endpoint for interacting with the registry',
    DEFAULT_REGISTRY_ENDPOINT
  )
  .option('--registry-address <0x...>', 'Address of the registry contract', DEFAULT_REGISTRY_ADDRESS)
  .action(async function (packageName, options) {
    const { publish } = await import('./commands/publish');

    let registrationOptions: PublishRegistrationOptions | undefined = undefined;

    if (options.registryRpcUrl && options.privateKey) {
      const provider = new ethers.providers.JsonRpcProvider(options.registryRpcUrl);
      const wallet = new ethers.Wallet(options.privateKey, provider);

      registrationOptions = {
        signer: wallet,
        registryAddress: options.registryAddress,
      };

      const response = await prompts({
        type: 'confirm',
        name: 'confirmation',
        message: `This will deploy your package to IPFS and use ${wallet.address} to add the package to the registry. (This will cost a small amount of gas.) Continue?`,
        initial: true,
      });

      if (!response.confirmation) {
        process.exit();
      }
    }

    await publish(
      options.directory,
      packageName,
      options.tags,
      options.registryIpfsUrl,
      options.registryIpfsAuthorizationHeader,
      registrationOptions
    );
  });

program
  .command('import')
  .description('Import a Cannon package from a zip archive')
  .argument('<importFile>', 'Relative path and filename to package archive')
  .option('-d --directory <directory>', 'Path to a custom package directory', DEFAULT_CANNON_DIRECTORY)
  .action(async function (importFile, options) {
    const { importPackage } = await import('./commands/import');
    await importPackage(options.directory, importFile);
  });

program
  .command('export')
  .description('Export a Cannon package as a zip archive')
  .argument('<packageName>', 'Name and version of the cannon package to export')
  .argument('[outputFile]', 'Relative path and filename to export package archive')
  .option('-d --directory <directory>', 'Path to a custom package directory', DEFAULT_CANNON_DIRECTORY)
  .action(async function (packageName, outputFile, options) {
    const { exportPackage } = await import('./commands/export');
    await exportPackage(options.directory, outputFile, packageName);
  });

program
  .command('interact')
  .description('Start an interactive terminal against a set of active cannon deployments')
  .argument('<packageName>', 'Package to deploy, optionally with custom settings', parsePackageArguments)
  .option('-n --network <https://something.com/whatever>', 'URL to a JSONRPC endpoint to use for transactions')
  .option('-p --preset <preset>', 'Load an alternate setting preset', 'main')
  .option('--mnemonic <phrase>', 'Use the specified mnemonic to initialize a chain of signers while running')
  .option('--private-key <0xkey>', 'Use the specified private key hex to interact with the contracts')
  .action(async function (packageDefinition, opts) {
    const provider = new CannonWrapperGenericProvider({}, new ethers.providers.JsonRpcProvider(opts.network), false);
    const signers = createSigners(provider, opts);

    const networkInfo = await provider.getNetwork();

    const manifest = await getAllDeploymentInfos(
      getPackageDir(getSavedPackagesDir(), packageDefinition.name, packageDefinition.version)
    );

    const builder = new ChainBuilder({
      name: packageDefinition.name,
      version: packageDefinition.version,
      def: manifest.deploys[networkInfo.chainId.toString()][opts.preset].def || manifest.def,
      preset: opts.preset,

      readMode: 'metadata',
      writeMode: 'none',

      provider,
      chainId: networkInfo.chainId,
      savedPackagesDir: opts.cannonDirectory,
      getSigner: async () => signers[0],
    });

    const outputs = await builder.getOutputs();

    if (!outputs) {
      throw new Error(`no cannon build found for chain ${networkInfo.chainId}/${opts.preset}. Did you mean to run instead?`);
    }

    const contracts = [getContractsRecursive(outputs, signers[0])];

    provider.artifacts = outputs;

    await interact({
      packages: [packageDefinition],
      contracts,
      signer: signers[0],
      provider,
    });
  });

export default program;<|MERGE_RESOLUTION|>--- conflicted
+++ resolved
@@ -76,11 +76,7 @@
     .option('--project-directory <directory>', 'Path to a custom running environment directory')
     .option('-d --cannon-directory <directory>', 'Path to a custom package directory', DEFAULT_CANNON_DIRECTORY)
     .option(
-<<<<<<< HEAD
-      '--registry-ipfs-url [https://something.com/ipfs/]',
-=======
-      '--registry-ipfs-url <https://...>',
->>>>>>> b95e0d98
+      '--registry-ipfs-url <https://something.com/ipfs/>',
       'URL of the JSON-RPC server used to query the registry',
       DEFAULT_REGISTRY_IPFS_ENDPOINT
     )
@@ -89,19 +85,11 @@
       'Authorization header for requests to the IPFS endpoint'
     )
     .option(
-<<<<<<< HEAD
-      '--registry-rpc-url [https://something.com/ipfs/]',
+      '--registry-rpc-url <https://something.com/ipfs/>',
       'Network endpoint for interacting with the registry',
       DEFAULT_REGISTRY_ENDPOINT
     )
-    .option('--registry-address [0xdeadbeef]', 'Address of the registry contract', DEFAULT_REGISTRY_ADDRESS)
-=======
-      '--registry-rpc-url <https://...>',
-      'Network endpoint for interacting with the registry',
-      DEFAULT_REGISTRY_ENDPOINT
-    )
-    .option('--registry-address <0x...>', 'Address of the registry contract', DEFAULT_REGISTRY_ADDRESS)
->>>>>>> b95e0d98
+    .option('--registry-address <0xdeadbeef>', 'Address of the registry contract', DEFAULT_REGISTRY_ADDRESS)
     .option('--fund-addresses <fundAddresses...>', 'Pass a list of addresses to receive a balance of 10,000 ETH')
     .option(
       '--impersonate <address>',
@@ -154,11 +142,7 @@
   .option('-a --artifacts-directory [artifacts]', 'Path to a directory with your artifact data', './out')
   .option('-d --cannon-directory [directory]', 'Path to a custom package directory', DEFAULT_CANNON_DIRECTORY)
   .option(
-<<<<<<< HEAD
-    '--registry-ipfs-url [https://something.com/ipfs/]',
-=======
-    '--registry-ipfs-url <https://...>',
->>>>>>> b95e0d98
+    '--registry-ipfs-url <https://something.com/ipfs/>',
     'URL of the JSON-RPC server used to query the registry',
     DEFAULT_REGISTRY_IPFS_ENDPOINT
   )
@@ -167,20 +151,13 @@
     'Authorization header for requests to the IPFS endpoint'
   )
   .option(
-<<<<<<< HEAD
-    '--registry-rpc-url [https://something.com/ipfs/]',
-=======
-    '--registry-rpc-url <https://...>',
->>>>>>> b95e0d98
+    '--registry-rpc-url <https://something.com/ipfs/>',
     'Network endpoint for interacting with the registry',
     DEFAULT_REGISTRY_ENDPOINT
   )
   .option('--registry-address <0x...>', 'Address of the registry contract', DEFAULT_REGISTRY_ADDRESS)
   .option('--write-deployments <path>', 'Path to write the deployments data (address and ABIs), like "./deployments"')
-<<<<<<< HEAD
-  .option('--registry-address [0xdeadbeef]', 'Address of the registry contract', DEFAULT_REGISTRY_ADDRESS)
-=======
->>>>>>> b95e0d98
+  .option('--registry-address <0xdeadbeef>', 'Address of the registry contract', DEFAULT_REGISTRY_ADDRESS)
   .showHelpAfterError('Use --help for more information.')
   .action(async function (cannonfile, settings, opts) {
     // If the first param is not a cannonfile, it should be parsed as settings
@@ -260,11 +237,7 @@
   .option('--dry-run', 'Simulate this deployment process without deploying the contracts to the specified network')
   .option('--wipe', 'Delete old, and do not attempt to download any from the repository')
   .option(
-<<<<<<< HEAD
-    '--registry-ipfs-url [https://something.com/ipfs]',
-=======
-    '--registry-ipfs-url <https://...>',
->>>>>>> b95e0d98
+    '--registry-ipfs-url <https://something.com/ipfs>',
     'URL of the JSON-RPC server used to query the registry',
     DEFAULT_REGISTRY_IPFS_ENDPOINT
   )
@@ -273,19 +246,11 @@
     'Authorization header for requests to the IPFS endpoint'
   )
   .option(
-<<<<<<< HEAD
-    '--registry-rpc-url [https://something.com/]',
+    '--registry-rpc-url <https://something.com/>',
     'Network endpoint for interacting with the registry',
     DEFAULT_REGISTRY_ENDPOINT
   )
-  .option('--registry-address [0xdeadbeef]', 'Address of the registry contract', DEFAULT_REGISTRY_ADDRESS)
-=======
-    '--registry-rpc-url <https://...>',
-    'Network endpoint for interacting with the registry',
-    DEFAULT_REGISTRY_ENDPOINT
-  )
-  .option('--registry-address <0x...>', 'Address of the registry contract', DEFAULT_REGISTRY_ADDRESS)
->>>>>>> b95e0d98
+  .option('--registry-address <0xdeadbeef>', 'Address of the registry contract', DEFAULT_REGISTRY_ADDRESS)
   .action(async function (packageDefinition, opts) {
     const { deploy } = await import('./commands/deploy');
 
