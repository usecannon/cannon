--- conflicted
+++ resolved
@@ -1,10 +1,6 @@
-<<<<<<< HEAD
 import path from 'node:path';
 import fs from 'node:fs/promises';
-=======
 import _ from 'lodash';
-
->>>>>>> dd4eb544
 import { Command } from 'commander';
 
 import { checkCannonVersion, execPromise } from './helpers';
@@ -78,48 +74,16 @@
     '-c --contracts [contracts]',
     'Contracts sources directory, these will be built using Foundry and saved to --artifacts.'
   )
-<<<<<<< HEAD
   .option('-a --artifacts [artifacts]', 'Specify the directory with your artifact data.')
   .option('-d --directory [directory]', 'Path to a custom package directory.', DEFAULT_CANNON_DIRECTORY)
+  .option('--ipfs-url <https://...>', 'Host to pull IPFS resources from', 'https://usecannon.infura-ipfs.io')
+  .showHelpAfterError('Use --help for more information.')
   .action(async function (cannonfile, settings, opts) {
     // If the first param is not a cannonfile, it should be parsed as settings
     if (!cannonfile.endsWith('.toml')) {
       settings.unshift(cannonfile);
       cannonfile = 'cannonfile.toml';
     }
-=======
-  .option('--ipfs-url <https://...>', 'Host to pull IPFS resources from', 'https://usecannon.infura-ipfs.io')
-  .showHelpAfterError('Use --help for more information.');
-
-export async function run() {
-  await checkCannonVersion(pkg.version);
-
-  let showAnvilLogs = false;
-  let interacting = false;
-
-  if (process.argv.length == 2) {
-    program.outputHelp();
-    return;
-  }
-
-  program.parse();
-  const options = program.opts();
-  const args = program.processedArgs;
-
-  console.log(magentaBright(`Loading cannon (${pkg.version})...`));
-
-  [options.name, options.version] = args[0].split(':');
-
-  if (!options.version) {
-    options.version = 'latest';
-  }
-
-  options.settings = _.fromPairs(args[1].map((kv: string) => kv.split('=')));
-
-  debug('parsed arguments', options, args);
-
-  await setupAnvil();
->>>>>>> dd4eb544
 
     const parsedSettings = parseSettings(settings);
 
@@ -264,7 +228,6 @@
     await importPackage(options.directory, importFile);
   });
 
-<<<<<<< HEAD
 program
   .command('export')
   .description('Export a Cannon package as a zip archive')
@@ -276,88 +239,4 @@
     await exportPackage(options.directory, outputFile, packageName);
   });
 
-export default program;
-=======
-  debug('start build', options.settings);
-
-  console.log(magentaBright(`Deploying ${options.name + ':' + options.version} to local node...`));
-
-  const outputs = await builder.build(options.settings);
-
-  if (options.writeDeployments) {
-    console.log(magentaBright(`Writing deployment data to ${options.writeDeployments}...`));
-    const path = resolve(options.writeDeployments);
-    await fs.mkdirp(path);
-    await writeModuleDeployments(options.writeDeployments, '', outputs);
-  }
-
-  debug('start interact');
-  console.log(
-    greenBright(
-      `${bold(options.name + ':' + options.version)} has been deployed to a local node running at ${bold(
-        provider.connection.url
-      )}`
-    )
-  );
-
-  if (options.exit) {
-    console.log(green('Exiting the CLI.'));
-    process.exit();
-  }
-
-  const keypress = () => {
-    return new Promise((resolve) => {
-      const rl = readline.createInterface({
-        input: process.stdin,
-        escapeCodeTimeout: 50,
-      });
-      readline.emitKeypressEvents(process.stdin, rl);
-      process.stdin.setRawMode(true);
-      process.stdin.resume();
-      const listener = async (str: any, key: any) => {
-        if (key.ctrl && key.name === 'c') {
-          // Exit if the user does ctrl + c
-          process.exit();
-        } else if (str === 'a' && !interacting) {
-          // Toggle showAnvilLogs when the user presses "a"
-          showAnvilLogs = !showAnvilLogs;
-          if (showAnvilLogs) {
-            console.log(gray('Unpaused anvil logs...'));
-            if (outputBuffer.length) {
-              console.log(outputBuffer);
-              outputBuffer = '';
-            }
-          } else {
-            console.log(gray('Paused anvil logs...'));
-            console.log(INSTRUCTIONS);
-          }
-        } else if (str === 'i' && !interacting) {
-          // Enter the interact tool when the user presses "i"
-          interacting = true;
-          await interact({
-            provider,
-            signer: signers[0],
-            contracts: getContractsRecursive(outputs, signers[0]),
-          });
-          console.log(INSTRUCTIONS);
-          interacting = false;
-        } else if (str === 'h' && !interacting) {
-          console.log('\n' + program.helpInformation());
-          console.log(INSTRUCTIONS);
-        }
-        process.stdin.removeListener('keypress', listener);
-        process.stdin.setRawMode(false);
-        rl.close();
-        resolve(null);
-
-        await keypress();
-      };
-      process.stdin.on('keypress', listener);
-    });
-  };
-
-  console.log(INITIAL_INSTRUCTIONS);
-  console.log(INSTRUCTIONS);
-  await keypress();
-}
->>>>>>> dd4eb544
+export default program;