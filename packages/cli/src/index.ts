--- conflicted
+++ resolved
@@ -40,7 +40,6 @@
 import { doBuild } from './util/build';
 import { getContractsRecursive } from './util/contracts-recursive';
 import { parsePackageArguments, parsePackagesArguments } from './util/params';
-<<<<<<< HEAD
 import {
   resolveRegistryProviders,
   resolveProviderAndSigners,
@@ -49,9 +48,6 @@
   isURL,
   ProviderOrigin,
 } from './util/provider';
-=======
-import { getChainIdFromProviderUrl, isURL, resolveRegistryProviders, resolveWriteProvider } from './util/provider';
->>>>>>> 60e87e53
 import { writeModuleDeployments } from './util/write-deployments';
 import './custom-steps/run';
 
