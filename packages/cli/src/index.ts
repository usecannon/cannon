import { spawn } from 'node:child_process';
import path from 'node:path';
import {
  CannonStorage,
  CannonWrapperGenericProvider,
  ChainArtifacts,
  ChainBuilderRuntime,
  ChainDefinition,
  getOutputs,
  PackageReference,
  InMemoryRegistry,
  IPFSLoader,
  publishPackage,
} from '@usecannon/builder';
import { bold, gray, green, red, yellow } from 'chalk';
import { Command } from 'commander';
import Debug from 'debug';
import { ethers } from 'ethers';
import prompts from 'prompts';
import pkg from '../package.json';
import { interact } from './commands/interact';
import commandsConfig from './commandsConfig';
import { getFoundryArtifact } from './foundry';
import { checkCannonVersion, filterSettings, loadCannonfile } from './helpers';
import { getMainLoader } from './loader';
import { installPlugin, listInstalledPlugins, removePlugin } from './plugins';
import { createDefaultReadRegistry, createDryRunRegistry } from './registry';
import { CannonRpcNode, getProvider, runRpc } from './rpc';
import { resolveCliSettings } from './settings';
import { PackageSpecification } from './types';
import { pickAnvilOptions } from './util/anvil';
import { getContractsRecursive } from './util/contracts-recursive';
import { parsePackageArguments, parsePackagesArguments, parseSettings } from './util/params';
import { resolveRegistryProvider, resolveWriteProvider } from './util/provider';
import { writeModuleDeployments } from './util/write-deployments';
import './custom-steps/run';

export * from './types';
export * from './constants';
export * from './util/params';

const debug = Debug('cannon:cli');

// Can we avoid doing these exports here so only the necessary files are loaded when running a command?
export { ChainDefinition, DeploymentInfo } from '@usecannon/builder';
export { alter } from './commands/alter';
export { build } from './commands/build';
export { clean } from './commands/clean';
export { inspect } from './commands/inspect';
export { publish } from './commands/publish';
export { run } from './commands/run';
export { verify } from './commands/verify';
export { setup } from './commands/setup';
export { runRpc, getProvider } from './rpc';
export { createDefaultReadRegistry, createDryRunRegistry } from './registry';
export { resolveProviderAndSigners } from './util/provider';
export { resolveCliSettings } from './settings';
export { getFoundryArtifact } from './foundry';
export { loadCannonfile } from './helpers';

const program = new Command();

program
  .name('cannon')
  .version(pkg.version)
  .description('Run a cannon package on a local node')
  .enablePositionalOptions()
  .hook('preAction', async function () {
    await checkCannonVersion(pkg.version);
  });

configureRun(program);
configureRun(program.command('run'));

function applyCommandsConfig(command: Command, config: any) {
  if (config.description) {
    command.description(config.description);
  }
  if (config.usage) {
    command.usage(config.usage);
  }
  if (config.arguments) {
    config.arguments.map((argument: any) => {
      if (argument.flags === '<packageNames...>') {
        command.argument(argument.flags, argument.description, parsePackagesArguments, argument.defaultValue);
      } else if (command.name() === 'interact' && argument.flags === '<packageName>') {
        command.argument(argument.flags, argument.description, parsePackageArguments, argument.defaultValue);
      } else {
        command.argument(argument.flags, argument.description, argument.defaultValue);
      }
    });
  }
  if (config.anvilOptions) {
    config.anvilOptions.map((option: any) => {
      option.required
        ? command.requiredOption(option.flags, option.description, option.defaultValue)
        : command.option(option.flags, option.description, option.defaultValue);
    });
  }
  if (config.options) {
    config.options.map((option: any) => {
      option.required
        ? command.requiredOption(option.flags, option.description, option.defaultValue)
        : command.option(option.flags, option.description, option.defaultValue);
    });
  }
  return command;
}

function configureRun(program: Command) {
  return applyCommandsConfig(program, commandsConfig.run).action(async function (
    packages: PackageSpecification[],
    options,
    program
  ) {
    const { run } = await import('./commands/run');

    options.port = Number.parseInt(options.port) || 8545;

    let node: CannonRpcNode;
    if (options.chainId) {
      const settings = resolveCliSettings(options);

      const { provider } = await resolveWriteProvider(settings, Number.parseInt(options.chainId));

      if (options.providerUrl) {
        const providerChainId = (await provider.getNetwork()).chainId;
        if (providerChainId != options.chainId) {
          throw new Error(
            `Supplied providerUrl's blockchain chainId ${providerChainId} does not match with chainId you provided ${options.chainId}`
          );
        }
      }

      node = await runRpc(pickAnvilOptions(options), {
        forkProvider: provider.passThroughProvider as ethers.providers.JsonRpcProvider,
      });
    } else {
      node = await runRpc(pickAnvilOptions(options));
    }

    await run(packages, {
      ...options,
      node,
      helpInformation: program.helpInformation(),
    });
  });
}

async function doBuild(
  cannonfile: string,
  settings: string[],
  opts: any
): Promise<[CannonRpcNode | null, PackageSpecification, ChainArtifacts, ChainBuilderRuntime]> {
  // set debug verbosity
  switch (true) {
    case opts.Vvvv:
      Debug.enable('cannon:*');
      break;
    case opts.Vvv:
      Debug.enable('cannon:builder*');
      break;
    case opts.Vv:
      Debug.enable('cannon:builder,cannon:builder:definition');
      break;
    case opts.v:
      Debug.enable('cannon:builder');
      break;
  }

  debug('do build called with', cannonfile, settings, filterSettings(opts));
  // If the first param is not a cannonfile, it should be parsed as settings
  if (cannonfile !== '-' && !cannonfile.endsWith('.toml')) {
    settings.unshift(cannonfile);
    cannonfile = 'cannonfile.toml';
  }

  const publicSourceCode = true; // TODO: foundry doesn't really have a way to specify whether the contract sources should be public or private
  const parsedSettings = parseSettings(settings);

  const cannonfilePath = path.resolve(cannonfile);
  const projectDirectory = path.resolve(cannonfilePath);

  const cliSettings = resolveCliSettings(opts);

  let provider: CannonWrapperGenericProvider;
  let node: CannonRpcNode | null = null;

  let getSigner: ((s: string) => Promise<ethers.Signer>) | undefined = undefined;
  let getDefaultSigner: (() => Promise<ethers.Signer>) | undefined = undefined;

  let chainId: number | undefined = undefined;

  if (!opts.chainId && !opts.providerUrl) {
    // doing a local build, just create a anvil rpc
    node = await runRpc({
      ...pickAnvilOptions(opts),
      // https://www.lifewire.com/port-0-in-tcp-and-udp-818145
      port: opts.port || 0,
    });

    provider = getProvider(node);
  } else {
    if (opts.providerUrl && !opts.chainId) {
      const _provider = new ethers.providers.JsonRpcProvider(opts.providerUrl);
      chainId = (await _provider.getNetwork()).chainId;
    } else {
      chainId = opts.chainId;
    }

    const p = await resolveWriteProvider(cliSettings, chainId as number);

    if (opts.dryRun) {
      node = await runRpc(
        {
          ...pickAnvilOptions(opts),
          chainId,
          // https://www.lifewire.com/port-0-in-tcp-and-udp-818145
          port: 0,
        },
        {
          forkProvider: p.provider.passThroughProvider as ethers.providers.JsonRpcProvider,
        }
      );

      provider = getProvider(node);

      // need to set default signer to make sure it is accurate to the actual signer
      getDefaultSigner = async () => {
        const addr = p.signers.length > 0 ? await p.signers[0].getAddress() : '0xf39fd6e51aad88f6f4ce6ab8827279cfffb92266';
        await provider.send('hardhat_impersonateAccount', [addr]);
        await provider.send('hardhat_setBalance', [addr, `0x${(1e22).toString(16)}`]);
        return provider.getSigner(addr);
      };
    } else {
      provider = p.provider;

      getSigner = async (address) => {
        const s = ethers.utils.getAddress(address);

        for (const signer of p.signers) {
          if ((await signer.getAddress()) === s) {
            return signer;
          }
        }

        throw new Error(
          `signer not found for address ${s}. Please add the private key for this address to your command line.`
        );
      };

      getDefaultSigner = async () => p.signers[0];
    }
  }

  const { build } = await import('./commands/build');
  const { name, version, preset, def } = await loadCannonfile(cannonfilePath);

  const pkgSpec: PackageSpecification = {
    name,
    version,
    preset,
    settings: parsedSettings,
  };

  const { outputs, runtime } = await build({
    provider,
    def,
    packageDefinition: pkgSpec,
    pkgInfo: {},
    getArtifact: (name) => getFoundryArtifact(name, projectDirectory),
    getSigner,
    getDefaultSigner,
    upgradeFrom: opts.upgradeFrom,
    presetArg: opts.preset,
    wipe: opts.wipe,
    persist: !opts.dryRun,
    overrideResolver: opts.dryRun ? await createDryRunRegistry(cliSettings) : undefined,
    publicSourceCode,
    providerUrl: cliSettings.providerUrl,
    writeScript: opts.writeScript,
    writeScriptFormat: opts.writeScriptFormat,

    gasPrice: opts.gasPrice,
    gasFee: opts.maxGasFee,
    priorityGasFee: opts.maxPriorityGasFee,
  });

  return [node, pkgSpec, outputs, runtime];
}

applyCommandsConfig(program.command('build'), commandsConfig.build)
  .showHelpAfterError('Use --help for more information.')
  .action(async (cannonfile, settings, opts) => {
    const cannonfilePath = path.resolve(cannonfile);
    const projectDirectory = path.dirname(cannonfilePath);

    console.log(bold('Building the foundry project...'));
    if (!opts.skipCompile) {
      const forgeBuildProcess = spawn('forge', ['build'], { cwd: projectDirectory });
      await new Promise((resolve, reject) => {
        forgeBuildProcess.on('exit', (code) => {
          if (code === 0) {
            console.log(gray('forge build succeeded'));
          } else {
            console.log(red('forge build failed'));
            console.log(red('Make sure "forge build" runs successfully or use the --skip-compile flag.'));
            reject(new Error(`forge build failed with exit code "${code}"`));
          }
          resolve(null);
        });
      });
    } else {
      console.log(yellow('Skipping forge build...'));
    }
    console.log(''); // Linebreak in CLI to signify end of compilation.

    const [node, pkgSpec, , runtime] = await doBuild(cannonfile, settings, opts);

    if (opts.keepAlive) {
      console.log(
        `Built package RPC URL available at ${
          (getProvider(node!).passThroughProvider as ethers.providers.JsonRpcProvider).connection.url
        }`
      );
      const { run } = await import('./commands/run');
      await run([{ ...pkgSpec, settings: {} }], {
        ...opts,
        resolver: runtime.registry,
        node,
        helpInformation: program.helpInformation(),
      });
    }

    node?.kill();
  });

applyCommandsConfig(program.command('verify'), commandsConfig.verify).action(async function (packageName, options) {
  const { verify } = await import('./commands/verify');
  await verify(packageName, options.apiKey, options.preset, options.chainId);
});

applyCommandsConfig(program.command('alter'), commandsConfig.alter).action(async function (
  packageName,
  command,
  options,
  flags
) {
  const { alter } = await import('./commands/alter');
  // note: for command below, pkgInfo is empty because forge currently supplies no package.json or anything similar
  await alter(packageName, flags.chainId, flags.preset, {}, command, options, {
    getArtifact: getFoundryArtifact,
  });
});

applyCommandsConfig(program.command('fetch'), commandsConfig.fetch).action(async function (packageName, ipfsHash, options) {
  const { fetch } = await import('./commands/fetch');

  if (!options.chainId) {
    const chainIdPrompt = await prompts({
      type: 'number',
      name: 'value',
      message: 'Please provide the Chain ID for the deployment you want to fetch',
      initial: 13370,
    });

    if (!chainIdPrompt.value) {
      console.log('Chain ID is required.');
      process.exit(1);
    }

    options.chainId = chainIdPrompt.value;
  }

  await fetch(packageName, options.chainId, ipfsHash, options.metaHash);
});

applyCommandsConfig(program.command('pin'), commandsConfig.pin).action(async function (ipfsHash, options) {
  const cliSettings = resolveCliSettings(options);

  ipfsHash = ipfsHash.replace(/^ipfs:\/\//, '');

  const fromStorage = new CannonStorage(new InMemoryRegistry(), getMainLoader(cliSettings));
  const toStorage = new CannonStorage(new InMemoryRegistry(), {
    ipfs: new IPFSLoader(cliSettings.publishIpfsUrl || cliSettings.ipfsUrl!),
  });

  console.log('Uploading package data for pinning...');

  await publishPackage({
    packageRef: '@ipfs:' + ipfsHash,
    chainId: 13370,
    tags: [], // when passing no tags, it will only copy IPFS files, but not publish to registry
    preset: 'main',
    fromStorage,
    toStorage,
  });

  console.log('Done!');
});

applyCommandsConfig(program.command('publish'), commandsConfig.publish).action(async function (packageRef, options) {
  const { publish } = await import('./commands/publish');

  if (!options.chainId) {
    const chainIdPrompt = await prompts({
      type: 'number',
      name: 'value',
      message: 'Please provide the Chain ID for the package you want to publish',
      initial: 13370,
    });

    if (!chainIdPrompt.value) {
      console.log('Chain ID is required.');
      process.exit(1);
    }

    options.chainId = chainIdPrompt.value;
  }

  const cliSettings = resolveCliSettings(options);
  let { signers } = await resolveRegistryProvider(cliSettings);

  if (!signers.length) {
    const validatePrivateKey = (privateKey: string) => {
      if (ethers.utils.isHexString(privateKey)) {
        return true;
      } else {
        if (privateKey.length === 64) {
          return ethers.utils.isHexString(`0x${privateKey}`);
        }
        return false;
      }
    };

    const keyPrompt = await prompts({
      type: 'text',
      name: 'value',
      message: 'Provide a private key with gas on ETH mainnet to publish this package on the registry',
      style: 'password',
      validate: (key) => (!validatePrivateKey(key) ? 'Private key is not valid' : true),
    });

    if (!keyPrompt.value) {
      console.log('A valid private key is required.');
      process.exit(1);
    }

    const p = await resolveRegistryProvider({ ...cliSettings, privateKey: keyPrompt.value });
    signers = p.signers;
  }

  const overrides: ethers.PayableOverrides = {};

  if (options.maxFeePerGas) {
    overrides.maxFeePerGas = ethers.utils.parseUnits(options.maxFeePerGas, 'gwei');
  }

  if (options.gasLimit) {
    overrides.gasLimit = options.gasLimit;
  }

  if (options.value) {
    overrides.value = options.value;
  }

  console.log(
    `\nSettings:\n - Max Fee Per Gas: ${
      overrides.maxFeePerGas ? overrides.maxFeePerGas.toString() : 'default'
    }\n - Max Priority Fee Per Gas: ${
      overrides.maxPriorityFeePerGas ? overrides.maxPriorityFeePerGas.toString() : 'default'
    }\n - Gas Limit: ${overrides.gasLimit ? overrides.gasLimit : 'default'}\n` +
      " - To alter these settings use the parameters '--max-fee-per-gas', '--max-priority-fee-per-gas', '--gas-limit'.\n"
  );

  await publish({
    packageRef,
    signer: signers[0],
    tags: options.tags ? options.tags.split(',') : [],
    chainId: options.chainId ? Number.parseInt(options.chainId) : undefined,
    presetArg: options.preset ? (options.preset as string) : undefined,
    quiet: options.quiet,
    includeProvisioned: options.includeProvisioned,
    skipConfirm: options.skipConfirm,
    overrides,
  });
});

applyCommandsConfig(program.command('inspect'), commandsConfig.inspect).action(async function (packageName, options) {
  const { inspect } = await import('./commands/inspect');
  resolveCliSettings(options);
<<<<<<< HEAD
  await inspect(
    packageName,
    options.chainId,
    options.preset,
    options.json,
    options.writeDeployments,
    options.registryPriority
  );
=======
  await inspect(packageName, options.chainId, options.preset, options.json, options.writeDeployments, options.sources);
>>>>>>> 0947c94d
});

applyCommandsConfig(program.command('prune'), commandsConfig.prune).action(async function (options) {
  const { prune } = await import('./commands/prune');
  resolveCliSettings(options);

  const registry = await createDefaultReadRegistry(resolveCliSettings());

  const loader = getMainLoader(resolveCliSettings());

  const storage = new CannonStorage(registry, loader);

  console.log('Scanning for storage artifacts to prune (this may take some time)...');

  const [pruneUrls, pruneStats] = await prune(
    storage,
    options.filterPackage?.split(',') || '',
    options.filterVariant?.split(',') || '',
    options.keepAge
  );

  if (pruneUrls.length) {
    console.log(bold(`Found ${pruneUrls.length} storage artifacts to prune.`));
    console.log(`Matched with Registry: ${pruneStats.matchedFromRegistry}`);
    console.log(`Not Expired: ${pruneStats.notExpired}`);
    console.log(`Not Cannon Package: ${pruneStats.notCannonPackage}`);

    if (options.dryRun) {
      process.exit(0);
    }

    if (!options.yes) {
      const verification = await prompts({
        type: 'confirm',
        name: 'confirmation',
        message: 'Delete these artifacts?',
        initial: true,
      });

      if (!verification.confirmation) {
        console.log('Cancelled');
        process.exit(1);
      }
    }

    for (const url of pruneUrls) {
      console.log(`delete ${url}`);
      try {
        await storage.deleteBlob(url);
      } catch (err: any) {
        console.error(`Failed to delete ${url}: ${err.message}`);
      }
    }

    console.log('Done!');
  } else {
    console.log(bold('Nothing to prune.'));
  }
});

applyCommandsConfig(program.command('trace'), commandsConfig.trace).action(async function (packageName, data, options) {
  const { trace } = await import('./commands/trace');

  await trace({
    packageName,
    data,
    chainId: options.chainId,
    preset: options.preset,
    providerUrl: options.providerUrl,
    from: options.from,
    to: options.to,
    value: options.value,
    block: options.blockNumber,
    json: options.json,
  });
});

applyCommandsConfig(program.command('decode'), commandsConfig.decode).action(async function (packageRef, data, options) {
  const { decode } = await import('./commands/decode');

  await decode({
    packageRef,
    data,
    chainId: options.chainId,
    presetArg: options.preset,
    json: options.json,
  });
});

applyCommandsConfig(program.command('test'), commandsConfig.test).action(async function (cannonfile, forgeOpts, opts) {
  opts.port = 8545;
  const [node, , outputs] = await doBuild(cannonfile, [], opts);

  // basically we need to write deployments here
  await writeModuleDeployments(path.join(process.cwd(), 'deployments/test'), '', outputs);

  // after the build is done we can run the forge tests for the user
  const forgeCmd = spawn('forge', ['test', '--fork-url', 'http://localhost:8545', ...forgeOpts]);

  forgeCmd.stdout.on('data', (data: Buffer) => {
    process.stdout.write(data);
  });

  forgeCmd.stderr.on('data', (data: Buffer) => {
    process.stderr.write(data);
  });

  await new Promise((resolve) => {
    forgeCmd.on('close', (code: number) => {
      console.log(`forge exited with code ${code}`);
      node?.kill();
      resolve({});
    });
  });
});

applyCommandsConfig(program.command('interact'), commandsConfig.interact).action(async function (packageDefinition, opts) {
  const cliSettings = resolveCliSettings(opts);

  const p = await resolveWriteProvider(cliSettings, opts.chainId);

  const networkInfo = await p.provider.getNetwork();

  const resolver = await createDefaultReadRegistry(cliSettings);

  const runtime = new ChainBuilderRuntime(
    {
      provider: p.provider,
      chainId: networkInfo.chainId,
      async getSigner(addr: string) {
        // on test network any user can be conjured
        await p.provider.send('hardhat_impersonateAccount', [addr]);
        await p.provider.send('hardhat_setBalance', [addr, `0x${(1e22).toString(16)}`]);
        return p.provider.getSigner(addr);
      },
      snapshots: false,
      allowPartialDeploy: false,
      gasPrice: opts.gasPrice,
      gasFee: opts.maxGasFee,
      priorityGasFee: opts.maxPriorityFee,
    },
    resolver,
    getMainLoader(cliSettings)
  );
  const { name, version } = new PackageReference(packageDefinition);
  let { preset } = new PackageReference(packageDefinition);

  // Handle deprecated preset specification
  if (opts.preset) {
    console.warn(yellow(bold('The --preset option is deprecated. Reference presets in the format name:version@preset')));
    preset = opts.preset;
  }

  const fullPackageRef = PackageReference.from(name, version, preset).toString();

  const deployData = await runtime.readDeploy(fullPackageRef, runtime.chainId);

  if (!deployData) {
    throw new Error(
      `deployment not found: ${packageDefinition.name}:${packageDefinition.version}@${preset}. please make sure it exists for the given preset and current network.`
    );
  }

  const outputs = await getOutputs(runtime, new ChainDefinition(deployData.def), deployData.state);

  if (!outputs) {
    throw new Error(`no cannon build found for chain ${networkInfo.chainId}/${preset}. Did you mean to run instead?`);
  }

  const contracts = [getContractsRecursive(outputs, p.provider)];

  p.provider.artifacts = outputs;

  await interact({
    packages: [packageDefinition],
    contracts,
    signer: p.signers[0],
    provider: p.provider,
  });
});

applyCommandsConfig(program.command('setup'), commandsConfig.setup).action(async function () {
  const { setup } = await import('./commands/setup');
  await setup();
});

applyCommandsConfig(program.command('clean'), commandsConfig.clean).action(async function ({ noConfirm }) {
  const { clean } = await import('./commands/clean');
  const executed = await clean(!noConfirm);
  if (executed) console.log('Complete!');
});

const pluginCmd = applyCommandsConfig(program.command('plugin'), commandsConfig.plugin);

applyCommandsConfig(pluginCmd.command('list'), commandsConfig.plugin.commands.list).action(async function () {
  console.log(green(bold('\n=============== Installed Plug-ins ===============')));
  const installedPlugins = await listInstalledPlugins();
  installedPlugins.forEach((plugin) => console.log(yellow(plugin)));
});

applyCommandsConfig(pluginCmd.command('add'), commandsConfig.plugin.commands.add).action(async function (name) {
  console.log(`Installing plug-in ${name}...`);
  await installPlugin(name);
  console.log('Complete!');
});

applyCommandsConfig(pluginCmd.command('remove'), commandsConfig.plugin.commands.remove).action(async function (name) {
  console.log(`Removing plugin ${name}...`);
  await removePlugin(name);
  console.log('Complete!');
});

export default program;<|MERGE_RESOLUTION|>--- conflicted
+++ resolved
@@ -489,18 +489,15 @@
 applyCommandsConfig(program.command('inspect'), commandsConfig.inspect).action(async function (packageName, options) {
   const { inspect } = await import('./commands/inspect');
   resolveCliSettings(options);
-<<<<<<< HEAD
   await inspect(
     packageName,
     options.chainId,
     options.preset,
     options.json,
     options.writeDeployments,
-    options.registryPriority
+    options.registryPriority,
+    options.sources
   );
-=======
-  await inspect(packageName, options.chainId, options.preset, options.json, options.writeDeployments, options.sources);
->>>>>>> 0947c94d
 });
 
 applyCommandsConfig(program.command('prune'), commandsConfig.prune).action(async function (options) {
