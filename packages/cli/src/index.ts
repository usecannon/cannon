--- conflicted
+++ resolved
@@ -7,13 +7,10 @@
   ChainBuilderRuntime,
   ChainDefinition,
   getOutputs,
-<<<<<<< HEAD
-  PackageReference
-=======
+  PackageReference,
   InMemoryRegistry,
   IPFSLoader,
   publishPackage,
->>>>>>> 55601dc7
 } from '@usecannon/builder';
 import { bold, gray, green, red, yellow } from 'chalk';
 import { Command } from 'commander';
@@ -268,16 +265,7 @@
   const { outputs, runtime } = await build({
     provider,
     def,
-<<<<<<< HEAD
-    packageDefinition: {
-      name,
-      version,
-      preset,
-      settings: parsedSettings,
-    },
-=======
     packageDefinition: pkgSpec,
->>>>>>> 55601dc7
     pkgInfo: {},
     getArtifact: (name) => getFoundryArtifact(name, projectDirectory),
     getSigner,
@@ -400,8 +388,9 @@
 
   await publishPackage({
     packageRef: '@ipfs:' + ipfsHash,
-    variant: '13370-main',
+    chainId: 13370,
     tags: [], // when passing no tags, it will only copy IPFS files, but not publish to registry
+    preset: 'main',
     fromStorage,
     toStorage,
   });
