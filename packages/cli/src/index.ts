import path from 'node:path';
import { spawn } from 'child_process';
import { ethers } from 'ethers';
import { Command } from 'commander';
import {
  CannonWrapperGenericProvider,
  ChainDefinition,
  getOutputs,
  ChainBuilderRuntime,
  ChainArtifacts,
  CannonStorage,
} from '@usecannon/builder';

import { checkCannonVersion, loadCannonfile } from './helpers';
import { parsePackageArguments, parsePackagesArguments, parseSettings } from './util/params';

import pkg from '../package.json';
import { PackageSpecification } from './types';
import { CannonRpcNode, getProvider, runRpc } from './rpc';

import './custom-steps/run';

export * from './types';
export * from './constants';
export * from './util/params';

import { interact } from './commands/interact';
import { getContractsRecursive } from './util/contracts-recursive';
import { createDefaultReadRegistry, createDryRunRegistry } from './registry';
import { resolveCliSettings } from './settings';

import { installPlugin, removePlugin } from './plugins';
import Debug from 'debug';
import { writeModuleDeployments } from './util/write-deployments';
import { getFoundryArtifact } from './foundry';
import { resolveRegistryProvider, resolveWriteProvider } from './util/provider';
import { getMainLoader } from './loader';
import { bold, green, red, yellow } from 'chalk';

const debug = Debug('cannon:cli');

// Can we avoid doing these exports here so only the necessary files are loaded when running a command?
export { ChainDefinition, DeploymentInfo } from '@usecannon/builder';
export { alter } from './commands/alter';
export { build } from './commands/build';
export { clean } from './commands/clean';
export { inspect } from './commands/inspect';
export { publish } from './commands/publish';
export { run } from './commands/run';
export { verify } from './commands/verify';
export { setup } from './commands/setup';
export { runRpc, getProvider } from './rpc';

export { createDefaultReadRegistry, createDryRunRegistry } from './registry';
export { resolveProviderAndSigners } from './util/provider';
export { resolveCliSettings } from './settings';
export { getFoundryArtifact } from './foundry';
export { loadCannonfile } from './helpers';

import { listInstalledPlugins } from './plugins';
import prompts from 'prompts';
import { pickAnvilOptions } from './util/anvil';
import commandsConfig from './commandsConfig';

const program = new Command();

program
  .name('cannon')
  .version(pkg.version)
  .description('Run a cannon package on a local node')
  .enablePositionalOptions()
  .hook('preAction', async function () {
    await checkCannonVersion(pkg.version);
  });

configureRun(program);
configureRun(program.command('run'));

function applyCommandsConfig(command: Command, config: any) {
  if (config.description) {
    command.description(config.description);
  }
  if (config.usage) {
    command.usage(config.usage);
  }
  if (config.arguments) {
    config.arguments.map((argument: any) => {
      if (argument.flags === '<packageNames...>') {
        command.argument(argument.flags, argument.description, parsePackagesArguments, argument.defaultValue);
      } else if (command.name() === 'interact' && argument.flags === '<packageName>') {
        command.argument(argument.flags, argument.description, parsePackageArguments, argument.defaultValue);
      } else {
        command.argument(argument.flags, argument.description, argument.defaultValue);
      }
    });
  }
  if (config.anvilOptions) {
    config.anvilOptions.map((option: any) => {
      option.required
        ? command.requiredOption(option.flags, option.description, option.defaultValue)
        : command.option(option.flags, option.description, option.defaultValue);
    });
  }
  if (config.options) {
    config.options.map((option: any) => {
      option.required
        ? command.requiredOption(option.flags, option.description, option.defaultValue)
        : command.option(option.flags, option.description, option.defaultValue);
    });
  }
  return command;
}

<<<<<<< HEAD
      await run(packages, {
        ...options,
        presetArg: options.preset,
        node,
        helpInformation: program.helpInformation(),
=======
function configureRun(program: Command) {
  return applyCommandsConfig(program, commandsConfig.run).action(async function (
    packages: PackageSpecification[],
    options,
    program
  ) {
    const { run } = await import('./commands/run');

    options.port = Number.parseInt(options.port) || 8545;

    let node: CannonRpcNode;
    if (options.chainId) {
      const settings = resolveCliSettings(options);

      const { provider } = await resolveWriteProvider(settings, Number.parseInt(options.chainId));

      if (options.providerUrl) {
        const providerChainId = (await provider.getNetwork()).chainId;
        if (providerChainId != options.chainId) {
          throw new Error(
            `Supplied providerUrl's blockchain chainId ${providerChainId} does not match with chainId you provided ${options.chainId}`
          );
        }
      }

      node = await runRpc(pickAnvilOptions(options), {
        forkProvider: provider.passThroughProvider as ethers.providers.JsonRpcProvider,
>>>>>>> 147fe439
      });
    } else {
      node = await runRpc(pickAnvilOptions(options));
    }

    await run(packages, {
      ...options,
      node,
      helpInformation: program.helpInformation(),
    });
  });
}

async function doBuild(cannonfile: string, settings: string[], opts: any): Promise<[CannonRpcNode | null, ChainArtifacts]> {
  // set debug verbosity
  switch (true) {
    case opts.Vvvv:
      Debug.enable('cannon:*');
      break;
    case opts.Vvv:
      Debug.enable('cannon:builder*');
      break;
    case opts.Vv:
      Debug.enable('cannon:builder,cannon:builder:definition');
      break;
    case opts.v:
      Debug.enable('cannon:builder');
      break;
  }

  debug('do build called with', cannonfile, settings, opts);
  // If the first param is not a cannonfile, it should be parsed as settings
  if (cannonfile !== '-' && !cannonfile.endsWith('.toml')) {
    settings.unshift(cannonfile);
    cannonfile = 'cannonfile.toml';
  }

  const publicSourceCode = true; // TODO: foundry doesn't really have a way to specify whether the contract sources should be public or private
  const parsedSettings = parseSettings(settings);

  const cannonfilePath = path.resolve(cannonfile);
  const projectDirectory = path.resolve(cannonfilePath);

  const cliSettings = resolveCliSettings(opts);

  let provider: CannonWrapperGenericProvider;
  let node: CannonRpcNode | null = null;

  let getSigner: ((s: string) => Promise<ethers.Signer>) | undefined = undefined;
  let getDefaultSigner: (() => Promise<ethers.Signer>) | undefined = undefined;

  let chainId: number | undefined = undefined;

  if (!opts.chainId && !opts.providerUrl) {
    // doing a local build, just create a anvil rpc
    node = await runRpc({
      ...pickAnvilOptions(opts),
      // https://www.lifewire.com/port-0-in-tcp-and-udp-818145
      port: 0,
    });

    provider = getProvider(node);
  } else {
    if (opts.providerUrl && !opts.chainId) {
      const _provider = new ethers.providers.JsonRpcProvider(opts.providerUrl);
      chainId = (await _provider.getNetwork()).chainId;
    } else {
      chainId = opts.chainId;
    }
    const p = await resolveWriteProvider(cliSettings, chainId as number);

    if (opts.dryRun) {
      node = await runRpc(
        {
          ...pickAnvilOptions(opts),
          chainId,
          // https://www.lifewire.com/port-0-in-tcp-and-udp-818145
          port: 0,
        },
        {
          forkProvider: p.provider.passThroughProvider as ethers.providers.JsonRpcProvider,
        }
      );

      provider = getProvider(node);

      // need to set default signer to make sure it is accurate to the actual signer
      getDefaultSigner = async () => {
        const addr = p.signers.length > 0 ? await p.signers[0].getAddress() : '0xf39fd6e51aad88f6f4ce6ab8827279cfffb92266';
        await provider.send('hardhat_impersonateAccount', [addr]);
        await provider.send('hardhat_setBalance', [addr, `0x${(1e22).toString(16)}`]);
        return provider.getSigner(addr);
      };
    } else {
      provider = p.provider;

      getSigner = async (s) => {
        for (const signer of p.signers) {
          if ((await signer.getAddress()) === s) {
            return signer;
          }
        }

        throw new Error(
          `signer not found for address ${s}. Please add the private key for this address to your command line.`
        );
      };

      getDefaultSigner = async () => p.signers[0];
    }
  }

  const { build } = await import('./commands/build');
  const { name, version, def } = await loadCannonfile(cannonfilePath);

  const { outputs } = await build({
    provider,
    def,
    packageDefinition: {
      name,
      version,
      settings: parsedSettings,
    },
    pkgInfo: {},
    getArtifact: (name) => getFoundryArtifact(name, projectDirectory),
    getSigner,
    getDefaultSigner,
    upgradeFrom: opts.upgradeFrom,
    presetArg: opts.preset,
    wipe: opts.wipe,
    persist: !opts.dryRun,
    overrideResolver: opts.dryRun ? await createDryRunRegistry(cliSettings) : undefined,
    publicSourceCode,
    providerUrl: cliSettings.providerUrl,

    gasPrice: opts.gasPrice,
    gasFee: opts.maxGasFee,
    priorityGasFee: opts.maxPriorityGasFee,
  });

  return [node, outputs];
}
applyCommandsConfig(program.command('build'), commandsConfig.build)
  .showHelpAfterError('Use --help for more information.')
  .action(async (cannonfile, settings, opts) => {
    const cannonfilePath = path.resolve(cannonfile);
    const projectDirectory = path.dirname(cannonfilePath);

    console.log(bold('Building the foundry project using forge build...'));
    if (!opts.skipCompile) {
      const forgeBuildProcess = spawn('forge', ['build'], { cwd: projectDirectory });
      await new Promise((resolve) => {
        forgeBuildProcess.on('exit', (code) => {
          if (code === 0) {
            console.log(green('forge build succeeded'));
          } else {
            console.log(red('forge build failed'));
            console.log('Continuing with cannon build...');
          }
          resolve(null);
        });
      });
    } else {
      console.log(yellow('Skipping forge build...'));
    }

    const [node] = await doBuild(cannonfile, settings, opts);

    node?.kill();
  });

applyCommandsConfig(program.command('verify'), commandsConfig.verify).action(async function (packageName, options) {
  const { verify } = await import('./commands/verify');
  await verify(packageName, options.apiKey, options.preset, options.chainId);
});

applyCommandsConfig(program.command('alter'), commandsConfig.alter).action(async function (
  packageName,
  command,
  options,
  flags
) {
  const { alter } = await import('./commands/alter');
  // note: for command below, pkgInfo is empty because forge currently supplies no package.json or anything similar
  await alter(packageName, flags.chainId, flags.preset, {}, command, options, {
    getArtifact: getFoundryArtifact,
  });
});

<<<<<<< HEAD
program
  .command('fetch')
  .description('Fetch cannon package data from an IPFS hash and store it in the local registry.')
  .argument('<packageName>', 'Name of the package to fetch data for')
  .argument('<ipfsHash>', 'IPFS hash to fetch deployment data from')
  .option('-c --chain-id <chainId>', 'Chain ID of deployment to fetch')
  .option('--meta-hash <metaHash>', 'IPFS hash to fetch deployment metadata from')
  .action(async function (packageName, ipfsHash, options) {
    const { fetch } = await import('./commands/fetch');

    if (!options.chainId) {
      const chainIdPrompt = await prompts({
        type: 'number',
        name: 'value',
        message: 'Please provide the Chain ID for the deployment you want to fetch',
        initial: 13370,
      });

      if (!chainIdPrompt.value) {
        console.log('Chain ID is required.');
        process.exit(1);
      }

      options.chainId = chainIdPrompt.value;
    }

    await fetch(packageName, options.chainId, ipfsHash, options.metaHash);
  });

program
  .command('publish')
  .description('Publish a Cannon package to the registry')
  .argument('<packageName>', 'Name and version of the package to publish')
  .option('-n --registry-provider-url [url]', 'RPC endpoint to publish to')
  .option('--private-key <key>', 'Private key to use for publishing the registry package')
  .option('--chain-id <number>', 'The chain ID of the package to publish')
  .option('--preset <preset>', 'The preset of the packages to publish')
  .option('-t --tags <tags>', 'Comma separated list of labels for your package')
  .option('--gas-limit <gasLimit>', 'The maximum units of gas spent for the registration transaction')
  .option('--value <value>', 'Value in wei to send with the transaction')
  .option(
    '--max-fee-per-gas <maxFeePerGas>',
    'The maximum value (in gwei) for the base fee when submitting the registry transaction'
  )
  .option(
    '--max-priority-fee-per-gas <maxPriorityFeePerGas>',
    'The maximum value (in gwei) for the miner tip when submitting the registry transaction'
  )
  .option('-q --quiet', 'Only output final JSON object at the end, no human readable output')
  .option('--include-provisioned', 'Includes provisioned packages when publishing to the registry')
  .option('--skip-confirm', 'Skip confirmation and package selection prompts')
  .action(async function (packageRef, options) {
    const { publish } = await import('./commands/publish');

    if (!options.chainId) {
      const chainIdPrompt = await prompts({
        type: 'number',
        name: 'value',
        message: 'Please provide the Chain ID for the package you want to publish',
        initial: 13370,
      });

      if (!chainIdPrompt.value) {
        console.log('Chain ID is required.');
        process.exit(1);
      }

      options.chainId = chainIdPrompt.value;
    }

    if (!options.privateKey && !process.env.PRIVATE_KEY) {
      const validatePrivateKey = (privateKey: string) => {
        if (ethers.utils.isHexString(privateKey)) {
          return true;
        } else {
          if (privateKey.length === 64) {
            return ethers.utils.isHexString(`0x${privateKey}`);
          }
          return false;
        }
      };

      const keyPrompt = await prompts({
        type: 'text',
        name: 'value',
        message: 'Please provide a Private Key',
        style: 'password',
        validate: (key) => (!validatePrivateKey(key) ? 'Private key is not valid' : true),
      });

      if (!keyPrompt.value) {
        console.log('Private Key is required.');
        process.exit(1);
      }

      options.privateKey = keyPrompt.value;
    }

    const cliSettings = resolveCliSettings(options);
    const p = await resolveRegistryProvider(cliSettings);

    const overrides: ethers.PayableOverrides = {};

    if (options.maxFeePerGas) {
      overrides.maxFeePerGas = ethers.utils.parseUnits(options.maxFeePerGas, 'gwei');
    }
=======
applyCommandsConfig(program.command('publish'), commandsConfig.publish).action(async function (packageRef, options) {
  const { publish } = await import('./commands/publish');

  const cliSettings = resolveCliSettings(options);
  const p = await resolveRegistryProvider(cliSettings);
>>>>>>> 147fe439

  const overrides: ethers.Overrides = {};

<<<<<<< HEAD
    if (options.gasLimit) {
      overrides.gasLimit = options.gasLimit;
    }

    if (options.value) {
      overrides.value = options.value;
    }

    console.log(
      `\nSettings:\n - Max Fee Per Gas: ${
        overrides.maxFeePerGas ? overrides.maxFeePerGas.toString() : 'default'
      }\n - Max Priority Fee Per Gas: ${
        overrides.maxPriorityFeePerGas ? overrides.maxPriorityFeePerGas.toString() : 'default'
      }\n - Gas Limit: ${overrides.gasLimit ? overrides.gasLimit : 'default'}\n` +
        " - To alter these settings use the parameters '--max-fee-per-gas', '--max-priority-fee-per-gas', '--gas-limit'.\n"
=======
  if (!options.chainId) {
    throw new Error(
      'Please provide a chainId using the format: --chain-id <number>. For example, 13370 is the chainId for a local build.'
>>>>>>> 147fe439
    );
  }

<<<<<<< HEAD
    await publish({
      packageRef,
      signer: p.signers[0],
      tags: options.tags ? options.tags.split(',') : [],
      chainId: options.chainId ? Number.parseInt(options.chainId) : undefined,
      presetArg: options.preset ? (options.preset as string) : undefined,
      quiet: options.quiet,
      includeProvisioned: options.includeProvisioned,
      skipConfirm: options.skipConfirm,
      overrides,
    });
  });
=======
  if (options.maxFeePerGas) {
    overrides.maxFeePerGas = ethers.utils.parseUnits(options.maxFeePerGas, 'gwei');
  }
>>>>>>> 147fe439

  if (options.maxPriorityFeePerGas) {
    overrides.maxPriorityFeePerGas = ethers.utils.parseUnits(options.maxPriorityFeePerGas, 'gwei');
  }

  if (options.gasLimit) {
    overrides.gasLimit = options.gasLimit;
  }
  console.log(
    `Settings:\nMax Fee Per Gas: ${
      overrides.maxFeePerGas ? overrides.maxFeePerGas.toString() : 'default'
    }\nMax Priority Fee Per Gas: ${
      overrides.maxPriorityFeePerGas ? overrides.maxPriorityFeePerGas.toString() : 'default'
    }\nGas Limit: ${
      overrides.gasLimit ? overrides.gasLimit : 'default'
    }\nTo alter these settings use the parameters '--max-fee-per-gas', '--max-priority-fee-per-gas', '--gas-limit'.`
  );

  await publish({
    packageRef,
    signer: p.signers[0],
    tags: options.tags.split(','),
    chainId: options.chainId ? Number.parseInt(options.chainId) : undefined,
    presetArg: options.preset ? (options.preset as string) : undefined,
    quiet: options.quiet,
    overrides,
  });
});

applyCommandsConfig(program.command('inspect'), commandsConfig.inspect).action(async function (packageName, options) {
  const { inspect } = await import('./commands/inspect');
  resolveCliSettings(options);
  await inspect(packageName, options.chainId, options.preset, options.json, options.writeDeployments);
});

applyCommandsConfig(program.command('prune'), commandsConfig.prune).action(async function (options) {
  const { prune } = await import('./commands/prune');
  resolveCliSettings(options);

  const registry = await createDefaultReadRegistry(resolveCliSettings());

  const loader = getMainLoader(resolveCliSettings());

  const storage = new CannonStorage(registry, loader);

  console.log('Scanning for storage artifacts to prune (this may take some time)...');

  const [pruneUrls, pruneStats] = await prune(
    storage,
    options.filterPackage?.split(',') || '',
    options.filterVariant?.split(',') || '',
    options.keepAge
  );

  if (pruneUrls.length) {
    console.log(bold(`Found ${pruneUrls.length} storage artifacts to prune.`));
    console.log(`Matched with Registry: ${pruneStats.matchedFromRegistry}`);
    console.log(`Not Expired: ${pruneStats.notExpired}`);
    console.log(`Not Cannon Package: ${pruneStats.notCannonPackage}`);

    if (options.dryRun) {
      process.exit(0);
    }

    if (!options.yes) {
      const verification = await prompts({
        type: 'confirm',
        name: 'confirmation',
        message: 'Delete these artifacts?',
        initial: true,
      });

      if (!verification.confirmation) {
        console.log('Cancelled');
        process.exit(1);
      }
    }

    for (const url of pruneUrls) {
      console.log(`delete ${url}`);
      try {
        await storage.deleteBlob(url);
      } catch (err: any) {
        console.error(`Failed to delete ${url}: ${err.message}`);
      }
    }

    console.log('Done!');
  } else {
    console.log(bold('Nothing to prune.'));
  }
});

applyCommandsConfig(program.command('trace'), commandsConfig.trace).action(async function (packageName, data, options) {
  const { trace } = await import('./commands/trace');

  await trace({
    packageName,
    data,
    chainId: options.chainId,
    preset: options.preset,
    providerUrl: options.providerUrl,
    from: options.from,
    to: options.to,
    value: options.value,
    block: options.blockNumber,
    json: options.json,
  });
});

applyCommandsConfig(program.command('decode'), commandsConfig.decode).action(async function (packageRef, data, options) {
  const { decode } = await import('./commands/decode');

  await decode({
    packageRef,
    data,
    chainId: options.chainId,
    presetArg: options.preset,
    json: options.json,
  });
});

applyCommandsConfig(program.command('test'), commandsConfig.test).action(async function (cannonfile, forgeOpts, opts) {
  const [node, outputs] = await doBuild(cannonfile, [], opts);

  // basically we need to write deployments here
  await writeModuleDeployments(path.join(process.cwd(), 'deployments/test'), '', outputs);

  // after the build is done we can run the forge tests for the user
  const forgeCmd = spawn('forge', ['test', '--fork-url', 'http://localhost:8545', ...forgeOpts]);

  forgeCmd.stdout.on('data', (data: Buffer) => {
    process.stdout.write(data);
  });

  forgeCmd.stderr.on('data', (data: Buffer) => {
    process.stderr.write(data);
  });

  await new Promise((resolve) => {
    forgeCmd.on('close', (code: number) => {
      console.log(`forge exited with code ${code}`);
      node?.kill();
      resolve({});
    });
  });
});

applyCommandsConfig(program.command('interact'), commandsConfig.interact).action(async function (packageDefinition, opts) {
  const cliSettings = resolveCliSettings(opts);

  const p = await resolveWriteProvider(cliSettings, opts.chainId);

  const networkInfo = await p.provider.getNetwork();

  const resolver = await createDefaultReadRegistry(cliSettings);

  const runtime = new ChainBuilderRuntime(
    {
      provider: p.provider,
      chainId: networkInfo.chainId,
      async getSigner(addr: string) {
        // on test network any user can be conjured
        await p.provider.send('hardhat_impersonateAccount', [addr]);
        await p.provider.send('hardhat_setBalance', [addr, `0x${(1e22).toString(16)}`]);
        return p.provider.getSigner(addr);
      },
      snapshots: false,
      allowPartialDeploy: false,
      gasPrice: opts.gasPrice,
      gasFee: opts.maxGasFee,
      priorityGasFee: opts.maxPriorityFee,
    },
    resolver,
    getMainLoader(cliSettings)
  );

  const selectedPreset = packageDefinition.preset || opts.preset || 'main';

  const deployData = await runtime.readDeploy(
    `${packageDefinition.name}:${packageDefinition.version}`,
    selectedPreset,
    runtime.chainId
  );

  if (!deployData) {
    throw new Error(
      `deployment not found: ${packageDefinition.name}:${packageDefinition.version}@${selectedPreset}. please make sure it exists for the given preset and current network.`
    );
  }

  const outputs = await getOutputs(runtime, new ChainDefinition(deployData.def), deployData.state);

  if (!outputs) {
    throw new Error(
      `no cannon build found for chain ${networkInfo.chainId}/${selectedPreset}. Did you mean to run instead?`
    );
  }

  const contracts = [getContractsRecursive(outputs, p.provider)];

  p.provider.artifacts = outputs;

  await interact({
    packages: [packageDefinition],
    contracts,
    signer: p.signers[0],
    provider: p.provider,
  });
});

applyCommandsConfig(program.command('setup'), commandsConfig.setup).action(async function () {
  const { setup } = await import('./commands/setup');
  await setup();
});

applyCommandsConfig(program.command('clean'), commandsConfig.clean).action(async function ({ noConfirm }) {
  const { clean } = await import('./commands/clean');
  const executed = await clean(!noConfirm);
  if (executed) console.log('Complete!');
});

const pluginCmd = applyCommandsConfig(program.command('plugin'), commandsConfig.plugin);

applyCommandsConfig(pluginCmd.command('list'), commandsConfig.plugin.commands.list).action(async function () {
  console.log(green(bold('\n=============== Installed Plug-ins ===============')));
  const installedPlugins = await listInstalledPlugins();
  installedPlugins.forEach((plugin) => console.log(yellow(plugin)));
});

applyCommandsConfig(pluginCmd.command('add'), commandsConfig.plugin.commands.add).action(async function (name) {
  console.log(`Installing plug-in ${name}...`);
  await installPlugin(name);
  console.log('Complete!');
});

applyCommandsConfig(pluginCmd.command('remove'), commandsConfig.plugin.commands.remove).action(async function (name) {
  console.log(`Removing plugin ${name}...`);
  await removePlugin(name);
  console.log('Complete!');
});

export default program;<|MERGE_RESOLUTION|>--- conflicted
+++ resolved
@@ -111,13 +111,6 @@
   return command;
 }
 
-<<<<<<< HEAD
-      await run(packages, {
-        ...options,
-        presetArg: options.preset,
-        node,
-        helpInformation: program.helpInformation(),
-=======
 function configureRun(program: Command) {
   return applyCommandsConfig(program, commandsConfig.run).action(async function (
     packages: PackageSpecification[],
@@ -145,7 +138,6 @@
 
       node = await runRpc(pickAnvilOptions(options), {
         forkProvider: provider.passThroughProvider as ethers.providers.JsonRpcProvider,
->>>>>>> 147fe439
       });
     } else {
       node = await runRpc(pickAnvilOptions(options));
@@ -335,7 +327,6 @@
   });
 });
 
-<<<<<<< HEAD
 program
   .command('fetch')
   .description('Fetch cannon package data from an IPFS hash and store it in the local registry.')
@@ -442,17 +433,7 @@
     if (options.maxFeePerGas) {
       overrides.maxFeePerGas = ethers.utils.parseUnits(options.maxFeePerGas, 'gwei');
     }
-=======
-applyCommandsConfig(program.command('publish'), commandsConfig.publish).action(async function (packageRef, options) {
-  const { publish } = await import('./commands/publish');
-
-  const cliSettings = resolveCliSettings(options);
-  const p = await resolveRegistryProvider(cliSettings);
->>>>>>> 147fe439
-
-  const overrides: ethers.Overrides = {};
-
-<<<<<<< HEAD
+
     if (options.gasLimit) {
       overrides.gasLimit = options.gasLimit;
     }
@@ -468,57 +449,17 @@
         overrides.maxPriorityFeePerGas ? overrides.maxPriorityFeePerGas.toString() : 'default'
       }\n - Gas Limit: ${overrides.gasLimit ? overrides.gasLimit : 'default'}\n` +
         " - To alter these settings use the parameters '--max-fee-per-gas', '--max-priority-fee-per-gas', '--gas-limit'.\n"
-=======
-  if (!options.chainId) {
-    throw new Error(
-      'Please provide a chainId using the format: --chain-id <number>. For example, 13370 is the chainId for a local build.'
->>>>>>> 147fe439
     );
-  }
-
-<<<<<<< HEAD
-    await publish({
-      packageRef,
-      signer: p.signers[0],
-      tags: options.tags ? options.tags.split(',') : [],
-      chainId: options.chainId ? Number.parseInt(options.chainId) : undefined,
-      presetArg: options.preset ? (options.preset as string) : undefined,
-      quiet: options.quiet,
-      includeProvisioned: options.includeProvisioned,
-      skipConfirm: options.skipConfirm,
-      overrides,
-    });
-  });
-=======
-  if (options.maxFeePerGas) {
-    overrides.maxFeePerGas = ethers.utils.parseUnits(options.maxFeePerGas, 'gwei');
-  }
->>>>>>> 147fe439
-
-  if (options.maxPriorityFeePerGas) {
-    overrides.maxPriorityFeePerGas = ethers.utils.parseUnits(options.maxPriorityFeePerGas, 'gwei');
-  }
-
-  if (options.gasLimit) {
-    overrides.gasLimit = options.gasLimit;
-  }
-  console.log(
-    `Settings:\nMax Fee Per Gas: ${
-      overrides.maxFeePerGas ? overrides.maxFeePerGas.toString() : 'default'
-    }\nMax Priority Fee Per Gas: ${
-      overrides.maxPriorityFeePerGas ? overrides.maxPriorityFeePerGas.toString() : 'default'
-    }\nGas Limit: ${
-      overrides.gasLimit ? overrides.gasLimit : 'default'
-    }\nTo alter these settings use the parameters '--max-fee-per-gas', '--max-priority-fee-per-gas', '--gas-limit'.`
-  );
 
   await publish({
     packageRef,
     signer: p.signers[0],
-    tags: options.tags.split(','),
+    tags: options.tags ? options.tags.split(',') : [],
     chainId: options.chainId ? Number.parseInt(options.chainId) : undefined,
     presetArg: options.preset ? (options.preset as string) : undefined,
     quiet: options.quiet,
+    includeProvisioned: options.includeProvisioned,
+    skipConfirm: options.skipConfirm,
     overrides,
   });
 });
