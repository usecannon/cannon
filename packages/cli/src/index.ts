import { spawn } from 'node:child_process';
import path from 'node:path';
import {
  CannonStorage,
  ChainBuilderRuntime,
  ChainDefinition,
  getOutputs,
  InMemoryRegistry,
  IPFSLoader,
  PackageReference,
  publishPackage,
} from '@usecannon/builder';
import { bold, gray, green, red, yellow } from 'chalk';
import { Command } from 'commander';
import Debug from 'debug';
import * as viem from 'viem';
import prompts from 'prompts';
import pkg from '../package.json';
import { interact } from './commands/interact';
import commandsConfig from './commandsConfig';
import { checkCannonVersion, verifyPk } from './helpers';
import { getMainLoader } from './loader';
import { installPlugin, listInstalledPlugins, removePlugin } from './plugins';
import { createDefaultReadRegistry } from './registry';
import { CannonRpcNode, getProvider, runRpc } from './rpc';
import { resolveCliSettings } from './settings';
import { PackageSpecification } from './types';
import { pickAnvilOptions } from './util/anvil';
import { doBuild } from './util/build';
import { getContractsRecursive } from './util/contracts-recursive';
import { parsePackageArguments, parsePackagesArguments } from './util/params';
import { resolveRegistryProvider, resolveWriteProvider } from './util/provider';
import { writeModuleDeployments } from './util/write-deployments';
import './custom-steps/run';

export * from './types';
export * from './constants';
export * from './util/params';

// Can we avoid doing these exports here so only the necessary files are loaded when running a command?
export { ChainDefinition, DeploymentInfo } from '@usecannon/builder';
export { alter } from './commands/alter';
export { build } from './commands/build';
export { clean } from './commands/clean';
export { inspect } from './commands/inspect';
export { publish } from './commands/publish';
export { run } from './commands/run';
export { verify } from './commands/verify';
export { setup } from './commands/setup';
export { runRpc, getProvider } from './rpc';
export { createDefaultReadRegistry, createDryRunRegistry } from './registry';
export { resolveProviderAndSigners } from './util/provider';
export { resolveCliSettings } from './settings';
export { getFoundryArtifact } from './foundry';
export { loadCannonfile } from './helpers';

const program = new Command();

program
  .name('cannon')
  .version(pkg.version)
  .description('Run a cannon package on a local node')
  .enablePositionalOptions()
  .option('-v', 'print logs for builder,equivalent to DEBUG=cannon:builder')
  .option(
    '-vv',
    'print logs for builder and its definition section,equivalent to DEBUG=cannon:builder,cannon:builder:definition'
  )
  .option('-vvv', 'print logs for builder and its all sub sections,equivalent to DEBUG=cannon:builder*')
  .option('-vvvv', 'print all cannon logs,equivalent to DEBUG=cannon:*')
  .hook('preAction', async (thisCommand) => {
    await checkCannonVersion(pkg.version);
    setDebugLevel(thisCommand.opts());
  });

configureRun(program);
configureRun(program.command('run'));

function applyCommandsConfig(command: Command, config: any) {
  if (config.description) {
    command.description(config.description);
  }
  if (config.usage) {
    command.usage(config.usage);
  }
  if (config.arguments) {
    config.arguments.map((argument: any) => {
      if (argument.flags === '<packageRefs...>') {
        command.argument(argument.flags, argument.description, parsePackagesArguments, argument.defaultValue);
      } else if (command.name() === 'interact' && argument.flags === '<packageRef>') {
        command.argument(argument.flags, argument.description, parsePackageArguments, argument.defaultValue);
      } else {
        command.argument(argument.flags, argument.description, argument.defaultValue);
      }
    });
  }
  if (config.anvilOptions) {
    config.anvilOptions.map((option: any) => {
      option.required
        ? command.requiredOption(option.flags, option.description, option.defaultValue)
        : command.option(option.flags, option.description, option.defaultValue);
    });
  }
  if (config.options) {
    config.options.map((option: any) => {
      option.required
        ? command.requiredOption(option.flags, option.description, option.defaultValue)
        : command.option(option.flags, option.description, option.defaultValue);
    });
  }
  return command;
}

function setDebugLevel(opts: any) {
  switch (true) {
    case opts.Vvvv:
      Debug.enable('cannon:*');
      break;
    case opts.Vvv:
      Debug.enable('cannon:builder*');
      break;
    case opts.Vv:
      Debug.enable('cannon:builder,cannon:builder:definition');
      break;
    case opts.v:
      Debug.enable('cannon:builder');
      break;
  }
}

function configureRun(program: Command) {
  return applyCommandsConfig(program, commandsConfig.run).action(async function (
    packages: PackageSpecification[],
    options,
    program
  ) {
    console.log(bold('Starting local node...\n'));

    const { run } = await import('./commands/run');

    options.port = Number.parseInt(options.port);

    let node: CannonRpcNode;
    if (options.chainId) {
      const settings = resolveCliSettings(options);

      const { provider } = await resolveWriteProvider(settings, Number.parseInt(options.chainId));

      if (options.providerUrl) {
        const providerChainId = await provider.getChainId();
        if (providerChainId != options.chainId) {
          throw new Error(
            `Supplied providerUrl's blockchain chainId ${providerChainId} does not match with chainId you provided ${options.chainId}`
          );
        }
      }

      node = await runRpc(pickAnvilOptions(options), {
        forkProvider: provider,
      });
    } else {
      node = await runRpc(pickAnvilOptions(options));
    }

    await run(packages, {
      ...options,
      node,
      helpInformation: program.helpInformation(),
    });
  });
}

applyCommandsConfig(program.command('build'), commandsConfig.build)
  .showHelpAfterError('Use --help for more information.')
  .action(async (cannonfile, settings, opts) => {
    const cannonfilePath = path.resolve(cannonfile);
    const projectDirectory = path.dirname(cannonfilePath);

    console.log(bold('Building the foundry project...'));
    if (!opts.skipCompile) {
      const forgeBuildProcess = spawn('forge', ['build'], { cwd: projectDirectory, shell: true });
      await new Promise((resolve, reject) => {
        forgeBuildProcess.on('exit', (code) => {
          if (code === 0) {
            console.log(gray('forge build succeeded'));
          } else {
            console.log(red('forge build failed'));
            console.log(red('Make sure "forge build" runs successfully or use the --skip-compile flag.'));
            reject(new Error(`forge build failed with exit code "${code}"`));
          }
          resolve(null);
        });
      });
    } else {
      console.log(yellow('Skipping forge build...'));
    }
    console.log(''); // Linebreak in CLI to signify end of compilation.

    const [node, pkgSpec, , runtime] = await doBuild(cannonfile, settings, opts);

    if (opts.keepAlive && node) {
      console.log(`Built package RPC URL available at http://${node.host}`);
      const { run } = await import('./commands/run');
      await run([{ ...pkgSpec, settings: {} }], {
        ...opts,
        resolver: runtime.registry,
        node,
        helpInformation: program.helpInformation(),
      });
    }

    node?.kill();
  });

applyCommandsConfig(program.command('verify'), commandsConfig.verify).action(async function (packageName, options) {
  const { verify } = await import('./commands/verify');
  await verify(packageName, options.apiKey, options.preset, options.chainId);
});

applyCommandsConfig(program.command('alter'), commandsConfig.alter).action(async function (
  packageName,
  command,
  options,
  flags
) {
  const { alter } = await import('./commands/alter');
  // note: for command below, pkgInfo is empty because forge currently supplies no package.json or anything similar
  await alter(packageName, flags.chainId, flags.preset, {}, command, options, {});
});

applyCommandsConfig(program.command('fetch'), commandsConfig.fetch).action(async function (packageName, ipfsHash, options) {
  const { fetch } = await import('./commands/fetch');

  if (!options.chainId) {
    const chainIdPrompt = await prompts({
      type: 'number',
      name: 'value',
      message: 'Please provide the Chain ID for the deployment you want to fetch',
      initial: 13370,
    });

    if (!chainIdPrompt.value) {
      console.log('Chain ID is required.');
      process.exit(1);
    }

    options.chainId = chainIdPrompt.value;
  }

  await fetch(packageName, options.chainId, ipfsHash, options.metaHash);
});

applyCommandsConfig(program.command('pin'), commandsConfig.pin).action(async function (ipfsHash, options) {
  const cliSettings = resolveCliSettings(options);

  ipfsHash = ipfsHash.replace(/^ipfs:\/\//, '');

  const fromStorage = new CannonStorage(new InMemoryRegistry(), getMainLoader(cliSettings));
  const toStorage = new CannonStorage(new InMemoryRegistry(), {
    ipfs: new IPFSLoader(cliSettings.publishIpfsUrl || cliSettings.ipfsUrl!),
  });

  console.log('Uploading package data for pinning...');

  await publishPackage({
    packageRef: '@ipfs:' + ipfsHash,
    chainId: 13370,
    tags: [], // when passing no tags, it will only copy IPFS files, but not publish to registry
    fromStorage,
    toStorage,
  });

  console.log('Done!');
});

applyCommandsConfig(program.command('publish'), commandsConfig.publish).action(async function (packageRef, options) {
  const { publish } = await import('./commands/publish');

  if (!options.chainId) {
    const chainIdPrompt = await prompts({
      type: 'number',
      name: 'value',
      message: 'Please provide the Chain ID for the package you want to publish',
      initial: 13370,
    });

    if (!chainIdPrompt.value) {
      console.log('Chain ID is required.');
      process.exit(1);
    }

    options.chainId = chainIdPrompt.value;
  }

<<<<<<< HEAD
  if (!options.privateKey) {
=======
  const cliSettings = resolveCliSettings(options);
  const { provider, signers } = await resolveRegistryProvider(cliSettings);
  let resolvedSigners = signers;

  if (!signers.length) {
    const validatePrivateKey = (privateKey: string) => {
      return viem.isHex(privateKey, { strict: false });
    };

>>>>>>> b1a5340d
    const keyPrompt = await prompts({
      type: 'text',
      name: 'value',
      message: 'Provide a private key with gas on ETH mainnet to publish this package on the registry',
      style: 'password',
      validate: (key) => (!verifyPk(key) ? 'Private key is not valid' : true),
    });

    if (!keyPrompt.value) {
      console.log('A valid private key is required.');
      process.exit(1);
    }

<<<<<<< HEAD
    options.privateKey = keyPrompt.value;
  }

  const cliSettings = resolveCliSettings(options);

  const { signers } = await resolveRegistryProvider(cliSettings);

  const overrides: ethers.PayableOverrides = {};
=======
    const p = await resolveRegistryProvider({ ...cliSettings, privateKey: keyPrompt.value });
    resolvedSigners = p.signers;
  }

  const overrides: any = {};
>>>>>>> b1a5340d

  if (options.maxFeePerGas) {
    overrides.maxFeePerGas = viem.parseGwei(options.maxFeePerGas);
  }

  if (options.gasLimit) {
    overrides.gasLimit = options.gasLimit;
  }

  if (options.value) {
    overrides.value = options.value;
  }

  console.log(
    `\nSettings:\n - Max Fee Per Gas: ${
      overrides.maxFeePerGas ? overrides.maxFeePerGas.toString() : 'default'
    }\n - Max Priority Fee Per Gas: ${
      overrides.maxPriorityFeePerGas ? overrides.maxPriorityFeePerGas.toString() : 'default'
    }\n - Gas Limit: ${overrides.gasLimit ? overrides.gasLimit : 'default'}\n` +
      " - To alter these settings use the parameters '--max-fee-per-gas', '--max-priority-fee-per-gas', '--gas-limit'.\n"
  );

  await publish({
    packageRef,
    provider,
    signer: resolvedSigners[0],
    tags: options.tags ? options.tags.split(',') : undefined,
    chainId: options.chainId ? Number.parseInt(options.chainId) : undefined,
    presetArg: options.preset ? (options.preset as string) : undefined,
    quiet: options.quiet,
    includeProvisioned: options.includeProvisioned,
    skipConfirm: options.skipConfirm,
    overrides,
  });
});

applyCommandsConfig(program.command('inspect'), commandsConfig.inspect).action(async function (packageName, options) {
  const { inspect } = await import('./commands/inspect');
  resolveCliSettings(options);
  await inspect(packageName, options.chainId, options.preset, options.json, options.writeDeployments, options.sources);
});

applyCommandsConfig(program.command('prune'), commandsConfig.prune).action(async function (options) {
  const { prune } = await import('./commands/prune');
  resolveCliSettings(options);

  const registry = await createDefaultReadRegistry(resolveCliSettings());

  const loader = getMainLoader(resolveCliSettings());

  const storage = new CannonStorage(registry, loader);

  console.log('Scanning for storage artifacts to prune (this may take some time)...');

  const [pruneUrls, pruneStats] = await prune(
    storage,
    options.filterPackage?.split(',') || '',
    options.filterVariant?.split(',') || '',
    options.keepAge
  );

  if (pruneUrls.length) {
    console.log(bold(`Found ${pruneUrls.length} storage artifacts to prune.`));
    console.log(`Matched with Registry: ${pruneStats.matchedFromRegistry}`);
    console.log(`Not Expired: ${pruneStats.notExpired}`);
    console.log(`Not Cannon Package: ${pruneStats.notCannonPackage}`);

    if (options.dryRun) {
      process.exit(0);
    }

    if (!options.yes) {
      const verification = await prompts({
        type: 'confirm',
        name: 'confirmation',
        message: 'Delete these artifacts?',
        initial: true,
      });

      if (!verification.confirmation) {
        console.log('Cancelled');
        process.exit(1);
      }
    }

    for (const url of pruneUrls) {
      console.log(`delete ${url}`);
      try {
        await storage.deleteBlob(url);
      } catch (err: any) {
        console.error(`Failed to delete ${url}: ${err.message}`);
      }
    }

    console.log('Done!');
  } else {
    console.log(bold('Nothing to prune.'));
  }
});

applyCommandsConfig(program.command('trace'), commandsConfig.trace).action(async function (packageRef, data, options) {
  const { trace } = await import('./commands/trace');

  await trace({
    packageRef,
    data,
    chainId: options.chainId,
    preset: options.preset,
    providerUrl: options.providerUrl,
    from: options.from,
    to: options.to,
    value: options.value,
    block: options.blockNumber,
    json: options.json,
  });
});

applyCommandsConfig(program.command('decode'), commandsConfig.decode).action(async function (packageRef, data, options) {
  const { decode } = await import('./commands/decode');

  await decode({
    packageRef,
    data,
    chainId: options.chainId,
    presetArg: options.preset,
    json: options.json,
  });
});

applyCommandsConfig(program.command('test'), commandsConfig.test).action(async function (cannonfile, forgeOpts, opts) {
  opts.port = 0;
  const [node, , outputs] = await doBuild(cannonfile, [], opts);

  // basically we need to write deployments here
  await writeModuleDeployments(path.join(process.cwd(), 'deployments/test'), '', outputs);

  // after the build is done we can run the forge tests for the user
  await getProvider(node!)!.mine({ blocks: 1 });
  const forgeCmd = spawn('forge', ['test', '--fork-url', node!.host, ...forgeOpts]);

  forgeCmd.stdout.on('data', (data: Buffer) => {
    process.stdout.write(data);
  });

  forgeCmd.stderr.on('data', (data: Buffer) => {
    process.stderr.write(data);
  });

  await new Promise((resolve) => {
    forgeCmd.on('close', (code: number) => {
      console.log(`forge exited with code ${code}`);
      node?.kill();
      resolve({});
    });
  });
});

applyCommandsConfig(program.command('interact'), commandsConfig.interact).action(async function (
  packageDefinition: PackageSpecification,
  opts
) {
  const cliSettings = resolveCliSettings(opts);

  const p = await resolveWriteProvider(cliSettings, opts.chainId);

  const chainId = await p.provider.getChainId();

  const resolver = await createDefaultReadRegistry(cliSettings);

  const [name, version] = [packageDefinition.name, packageDefinition.version];
  let preset = packageDefinition.preset;

  // Handle deprecated preset specification
  if (opts.preset) {
    console.warn(
      yellow(
        bold(
          'The --preset option will be deprecated soon. Reference presets in the package reference using the format name:version@preset'
        )
      )
    );
    preset = opts.preset;
  }

  const fullPackageRef = PackageReference.from(name, version, preset).fullPackageRef;

  const runtime = new ChainBuilderRuntime(
    {
      provider: p.provider,
      chainId: chainId,
      async getSigner(address: viem.Address) {
        // on test network any user can be conjured
        //await p.provider.impersonateAccount({ address: addr });
        //await p.provider.setBalance({ address: addr, value: BigInt(1e22) });
        return { address: address, wallet: p.provider };
      },
      snapshots: false,
      allowPartialDeploy: false,
      gasPrice: opts.gasPrice,
      gasFee: opts.maxGasFee,
      priorityGasFee: opts.maxPriorityFee,
    },
    resolver,
    getMainLoader(cliSettings)
  );

  const deployData = await runtime.readDeploy(fullPackageRef, runtime.chainId);

  if (!deployData) {
    throw new Error(
      `deployment not found for package: ${fullPackageRef}. please make sure it exists for the given preset and current network.`
    );
  }

  const outputs = await getOutputs(runtime, new ChainDefinition(deployData.def), deployData.state);

  if (!outputs) {
    throw new Error(
      `no cannon build found for chain ${chainId} with preset "${preset}". Did you mean to run the package instead?`
    );
  }

  const contracts = [getContractsRecursive(outputs)];

  // TODO
  //p.provider.artifacts = outputs;

  await interact({
    packages: [packageDefinition],
    contracts,
    signer: p.signers[0],
    provider: p.provider,
  });
});

applyCommandsConfig(program.command('setup'), commandsConfig.setup).action(async function () {
  const { setup } = await import('./commands/setup');
  await setup();
});

applyCommandsConfig(program.command('clean'), commandsConfig.clean).action(async function ({ noConfirm }) {
  const { clean } = await import('./commands/clean');
  const executed = await clean(!noConfirm);
  if (executed) console.log('Complete!');
});

const pluginCmd = applyCommandsConfig(program.command('plugin'), commandsConfig.plugin);

applyCommandsConfig(pluginCmd.command('list'), commandsConfig.plugin.commands.list).action(async function () {
  console.log(green(bold('\n=============== Installed Plug-ins ===============')));
  const installedPlugins = await listInstalledPlugins();
  installedPlugins.forEach((plugin) => console.log(yellow(plugin)));
});

applyCommandsConfig(pluginCmd.command('add'), commandsConfig.plugin.commands.add).action(async function (name) {
  console.log(`Installing plug-in ${name}...`);
  await installPlugin(name);
  console.log('Complete!');
});

applyCommandsConfig(pluginCmd.command('remove'), commandsConfig.plugin.commands.remove).action(async function (name) {
  console.log(`Removing plugin ${name}...`);
  await removePlugin(name);
  console.log('Complete!');
});

export default program;<|MERGE_RESOLUTION|>--- conflicted
+++ resolved
@@ -292,19 +292,7 @@
     options.chainId = chainIdPrompt.value;
   }
 
-<<<<<<< HEAD
   if (!options.privateKey) {
-=======
-  const cliSettings = resolveCliSettings(options);
-  const { provider, signers } = await resolveRegistryProvider(cliSettings);
-  let resolvedSigners = signers;
-
-  if (!signers.length) {
-    const validatePrivateKey = (privateKey: string) => {
-      return viem.isHex(privateKey, { strict: false });
-    };
-
->>>>>>> b1a5340d
     const keyPrompt = await prompts({
       type: 'text',
       name: 'value',
@@ -318,22 +306,14 @@
       process.exit(1);
     }
 
-<<<<<<< HEAD
     options.privateKey = keyPrompt.value;
   }
 
   const cliSettings = resolveCliSettings(options);
 
-  const { signers } = await resolveRegistryProvider(cliSettings);
-
-  const overrides: ethers.PayableOverrides = {};
-=======
-    const p = await resolveRegistryProvider({ ...cliSettings, privateKey: keyPrompt.value });
-    resolvedSigners = p.signers;
-  }
+  const { provider, signers } = await resolveRegistryProvider(cliSettings);
 
   const overrides: any = {};
->>>>>>> b1a5340d
 
   if (options.maxFeePerGas) {
     overrides.maxFeePerGas = viem.parseGwei(options.maxFeePerGas);
@@ -359,7 +339,7 @@
   await publish({
     packageRef,
     provider,
-    signer: resolvedSigners[0],
+    signer: signers[0],
     tags: options.tags ? options.tags.split(',') : undefined,
     chainId: options.chainId ? Number.parseInt(options.chainId) : undefined,
     presetArg: options.preset ? (options.preset as string) : undefined,
