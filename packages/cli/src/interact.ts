--- conflicted
+++ resolved
@@ -8,23 +8,16 @@
 
 import prompts, { Choice } from 'prompts';
 import Wei, { wei } from '@synthetixio/wei';
-<<<<<<< HEAD
 import { PackageDefinition } from './types';
-=======
 import { CannonWrapperGenericProvider } from '@usecannon/builder';
->>>>>>> 9d34e26b
 
 const PROMPT_BACK_OPTION = { title: '↩ BACK' };
 
 type InteractTaskArgs = {
-<<<<<<< HEAD
   packages: PackageDefinition[];
   contracts: { [name: string]: Ethers.Contract }[];
-  provider: ethers.providers.JsonRpcProvider;
-=======
-  contracts: { [name: string]: Ethers.Contract };
   provider: CannonWrapperGenericProvider;
->>>>>>> 9d34e26b
+
   signer?: ethers.Signer;
   blockTag?: number;
 };
