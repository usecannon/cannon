const anvilOptions = [
  {
    flags: '-p --port <number>',
    description: 'Port which the JSON-RPC server will be exposed.',
    defaultValue: '8545',
  },
  {
    flags: '-c --chain-id <number>',
    description: 'The chain id to run against',
  },
  {
    flags: '--compute-units-per-second [number]',
    description: 'Sets the number of assumed available compute units per second for this fork provider.',
  },
  {
    flags: '--fork-url [url]',
    description: 'Fetch state over a remote endpoint instead of starting from an empty state.',
  },
  {
    flags: '--fork-block-number [number]',
    description: 'Fetch state from a specific block number over a remote endpoint.',
  },
  {
    flags: '--fork-chain-id [number]',
    description: 'Specify chain id to skip fetching it from remote endpoint.',
  },
  {
    flags: '--fork-retry-backoff [number]',
    description: 'Initial retry backoff on encountering errors.',
  },
  {
    flags: '--no-rate-limit',
    description: "Disables rate limiting for this node's provider.",
  },
  {
    flags: '--no-storage-caching',
    description: 'Explicitly disables the use of RPC caching. All storage slots are read entirely from the endpoint.',
  },
  {
    flags: '--retries [number]',
    description: 'Number of retry requests for spurious networks (timed out requests).',
  },
  {
    flags: '--timeout [number]',
    description: 'Timeout in ms for requests sent to remote JSON-RPC server in forking mode.',
  },
  {
    flags: '--block-base-fee-per-gas [number]',
    description: 'The base fee in a block.',
  },
  {
    flags: '--code-size-limit [number]',
    description: 'EIP-170: Contract code size limit in bytes. Useful to increase this because of tests.',
  },
  {
    flags: '--disable-block-gas-limit',
    description: 'Disable the call.gas_limit <= block.gas_limit constraint.',
  },
  {
    flags: '--gas-limit [number]',
    description: 'The block gas limit.',
  },
  {
    flags: '--gas-price [number]',
    description: 'The gas price.',
  },
  {
    flags: '--accounts [number]',
    description: 'Number of dev accounts to generate and configure.',
  },
  {
    flags: '--balance [number]',
    description: 'The balance of every dev account in Ether.',
  },
  {
    flags: '--derivation-path [path]',
    description: 'Sets the derivation path of the child key to be derived.',
  },
  {
    flags: '--mnemonic [phrase]',
    description: 'BIP39 mnemonic phrase used for generating accounts.',
  },
  {
    flags: '--steps-tracing',
    description: 'Enable steps tracing used for debug calls returning geth-style traces.',
  },
  {
    flags: '--timestamp [number]',
    description: 'The timestamp of the genesis block.',
  },
  {
    flags: '--allow-origin [string]',
    description: 'Set the Access-Control-Allow-Origin response header (CORS).',
  },
  {
    flags: '--block-time [number]',
    description: 'Block time in seconds for interval mining.',
  },
  {
    flags: '--config-out [path]',
    description: 'Writes output of anvil as json to user-specified file.',
  },
  {
    flags: '--dump-state [path]',
    description: 'Dump the state of chain on exit to the given file.',
  },
  {
    flags: '--hardfork [type]',
    description: 'The EVM hardfork to use.',
  },
  {
    flags: '--host [string]',
    description: 'The host the server will listen on.',
  },
  {
    flags: '--init [path]',
    description: 'Initialize the genesis block with the given genesis.json file.',
  },
  {
    flags: '--ipc [path]',
    description: 'Launch an ipc server at the given path or default path = /tmp/anvil.ipc.',
  },
  {
    flags: '--load-state [path]',
    description: 'Initialize the chain from a previously saved state snapshot.',
  },
  {
    flags: '--no-cors',
    description: 'Disable CORS.',
  },
  {
    flags: '--no-mining',
    description: 'Disable auto and interval mining, and mine on demand instead.',
  },
  {
    flags: '--order [string]',
    description: 'How transactions are sorted in the mempool.',
  },
  {
    flags: '--prune-history [value]',
    description:
      "Don't keep full chain history. If a number argument is specified, at most this number of states is kept in memory.",
  },
  {
    flags: '--state-interval [number]',
    description: 'Interval in seconds at which the status is to be dumped to disk.',
  },
  {
    flags: '--state [path]',
    description:
      "Alias for both loadState and dumpState. Initializes the chain with the state stored at the file, if it exists, and dumps the chain's state on exit.",
  },
  {
    flags: '--transaction-block-keeper [number]',
    description: 'Number of blocks with transactions to keep in memory.',
  },
];

const commandsConfig = {
  run: {
    description: 'Utility for instantly loading cannon packages in standalone contexts',
    usage: '[global options] ...[<name>[:<semver>] ...[<key>=<value>]]',
    arguments: [
      {
        flags: '<packageNames...>',
        description: 'List of packages to load, optionally with custom settings for each one',
      },
    ],
    anvilOptions: anvilOptions,
    options: [
      {
        flags: '-n --provider-url [url]',
        description: 'RPC endpoint to fork off of',
      },
      {
        flags: '--build',
        description: 'Specify to rebuild generated artifacts with latest, even if no changed settings have been defined.',
      },
      {
        flags: '--upgrade-from [cannon-package:0.0.1]',
        description: 'Specify a package to use as a new base for the deployment.',
      },
      {
        flags: '--registry-priority <registry>',
        description: 'Change the default registry to read from first. Default: onchain',
      },
      {
        flags: '--preset <preset>',
        description: 'Load an alternate setting preset',
      },
      {
        flags: '--logs',
        description: 'Show RPC logs instead of an interactive prompt',
      },
      {
        flags: '--fund-addresses <fundAddresses...>',
        description: 'Pass a list of addresses to receive a balance of 10,000 ETH',
      },
      {
        flags: '--impersonate <address>',
        description: 'Impersonate all calls from the given signer instead of a real wallet. Only works with --fork',
        defaultValue: '0xf39fd6e51aad88f6f4ce6ab8827279cfffb92266',
      },
      {
        flags: '--mnemonic <phrase>',
        description: 'Use the specified mnemonic to initialize a chain of signers while running',
      },
      {
        flags: '--private-key [key]',
        description: 'Specify a comma separated list of private keys which may be needed to sign a transaction',
      },
      {
        flags: '--non-interactive',
        description: 'Do not prompt for any user input. Useful for scripts and CI processes.',
      },
    ],
  },
  build: {
    description: 'Build a package from a Cannonfile',
    arguments: [
      {
        flags: '[cannonfile]',
        description: 'Path to a cannonfile',
        defaultValue: 'cannonfile.toml',
      },
      {
        flags: '[settings...]',
        description: 'Custom settings for building the cannonfile',
      },
    ],
    anvilOptions: anvilOptions,
    options: [
      {
        flags: '-n --provider-url [url]',
        description: 'RPC endpoint to execute the deployment on',
      },
      {
        flags: '-c --chain-id <number>',
        description: 'The chain id to run against',
      },
      {
        flags: '-p --preset <preset>',
        description:
          'DEPRECATED. The preset label for storing the build with the given settings. Declare a preset in your cannonfile instead.',
      },
      {
        flags: '--dry-run',
        description: 'Simulate building on a local fork rather than deploying on the real network',
      },
      {
        flags: '--keep-alive',
        description:
          'After completing build, leave RPC open and switch into run mode. Has no effect on live network deployment.',
      },
      {
        flags: '--private-key [key]',
        description: 'Specify a comma separated list of private keys which may be needed to sign a transaction',
      },
      {
        flags: '--wipe',
        description: 'Clear the existing deployment state and start this deploy from scratch.',
      },
      {
        flags: '--upgrade-from [cannon-package:0.0.1]',
        description: 'Specify a package to use as a new base for the deployment.',
      },
      {
        flags: '--registry-priority <registry>',
        description: 'Change the default registry to read from first. Default: onchain',
      },
      {
        flags: '--gas-price <gasPrice>',
        description: 'Specify a gas price to use for the deployment',
      },
      {
        flags: '--max-gas-fee <maxGasFee>',
        description: 'Specify max fee per gas (EIP-1559) for deployment',
      },
      {
        flags: '--max-priority-gas-fee <maxpriorityGasFee>',
        description: 'Specify max fee per gas (EIP-1559) for deployment',
      },
      {
        flags: '--skip-compile',
        description: 'Skip the compilation step and use the existing artifacts',
      },
      {
        flags: '--write-script <writeScript>',
        description: '(Experimental) Path to write all the actions taken as a script that can be later executed',
      },
      {
        flags: '--write-script-format <writeScriptFormat>',
        description: '(Experimental) Format in which to write the actions script (Options: json, ethers)',
        defaultValue: 'ethers',
      },
      {
        flags: '-q --quiet',
        description: 'Suppress extra logging',
      },
      {
        flags: '-v',
        description: 'print logs for builder,equivalent to DEBUG=cannon:builder',
      },
      {
        flags: '-vv',
        description:
          'print logs for builder and its definition section,equivalent to DEBUG=cannon:builder,cannon:builder:definition',
      },
      {
        flags: '-vvv',
        description: 'print logs for builder and its all sub sections,equivalent to DEBUG=cannon:builder*',
      },
      {
        flags: '-vvvv',
        description: 'print all cannon logs,equivalent to DEBUG=cannon:*',
      },
    ],
  },
  verify: {
    description: 'Verify a package on Etherscan',
    arguments: [
      {
        flags: '<packageName>',
        description: 'Name and version of the Cannon package to verify',
      },
    ],
    options: [
      {
        flags: '-a --api-key <apiKey>',
        description: 'Etherscan API key',
      },
      {
        flags: '-c --chain-id <chainId>',
        description: 'Chain ID of deployment to verify',
        defaultValue: '1',
      },
      {
        flags: '-p --preset <preset>',
        description: 'Preset of the deployment to verify',
      },
    ],
  },
  alter: {
    description: 'Change a cannon package outside of the regular build process.',
    arguments: [
      {
        flags: '<packageName>',
        description: 'Name and version of the Cannon package to alter',
      },
      {
        flags: '<command>',
        description:
          'Alteration command to execute. Current options: set-url, set-contract-address, mark-complete, mark-incomplete',
      },
      {
        flags: '[options...]',
        description: 'Additional options for your alteration command',
      },
    ],
    options: [
      {
        flags: '-c --chain-id <chainId>',
        description: 'Chain ID of deployment to alter',
      },
      {
        flags: '-p --preset <preset>',
        description: 'Preset of the deployment to alter',
      },
    ],
  },
  fetch: {
    description: 'Fetch cannon package data from an IPFS hash and store it in the local registry.',
    arguments: [
      {
        flags: '<packageName>',
        description: 'Name of the package to fetch data for',
      },
      {
        flags: '<ipfsHash>',
        description: 'IPFS hash to fetch deployment data from',
      },
    ],
    options: [
      {
        flags: '-c --chain-id <chainId>',
        description: 'Chain ID of deployment to fetch',
      },
      {
        flags: '--meta-hash <metaHash>',
        description: 'IPFS hash to fetch deployment metadata from',
      },
    ],
  },
  pin: {
    description: 'Upload cannon pacakge data to a remote registry by IPFS hash',
    arguments: [
      {
        flags: '<ipfsHash>',
        description: 'IPFS hash to write deployment data for',
      },
    ],
  },
  publish: {
    description: 'Publish a Cannon package to the registry',
    arguments: [
      {
        flags: '<packageName>',
        description: 'Name and version of the package to publish',
      },
    ],
    options: [
      {
        flags: '-n --registry-provider-url [url]',
        description: 'RPC endpoint to publish to',
      },
      {
        flags: '--private-key <key>',
        description: 'Private key to use for publishing the registry package',
      },
      {
        flags: '--chain-id <number>',
        description: 'The chain ID of the package to publish',
      },
      {
        flags: '--preset <preset>',
        description: 'The preset of the packages to publish',
      },
      {
        flags: '-t --tags <tags>',
        description: 'Comma separated list of labels for your package',
      },
      {
        flags: '--gas-limit <gasLimit>',
        description: 'The maximum units of gas spent for the registration transaction',
      },
      {
        flags: '--value <value>',
        description: 'Value in wei to send with the transaction',
      },
      {
        flags: '--max-fee-per-gas <maxFeePerGas>',
        description: 'The maximum value (in gwei) for the base fee when submitting the registry transaction',
      },
      {
        flags: '--max-priority-fee-per-gas <maxPriorityFeePerGas>',
        description: 'The maximum value (in gwei) for the miner tip when submitting the registry transaction',
      },
      {
        flags: '-q --quiet',
        description: 'Only output final JSON object at the end, no human readable output',
      },
      {
        flags: '--include-provisioned',
        description: 'Includes provisioned packages when publishing to the registry',
      },
      {
        flags: '--skip-confirm',
        description: 'Skip confirmation and package selection prompts',
      },
    ],
  },
  inspect: {
    description: 'Inspect the details of a Cannon package',
    arguments: [
      {
        flags: '<packageName>',
        description: 'Name and version of the cannon package to inspect',
      },
    ],
    options: [
      {
        flags: '-c --chain-id <chainId>',
        description: 'Chain ID of the variant to inspect',
        defaultValue: '13370',
      },
      {
        flags: '-p --preset <preset>',
        description: 'Preset of the variant to inspect',
      },
      {
        flags: '-j --json',
        description: 'Output as JSON',
      },
      {
        flags: '-w --write-deployments <writeDeployments>',
        description: 'Path to write the deployments data (address and ABIs), like "./deployments"',
      },
      {
        flags: '-q --quiet',
        description: 'Suppress extra logging',
      },
      {
<<<<<<< HEAD
        flags: '--registry-priority <registry>',
        description: 'Change the default registry to read from first. Default: onchain',
=======
        flags: '-s --sources',
        description: 'Show contract sources',
>>>>>>> 0947c94d
      },
    ],
  },
  prune: {
    description: 'Clean cannon storage of excessive/transient build files older than a certain age',
    options: [
      {
        flags: '--filter-package <packageName>',
        description: 'Only keep deployments in local storage which match the given package name. Default: do not filter',
      },
      {
        flags: '--filter-variant <variant>',
        description: 'Only keep deployments which match the specifiec variant(s). Default: do not filter',
      },
      {
        flags: '--keep-age <seconds>',
        description: 'Number of seconds old a package must be before it should be deleted',
        defaultValue: '2592000',
      },
      {
        flags: '--dry-run',
        description: 'Print out information about prune without committing',
      },
      {
        flags: '-y --yes',
        description: 'Skip confirmation prompt',
      },
    ],
  },
  trace: {
    description: 'Get a full stack trace for a transaction hash or explicit transaction call',
    arguments: [
      {
        flags: '<packageName>',
        description: 'Name and version of the cannon package to use',
      },
      {
        flags: '<transactionHash OR bytes32Data>',
        description: 'base 16 encoded transaction data to input to a function call, or transaction hash',
      },
    ],
    options: [
      {
        flags: '-c --chain-id <chainId>',
        description: 'Chain ID of the variant to inspect',
        defaultValue: '13370',
        required: true,
      },
      {
        flags: '-f --from <source>',
        description: 'Caller for the transaction to trace',
      },
      {
        flags: '-t --to <target>',
        description: 'Contract which should be called',
      },
      {
        flags: '-v --value <value>',
        description: 'Amonut of gas token to send in the traced call',
      },
      {
        flags: '-b --block-number <value>',
        description: 'The block to simulate when the call is on',
      },
      {
        flags: '-p --preset <preset>',
        description: 'Preset of the variant to inspect',
        defaultValue: 'main',
      },
      {
        flags: '-n --provider-url [url]',
        description: 'RPC endpoint to fork off of',
      },
      {
        flags: '-j --json',
        description: 'Output as JSON',
      },
    ],
  },
  decode: {
    description: 'decode transaction data using the ABIs of the given Cannon package',
    arguments: [
      {
        flags: '<packageName>',
        description: 'Name and version of the cannon package to use',
      },
      {
        flags: '<bytes32Data...>',
        description: 'bytes32 encoded transaction data to decode',
      },
    ],
    options: [
      {
        flags: '-c --chain-id <chainId>',
        description: 'Chain ID of the variant to inspect',
        defaultValue: '13370',
      },
      {
        flags: '-p --preset <preset>',
        description: 'Preset of the variant to inspect',
      },
      {
        flags: '-j --json',
        description: 'Output as JSON',
      },
    ],
  },
  test: {
    description: 'Run forge tests on a cannon deployment. To pass arguments through to `forge test`, use `--`.',
    usage: '[cannonfile] [-- forge options...]',
    arguments: [
      {
        flags: '[cannonfile]',
        description: 'Path to a cannonfile',
        defaultValue: 'cannonfile.toml',
      },
      {
        flags: '[forge options...]',
        description: 'Additional options to send to forge',
      },
    ],
    options: [
      {
        flags: '-n --provider-url [url]',
        description: 'RPC endpoint to fork off of',
      },
      {
        flags: '-c --chain-id',
        description: 'Chain ID to connect to and run fork tests with',
      },
      {
        flags: '-p --preset <preset>',
        description: 'The preset label for storing the build with the given settings',
        defaultValue: 'main',
      },
      {
        flags: '--wipe',
        description: 'Clear the existing deployment state and start this deploy from scratch.',
      },
      {
        flags: '--upgrade-from [cannon-package:0.0.1]',
        description: 'Specify a package to use as a new base for the deployment.',
      },
      {
        flags: '--registry-priority <registry>',
        description: 'Change the default registry to read from first. Default: onchain',
      },
    ],
  },
  interact: {
    description: 'Start an interactive terminal against a set of active cannon deployments',
    arguments: [
      {
        flags: '<packageName>',
        description: 'Package to deploy, optionally with custom settings',
      },
    ],
    options: [
      {
        flags: '-c --chain-id <chainId>',
        description: 'Chain ID of deployment to interact with ',
        required: true,
      },
      {
        flags: '-n --provider-url [url]',
        description: 'RPC endpoint to execute the deployment on',
      },
      {
        flags: '-p --preset <preset>',
        description: 'Load an alternate setting preset',
        defaultValue: 'main',
      },
      {
        flags: '--mnemonic <phrase>',
        description: 'Use the specified mnemonic to initialize a chain of signers while running',
      },
      {
        flags: '--private-key [key]',
        description: 'Specify a comma separated list of private keys which may be needed to sign a transaction',
      },
      {
        flags: '--gas-price <gasPrice>',
        description: 'Specify a gas price to use for the deployment',
      },
      {
        flags: '--max-gas-fee <maxGasFee>',
        description: 'Specify max fee per gas (EIP-1559) for deployment',
      },
      {
        flags: '--max-priority-gas-fee <maxpriorityGasFee>',
        description: 'Specify max fee per gas (EIP-1559) for deployment',
      },
    ],
  },
  setup: {
    description: 'Initialize cannon settings file',
  },
  clean: {
    description: 'Delete packages cache directories',
    options: [
      {
        flags: '--no-confirm',
        description: 'Do not ask for confirmation before deleting',
      },
    ],
  },
  plugin: {
    description: 'Manage Cannon plug-in modules',
    commands: {
      list: {
        description: 'List all installed Cannon plug-ins',
      },
      add: {
        description: 'Add a Cannon plug-in',
        arguments: [
          {
            flags: '<name>',
            description: 'npm package name of the Cannon plug-in',
          },
        ],
      },
      remove: {
        description: 'Remove a Cannon plug-in',
        arguments: [
          {
            flags: '<name>',
            description: 'npm package name of the Cannon plug-in',
          },
        ],
      },
    },
  },
};

export default commandsConfig;<|MERGE_RESOLUTION|>--- conflicted
+++ resolved
@@ -490,13 +490,12 @@
         description: 'Suppress extra logging',
       },
       {
-<<<<<<< HEAD
+        flags: '-s --sources',
+        description: 'Show contract sources',
+      },
+      {
         flags: '--registry-priority <registry>',
         description: 'Change the default registry to read from first. Default: onchain',
-=======
-        flags: '-s --sources',
-        description: 'Show contract sources',
->>>>>>> 0947c94d
       },
     ],
   },
