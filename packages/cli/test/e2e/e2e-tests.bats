#!/usr/bin/env bats

# This turns on native debug logs on bash
# set -x

# File pre-run hook
setup_file() {
  load helpers/bats-helpers.sh
  _setup_file
<<<<<<< HEAD
=======

  echo "============== Packing and installing CLI ==============" >&3
  # Adding npm pack built @usecannon/cli npm package
  cd $WORKDIR 
  cli=$(npm pack $CANNON_REPO_DIR/packages/cli)
  tar -xzf $cli

  # Installing tarball package dependencies
  cd $WORKDIR/package
  npm i
>>>>>>> 381e0130
  
  export CANNON="node $CANNON_REPO_DIR/packages/cli/bin/cannon.js"

  cd $CANNON_DIRECTORY

  # Fork Mainnet to run tests against forked node
  anvil --fork-url https://ethereum.publicnode.com --port 9545 --silent &
  export ANVIL_PID="$!"
}

# File post-run hook
teardown_file() {
  load helpers/bats-helpers.sh
  _teardown_file

  kill -15 "$ANVIL_PID"
}

# Test pre-hook
setup() {
  load helpers/bats-helpers.sh
  _setup;
}

# Test post-hook
teardown() {
  load helpers/bats-helpers.sh
  _teardown
}

@test "Decode - Cannon Registry publish transaction" {
  run decode.sh 1
  echo $output
  assert_output --partial 'function publish(bytes32 _packageName, bytes32 _variant, bytes32[] _packageTags, string _packageDeployUrl, string _packageMetaUrl)'
  assert_output --partial '0x429d7f0e'
  assert_output --partial 'bytes32 _packageName infinex'
  assert_output --partial 'bytes32 _variant 13370-N2O'
  assert_output --partial 'bytes32[] _packageTags'
  assert_output --partial 'bytes32 [0] 0.0.8'
  assert_output --partial 'string _packageDeployUrl "ipfs://QmQ1rygjYhCGRmgDDikMd2cBHuGkNwXGVXXc96QxNATKUe"'
  assert_output --partial 'string _packageMetaUrl "ipfs://QmNg2R3moWLsMLAVKYYzzoHUHjjmXBDnYqphvSCBSBXWsm"'
  assert_success
}

@test "Decode - Synthetix mintUsd transaction" {
  run decode.sh 2
  echo $output
  assert_output --partial 'function mintUsd(uint128 accountId, uint128 poolId, address collateralType, uint256 amount)'
  assert_output --partial '0xdf16a074'
  assert_output --partial 'uint128 accountId 4331793065'
  assert_output --partial 'uint128 poolId 1'
  assert_output --partial 'address collateralType 0x8700dAec35aF8Ff88c16BdF0418774CB3D7599B4'
  assert_output --partial 'uint256 amount 4000000000000000000'
  assert_success  
}

@test "Decode - Synthetix burnUsd transaction" {
  run decode.sh 3
  echo $output
  assert_output --partial 'function burnUsd(uint128 accountId, uint128 poolId, address collateralType, uint256 amount)'
  assert_output --partial '0xd3264e43'
  assert_output --partial 'uint128 accountId 6548889608'
  assert_output --partial 'uint128 poolId 1'
  assert_output --partial 'address collateralType 0x8700dAec35aF8Ff88c16BdF0418774CB3D7599B4'
  assert_output --partial 'uint256 amount 10000000000000000000'
  assert_success
}

@test "Decode - Synthetix burnUsd transaction (--json)" {
  run decode.sh 4
  echo $output
  assert_output --partial 'burnUsd'
  assert_output --partial '6548889608'
  assert_output --partial '1'
  assert_output --partial '0x8700dAec35aF8Ff88c16BdF0418774CB3D7599B4'
  assert_output --partial '10000000000000000000'
  assert_success
}

@test "Alter - Import contract " {
  run alter-import-contract.sh
  echo $output
  assert_success
}

@test "Alter - Import invoke" {
  run alter-import-invoke.sh
  echo $output
  assert_success
}

@test "Build - Building foundry greeter example" {
  set_custom_config # Uses custom settings.json
  run build-foundry.sh
  echo $output
  assert_success
  assert_file_exists "$CANNON_DIRECTORY/tags/greeter-foundry_latest_1-main.txt"
  assert_file_exists "$CANNON_DIRECTORY/tags/greeter-foundry_latest_13370-main.txt"
}

@test "Build - Building hardhat greeter example" {
  set_custom_config # Uses custom settings.json
  run build-hardhat.sh
  echo $output
  assert_success
  assert_file_exists "$CANNON_DIRECTORY/tags/greeter_latest_13370-main.txt"
}

@test "Verify - Verify greeter packages" {
  set_custom_config # Uses custom settings.json
  run verify.sh
  echo $output
  assert_success
}

@test "Fetch - Fetch synthetix:3.3.4@main" {
  run fetch.sh
  echo $output
  assert_output --partial 'Successfully fetched and saved deployment data for the following package: synthetix:3.3.4@main'
  assert_success
  assert_file_exists "$CANNON_DIRECTORY/tags/synthetix_3.3.4_13370-main.txt"
}

@test "Publish - Publishing greeter package" {  
  set_custom_config # Uses custom settings.json
  run publish.sh
  echo $output
  assert_success
}

@test "Inspect - Inspect Synthetix Sandbox" {
  run inspect.sh
  echo $output
  assert_file_exists "$CANNON_DIRECTORY/deployments/synthetix/CoreProxy.json"
  assert_success
}

@test "Trace - Trace transaction Data" {
  run trace.sh
  echo $output
  assert_success
}<|MERGE_RESOLUTION|>--- conflicted
+++ resolved
@@ -7,19 +7,6 @@
 setup_file() {
   load helpers/bats-helpers.sh
   _setup_file
-<<<<<<< HEAD
-=======
-
-  echo "============== Packing and installing CLI ==============" >&3
-  # Adding npm pack built @usecannon/cli npm package
-  cd $WORKDIR 
-  cli=$(npm pack $CANNON_REPO_DIR/packages/cli)
-  tar -xzf $cli
-
-  # Installing tarball package dependencies
-  cd $WORKDIR/package
-  npm i
->>>>>>> 381e0130
   
   export CANNON="node $CANNON_REPO_DIR/packages/cli/bin/cannon.js"
 
