--- conflicted
+++ resolved
@@ -1,11 +1,7 @@
 cd $CANNON_REPO_DIR/examples/sample-hardhat-project;
 npm i
 npx hardhat cannon:build
-<<<<<<< HEAD
 npx hardhat cannon:build --network mainnet
-cd -
-=======
-# npx hardhat cannon:build --network mainnet # Needs fixing
 cd -
 
 # inspect, verify that some important properties of the build are preserved
@@ -14,5 +10,4 @@
 # deploy status is complete
 [[ "$inspectResult" =~ "Deploy Status: complete" ]]
 # some source codes should have been included
-[[ ! "$inspectResult" =~ "0 sources included" ]]
->>>>>>> 5f76222b
+[[ ! "$inspectResult" =~ "0 sources included" ]]