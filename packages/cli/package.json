--- conflicted
+++ resolved
@@ -1,10 +1,6 @@
 {
   "name": "@usecannon/cli",
-<<<<<<< HEAD
-  "version": "2.23.0",
-=======
   "version": "2.24.1",
->>>>>>> fa2f432e
   "description": "Utility for instantly loading cannon packages in standalone contexts",
   "main": "dist/src/index.js",
   "scripts": {
