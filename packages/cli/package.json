--- conflicted
+++ resolved
@@ -46,36 +46,21 @@
     "tmp-promise": "^3.0.3",
     "ts-jest": "^29.1.5",
     "ts-node": "^10.9.2",
-<<<<<<< HEAD
     "typedoc": "^0.26.2",
     "typedoc-plugin-markdown": "^4.1.0",
     "typedoc-plugin-zod": "^1.2.0",
     "typescript": "^5.5.2"
-=======
-    "typedoc": "^0.26.3",
-    "typedoc-plugin-markdown": "^4.1.0",
-    "typedoc-plugin-zod": "^1.2.0",
-    "typescript": "^5.4.5"
->>>>>>> e3367e8f
   },
   "bin": {
     "cannon": "bin/cannon.js"
   },
   "dependencies": {
     "@iarna/toml": "^3.0.0",
-<<<<<<< HEAD
     "@usecannon/builder": "2.15.3",
     "abitype": "^1.0.4",
     "chalk": "^5.3.0",
     "commander": "^12.1.0",
     "debug": "^4.3.5",
-=======
-    "@usecannon/builder": "2.15.4",
-    "abitype": "^1.0.2",
-    "chalk": "^4.1.2",
-    "commander": "^9.5.0",
-    "debug": "^4.3.4",
->>>>>>> e3367e8f
     "eth-provider": "^0.13.6",
     "fastq": "^1.17.1",
     "fs-extra": "^11.2.0",
