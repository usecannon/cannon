{
  "name": "@usecannon/cli",
  "version": "2.10.8",
  "description": "Utility for instantly loading cannon packages in standalone contexts",
  "main": "dist/src/index.js",
  "scripts": {
    "build": "tsc -p tsconfig.build.json",
    "watch": "tsc -p tsconfig.build.json -w",
    "prepublishOnly": "npm run build",
    "test": "jest",
    "test-e2e": "./test/e2e/helpers/bats/bin/bats test/e2e/e2e-tests.bats",
    "test-snx-ci": "./test/e2e/helpers/bats/bin/bats test/e2e/synthetix-ci.bats",
    "start": "node bin/cannon.js",
    "docgen": "typedoc"
  },
  "files": [
    "bin",
    "dist",
    "error",
    "src"
  ],
  "keywords": [
    "cannon",
    "hardhat",
    "foundry",
    "ethereum",
    "solidity",
    "devops"
  ],
  "author": "Cannon",
  "license": "MIT",
  "devDependencies": {
    "@types/adm-zip": "^0.5.0",
    "@types/big.js": "^6.1.4",
    "@types/debug": "^4.1.7",
    "@types/fs-extra": "^9.0.13",
    "@types/jest": "^29.5.2",
    "@types/lodash": "^4.14.182",
    "@types/promise-timeout": "^1.3.2",
    "@types/prompts": "^2.0.14",
    "@types/semver": "^7.3.12",
    "@types/sinon": "^10.0.15",
    "axios": "^1.6.2",
    "jest": "^29.5.0",
    "mock-fs": "^5.2.0",
    "tmp-promise": "^3.0.3",
    "ts-jest": "^29.1.0",
    "ts-node": "^10.9.1",
    "typedoc": "^0.24.8",
    "typedoc-plugin-markdown": "^3.15.4",
    "typedoc-plugin-zod": "^1.0.2",
    "typescript": "^5.3.3"
  },
  "bin": {
    "cannon": "bin/cannon.js"
  },
  "dependencies": {
    "@iarna/toml": "^3.0.0",
    "@synthetixio/wei": "^2.74.1",
    "@usecannon/builder": "^2.10.8",
    "chalk": "^4.1.2",
    "commander": "^9.5.0",
    "debug": "^4.3.4",
    "eth-provider": "^0.13.6",
<<<<<<< HEAD
=======
    "ethers": "^5.6.0",
>>>>>>> d2416ec4
    "fastq": "^1.15.0",
    "fs-extra": "^10.1.0",
    "lodash": "^4.17.21",
    "promise-timeout": "^1.3.0",
    "prompts": "^2.4.2",
    "semver": "^7.3.7",
    "table": "^6.8.0",
    "tildify": "2.0.0",
    "untildify": "^4.0.0",
    "viem": "^2.5.0",
    "znv": "^0.4.0",
    "zod": "^3.22.4"
  },
  "gitHead": "61a3da984ce9c6af08685c6a2c883c328f6a7e25"
}<|MERGE_RESOLUTION|>--- conflicted
+++ resolved
@@ -62,10 +62,6 @@
     "commander": "^9.5.0",
     "debug": "^4.3.4",
     "eth-provider": "^0.13.6",
-<<<<<<< HEAD
-=======
-    "ethers": "^5.6.0",
->>>>>>> d2416ec4
     "fastq": "^1.15.0",
     "fs-extra": "^10.1.0",
     "lodash": "^4.17.21",
