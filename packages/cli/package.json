--- conflicted
+++ resolved
@@ -1,10 +1,6 @@
 {
   "name": "@usecannon/cli",
-<<<<<<< HEAD
-  "version": "2.5.2",
-=======
   "version": "2.9.4",
->>>>>>> a86e89cf
   "description": "Utility for instantly loading cannon packages in standalone contexts",
   "main": "dist/src/index.js",
   "scripts": {
@@ -57,11 +53,7 @@
   "dependencies": {
     "@iarna/toml": "^3.0.0",
     "@synthetixio/wei": "^2.74.1",
-<<<<<<< HEAD
-    "@usecannon/builder": "^2.5.2",
-=======
     "@usecannon/builder": "^2.9.3",
->>>>>>> a86e89cf
     "chalk": "^4.1.2",
     "commander": "^9.5.0",
     "debug": "^4.3.4",
