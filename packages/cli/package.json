{
  "name": "@usecannon/cli",
<<<<<<< HEAD
  "version": "2.24.1",
=======
  "version": "2.23.0",
>>>>>>> 32d6977d
  "description": "Utility for instantly loading cannon packages in standalone contexts",
  "main": "dist/src/index.js",
  "scripts": {
    "build": "tsc -p tsconfig.build.json",
    "watch": "tsc -p tsconfig.build.json -w",
    "clean": "rm -rf ./dist",
    "prepublishOnly": "pnpm run build",
    "test": "jest",
    "test-e2e-prepare": "git submodule update --init --recursive",
    "test-e2e": "pnpm run test-e2e-parallel && pnpm run test-e2e-series",
    "test-e2e-parallel": "./test/e2e/helpers/bats/bin/bats test/e2e/parallel.bats --jobs 2 --timing",
    "test-e2e-series": "./test/e2e/helpers/bats/bin/bats test/e2e/series.bats --timing",
    "test-snx-ci": "./test/e2e/helpers/bats/bin/bats test/e2e/synthetix-ci.bats",
    "start": "node bin/cannon.js",
    "docgen": "typedoc"
  },
  "files": [
    "bin",
    "dist",
    "error",
    "src"
  ],
  "keywords": [
    "cannon",
    "hardhat",
    "foundry",
    "ethereum",
    "solidity",
    "devops"
  ],
  "author": "Cannon",
  "license": "MIT",
  "repository": {
    "type": "git",
    "url": "https://github.com/usecannon/cannon.git",
    "directory": "packages/cli"
  },
  "devDependencies": {
    "@types/adm-zip": "^0.5.7",
    "@types/big.js": "^6.2.2",
    "@types/debug": "^4.1.12",
    "@types/diff": "^5.2.3",
    "@types/fs-extra": "^11.0.4",
    "@types/jest": "^29.5.14",
    "@types/lodash": "^4.17.16",
    "@types/mock-fs": "^4.13.4",
    "@types/prompts": "^2.4.9",
    "@types/semver": "^7.7.0",
    "@types/sinon": "^17.0.4",
    "axios": "^1.9.0",
    "jest": "^29.7.0",
    "mock-fs": "^5.5.0",
    "tmp-promise": "^3.0.3",
    "ts-jest": "^29.3.1",
    "ts-node": "^10.9.2",
    "typedoc": "^0.26.11",
    "typedoc-plugin-markdown": "^4.6.1",
    "typedoc-plugin-zod": "^1.4.0",
    "typescript": "^5.8.3"
  },
  "bin": {
    "cannon": "bin/cannon.js"
  },
  "dependencies": {
    "@iarna/toml": "^3.0.0",
    "@usecannon/builder": "workspace:*",
    "abitype": "^1.0.8",
    "chalk": "^4.1.2",
    "commander": "^12.1.0",
    "debug": "^4.4.0",
    "eth-provider": "^0.13.7",
    "fs-extra": "^11.3.0",
    "glob": "^11.0.1",
    "lodash": "^4.17.21",
    "prompts": "^2.4.2",
    "semver": "^7.7.1",
    "table": "^6.9.0",
    "tildify": "3.0.0",
    "untildify": "^4.0.0",
    "viem": "^2.25.1",
    "znv": "^0.4.0",
    "zod": "^3.24.2"
  },
  "gitHead": "81979336c4cfe5f1f8ee7677b2b968f886a20a87"
}<|MERGE_RESOLUTION|>--- conflicted
+++ resolved
@@ -1,10 +1,6 @@
 {
   "name": "@usecannon/cli",
-<<<<<<< HEAD
-  "version": "2.24.1",
-=======
   "version": "2.23.0",
->>>>>>> 32d6977d
   "description": "Utility for instantly loading cannon packages in standalone contexts",
   "main": "dist/src/index.js",
   "scripts": {
