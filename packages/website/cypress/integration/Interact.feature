--- conflicted
+++ resolved
@@ -115,9 +115,4 @@
     * User types "0xe62df6c8b4a85fe1a67db44dc12de5db330f7ac66b72dc658afedf0f4a415b43" into the 1st input with id "byte32-input"    
     * User types "1" into the 1st input with id "number-input"
     * User clicks on the 1st element with id "call-function-button"
-<<<<<<< HEAD
-#    Then View renders a "div" displaying the text "Error: OracleDataRequired(address oracleContract, bytes oracleQuery)"
-    Then View renders a "div" displaying the text "The contract function"
-=======
-    Then View renders a "div" displaying the text "The contract function \"getLatestPrice\" reverted."
->>>>>>> 7a017e3b
+    Then View renders a "div" displaying the text "The contract function \"getLatestPrice\" reverted."