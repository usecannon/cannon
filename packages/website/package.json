--- conflicted
+++ resolved
@@ -1,10 +1,6 @@
 {
   "name": "cannon",
-<<<<<<< HEAD
-  "version": "1.0.9",
-=======
   "version": "1.0.25",
->>>>>>> dd4eb544
   "private": true,
   "scripts": {
     "dev": "nuxt",
