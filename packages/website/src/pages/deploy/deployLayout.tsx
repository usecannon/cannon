--- conflicted
+++ resolved
@@ -28,31 +28,9 @@
   return (
     <div className="flex flex-col w-full">
       {/* Header */}
-<<<<<<< HEAD
-      <Box
-        bg="black"
-        borderBottom="1px solid"
-        borderColor="gray.700"
-        className="sticky z-100 top-[var(--header-height)]"
-      >
-        <Flex
-          alignItems="center"
-          flexWrap="nowrap"
-          justifyContent="between"
-          whiteSpace="nowrap"
-          direction={['column', 'column', 'column', 'row']}
-        >
-          <Box
-            w="100%"
-            maxW={{ lg: 'container.sm' }}
-            mb={{ base: 2, lg: 0 }}
-            p={1.5}
-          >
-=======
       <div className="sticky top-[var(--header-height)] bg-black border-b border-border pl-2 z-10">
         <div className="flex flex-col lg:flex-row items-start lg:items-center flex-nowrap justify-between whitespace-nowrap">
           <div className="w-full lg:max-w-[640px] pt-4 lg:pt-0 truncate">
->>>>>>> 4820f80d
             <ClientOnly>
               <SafeAddressInput />
             </ClientOnly>
