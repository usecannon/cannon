import { BaseTransaction } from '@safe-global/safe-apps-sdk';
import { useMutation, UseMutationOptions, useQuery } from '@tanstack/react-query';
import {
  build as cannonBuild,
  CannonStorage,
  CannonWrapperGenericProvider,
  ChainArtifacts,
  ChainBuilderRuntime,
  ChainDefinition,
  copyPackage,
  createInitialContext,
  DeploymentInfo,
  Events,
  FallbackRegistry,
  getOutputs,
  InMemoryRegistry,
  OnChainRegistry,
} from '@usecannon/builder';
import { ethers } from 'ethers';
import _ from 'lodash';
import { useEffect, useState } from 'react';
import { Address, useChainId } from 'wagmi';
import { SafeDefinition, useStore } from '@/helpers/store';
import { inMemoryLoader, inMemoryRegistry, loadCannonfile, StepExecutionError } from '@/helpers/cannon';
import { IPFSBrowserLoader } from '@/helpers/ipfs';
import { createFork } from '@/helpers/rpc';
import { useGitRepo } from '@/hooks/git';
import { useLogs } from '@/providers/logsProvider';

export type BuildState =
  | {
      status: 'idle' | 'loading' | 'error';
      message: string;
    }
  | {
      status: 'success';
      message: string;
      url: string;
      steps: {
        name: string;
        tx: BaseTransaction;
      }[];
      skipped: StepExecutionError[];
    };

let currentRuntime: ChainBuilderRuntime | null = null;

export function useLoadCannonDefinition(repo: string, ref: string, filepath: string) {
  const loadGitRepoQuery = useGitRepo(repo, ref, []);

  const loadDefinitionQuery = useQuery(['cannon', 'loaddef', repo, ref, filepath], {
    queryFn: async () => {
      return loadCannonfile(repo, ref, filepath);
    },
    enabled: loadGitRepoQuery.isSuccess,
  });

  return {
    loadDefinitionQuery,
    def: loadDefinitionQuery.data?.def,
    filesList: loadDefinitionQuery.data?.filesList,
  };
}

export function useCannonBuild(safe: SafeDefinition, def: ChainDefinition, prevDeploy: DeploymentInfo, enabled?: boolean) {
  const settings = useStore((s) => s.settings);

  const [buildStatus, setBuildStatus] = useState('');
  const [buildCount, setBuildCount] = useState(0);

  const [buildResult, setBuildResult] = useState<{
    runtime: ChainBuilderRuntime;
    state: any;
    skippedSteps: StepExecutionError[];
    steps: { name: string; gas: ethers.BigNumber; tx: BaseTransaction }[];
  } | null>(null);

  const [buildError, setBuildError] = useState<string | null>(null);

  const buildFn = async () => {
    setBuildStatus('Creating fork...');
    const fork = await createFork({
      url: settings.forkProviderUrl,
      chainId: safe.chainId,
      impersonate: [safe.address],
    }).catch((err) => {
      err.message = `Could not create local fork for build: ${err.message}`;
      throw err;
    });

    const registry = new OnChainRegistry({
      signerOrProvider: settings.registryProviderUrl,
      address: settings.registryAddress,
    });

    const ipfsLoader = new IPFSBrowserLoader(settings.ipfsUrl);

    setBuildStatus('Loading deployment data...');

    console.log('cannon.ts: upgrade from: ', prevDeploy);

    const provider = new CannonWrapperGenericProvider({}, new ethers.providers.Web3Provider(fork as any), false);

    // Create a regsitry that loads data first from Memory to be able to utilize
    // the locally built data
    const fallbackRegistry = new FallbackRegistry([inMemoryRegistry, registry]);

    const loaders = { mem: inMemoryLoader, ipfs: ipfsLoader };

    currentRuntime = new ChainBuilderRuntime(
      {
        provider,
        chainId: safe.chainId,
        getSigner: async (addr: string) => provider.getSigner(addr),
        getDefaultSigner: async () => provider.getSigner(safe.address),
        snapshots: false,
        allowPartialDeploy: true,
        publicSourceCode: true,
      },
      fallbackRegistry,
      loaders
    );

    const simulatedSteps: ChainArtifacts[] = [];
    const skippedSteps: StepExecutionError[] = [];

    currentRuntime.on(Events.PostStepExecute, (stepType: string, stepLabel: string, stepOutput: ChainArtifacts) => {
      simulatedSteps.push(stepOutput);
      setBuildStatus(`Building ${stepType}.${stepLabel}...`);
    });

    currentRuntime.on(Events.SkipDeploy, (stepName: string, err: Error) => {
      console.log(stepName, err);
      skippedSteps.push({ name: stepName, err });
    });

    if (prevDeploy) {
      await currentRuntime.restoreMisc(prevDeploy.miscUrl);
    }

    const ctx = await createInitialContext(def, prevDeploy?.meta || {}, safe.chainId, prevDeploy?.options || {});

    const newState = await cannonBuild(currentRuntime, def, _.cloneDeep(prevDeploy?.state) ?? {}, ctx);

    const simulatedTxs = simulatedSteps
      .map((s) => !!s?.txns && Object.values(s.txns))
      .filter((tx) => !!tx)
      .flat();

    if (simulatedTxs.length === 0) {
      throw new Error(
        'There are no transactions that can be executed on Safe. Skipped Steps:\n' +
          skippedSteps.map((s) => `${s.name}: ${s.err.toString()}`).join('\n')
      );
    }

    const steps = await Promise.all(
      simulatedTxs.map(async (executedTx) => {
        const tx = await provider.getTransaction((executedTx as any).hash);
        const receipt = await provider.getTransactionReceipt((executedTx as any).hash);
        return {
          name: (executedTx as any).deployedOn,
          gas: receipt.gasUsed,
          tx: {
            to: tx.to,
            value: tx.value.toString(),
            data: tx.data,
          } as BaseTransaction,
        };
      })
    );

    if (fork) await fork.disconnect();

    return {
      runtime: currentRuntime,
      state: newState,
      steps,
      skippedSteps,
    };
  };

  function doBuild() {
    console.log('cannon.ts: do build called', currentRuntime);
    setBuildResult(null);
    setBuildError(null);
    buildFn()
      .then((res) => {
        setBuildResult(res);
      })
      .catch((err) => {
        console.log('full build error', err);
        setBuildError(err.toString());
      })
      .finally(() => {
        setBuildStatus('');
        if (currentRuntime?.isCancelled()) {
          // adjust state to trigger a new immediate build
          setBuildCount(buildCount + 1);
        }
      });
  }

  // stringify the def to make it easier to detect equality
  useEffect(() => {
    if (enabled && def && buildStatus === '') {
      doBuild();
    } else if (currentRuntime) {
      console.log('cannon.ts: cancel current build');
      currentRuntime.cancel();
    }
  }, [def && JSON.stringify(def.toJson()), JSON.stringify(prevDeploy), enabled, buildCount]);

  return {
    buildStatus,
    buildResult,
    buildError,
    doBuild,
  };
}

type IPFSPackageWriteResult = {
  packageRef: string;
  mainUrl: string;
  publishTxns: string[];
};

export function useCannonWriteDeployToIpfs(
  runtime: ChainBuilderRuntime,
  deployInfo: DeploymentInfo,
  metaUrl: string,
  mutationOptions: Partial<UseMutationOptions> = {}
) {
  const settings = useStore((s) => s.settings);

  const writeToIpfsMutation = useMutation<IPFSPackageWriteResult>({
    ...mutationOptions,
    mutationFn: async () => {
      const def = new ChainDefinition(deployInfo.def);
      const ctx = await createInitialContext(def, deployInfo.meta, runtime.chainId, deployInfo.options);

      const packageRef = `${def.getName(ctx)}:${def.getVersion(ctx)}`;
      const variant = `${runtime.chainId}-${settings.preset}`;

      await runtime.registry.publish([packageRef], variant, (await runtime.loaders.mem.put(deployInfo)) ?? '', metaUrl);

      const memoryRegistry = new InMemoryRegistry();

      const publishTxns = await copyPackage({
        fromStorage: runtime,
        toStorage: new CannonStorage(memoryRegistry, { ipfs: new IPFSBrowserLoader(settings.ipfsUrl) }, 'ipfs'),
        packageRef,
        variant,
        tags: ['latest'],
      });

      // load the new ipfs url
      const mainUrl = await memoryRegistry.getUrl(packageRef, variant);

      return {
        packageRef,
        mainUrl,
        publishTxns,
      };
    },
  } as any); // TODO: why is ts having a freak out fit about this

  return {
    writeToIpfsMutation,
    deployedIpfsHash: writeToIpfsMutation.data?.mainUrl,
  };
}

export function useCannonPackage(packageRef: string, variant = '') {
  const chainId = useChainId();
  const { addLog } = useLogs();

  if (!variant) {
    variant = `${chainId}-main`;
  }

  const settings = useStore((s) => s.settings);

  const registryQuery = useQuery(['cannon', 'registry', packageRef, variant], {
    queryFn: async () => {
      if (!packageRef || packageRef.length < 3) {
        return null;
      }

      const registry = new OnChainRegistry({
        signerOrProvider: settings.registryProviderUrl,
        address: settings.registryAddress,
      });

      const url = await registry.getUrl(packageRef, variant);
      const metaUrl = await registry.getMetaUrl(packageRef, variant);

      if (url) {
        return { url, metaUrl };
      } else {
        throw new Error(`package not found: ${packageRef} (${variant})`);
      }
    },
  });

  const pkgUrl = registryQuery.data?.url;

  const ipfsQuery = useQuery(['cannon', 'pkg', pkgUrl], {
    queryFn: async () => {
<<<<<<< HEAD
      addLog(`LOADING PKG URL: ${pkgUrl}`);
=======
      console.log('LOADING PKG URL', pkgUrl);

      if (!pkgUrl) return null;

>>>>>>> fcf9a6f3
      const loader = new IPFSBrowserLoader(settings.ipfsUrl || 'https://ipfs.io/ipfs/');

      const deployInfo: DeploymentInfo = await loader.read(pkgUrl as any);

      const def = new ChainDefinition(deployInfo.def);

      const ctx = await createInitialContext(def, deployInfo.meta, 0, deployInfo.options);

      const resolvedName = def.getName(ctx);
      const resolvedVersion = def.getVersion(ctx);

      if (deployInfo) {
        addLog('LOADED');
        return { deployInfo, ctx, resolvedName, resolvedVersion };
      } else {
        throw new Error('failed to download package data');
      }
    },
    enabled: !!pkgUrl,
  });

  return {
    registryQuery,
    ipfsQuery,
    pkgUrl,
    metaUrl: registryQuery.data?.metaUrl,
    pkg: ipfsQuery.data?.deployInfo,
    resolvedName: ipfsQuery.data?.resolvedName,
    resolvedVersion: ipfsQuery.data?.resolvedVersion,
  };
}

type ContractInfo = {
  [x: string]: { address: Address; abi: any[] };
};

export function getContractsRecursive(
  outputs: ChainArtifacts,
  signerOrProvider: ethers.Signer | ethers.providers.Provider,
  prefix?: string
): ContractInfo {
  let contracts = _.mapValues(outputs.contracts, (ci) => {
    return { address: ci.address as Address, abi: ci.abi };
  });
  if (prefix) {
    contracts = _.mapKeys(contracts, (_, contractName) => `${prefix}.${contractName}`);
  }
  for (const [importName, importOutputs] of Object.entries(outputs.imports || {})) {
    const newContracts = getContractsRecursive(importOutputs, signerOrProvider, importName);
    contracts = { ...contracts, ...newContracts };
  }
  return contracts;
}

export function useCannonPackageContracts(packageRef: string, variant = '') {
  const pkg = useCannonPackage(packageRef, variant);
  const [contracts, setContracts] = useState<ContractInfo | null>(null);
  const settings = useStore((s) => s.settings);

  useEffect(() => {
    const getContracts = async () => {
      if (pkg.pkg) {
        const info = pkg.pkg;

        const loader = new IPFSBrowserLoader(settings.ipfsUrl || 'https://ipfs.io/ipfs/');
        const readRuntime = new ChainBuilderRuntime(
          {
            provider: null as any,
            chainId: 1,
            getSigner: () => {
              return Promise.reject(new Error('unnecessary'));
            },
            snapshots: false,
            allowPartialDeploy: false,
          },
          null as any,
          { ipfs: loader }
        );

        const outputs = await getOutputs(readRuntime, new ChainDefinition(info.def), info.state);

        if (outputs) {
          setContracts(getContractsRecursive(outputs, null as any));
        }
      }
    };

    void getContracts();
  }, [pkg.pkg]);

  return { contracts, ...pkg };
}<|MERGE_RESOLUTION|>--- conflicted
+++ resolved
@@ -307,14 +307,10 @@
 
   const ipfsQuery = useQuery(['cannon', 'pkg', pkgUrl], {
     queryFn: async () => {
-<<<<<<< HEAD
       addLog(`LOADING PKG URL: ${pkgUrl}`);
-=======
-      console.log('LOADING PKG URL', pkgUrl);
 
       if (!pkgUrl) return null;
 
->>>>>>> fcf9a6f3
       const loader = new IPFSBrowserLoader(settings.ipfsUrl || 'https://ipfs.io/ipfs/');
 
       const deployInfo: DeploymentInfo = await loader.read(pkgUrl as any);
