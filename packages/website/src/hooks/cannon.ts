import { inMemoryLoader, loadCannonfile, StepExecutionError } from '@/helpers/cannon';
import { IPFSBrowserLoader } from '@/helpers/ipfs';
import { createFork, findChain } from '@/helpers/rpc';
import { SafeDefinition, useStore } from '@/helpers/store';
import { useGitRepo } from '@/hooks/git';
import { useCannonRegistry } from '@/providers/CannonRegistryProvider';
import { useLogs } from '@/providers/logsProvider';
import { BaseTransaction } from '@safe-global/safe-apps-sdk';
import { useMutation, UseMutationOptions, useQuery } from '@tanstack/react-query';
import {
  build as cannonBuild,
  CannonStorage,
  ChainArtifacts,
  ChainBuilderContext,
  ChainBuilderRuntime,
  ChainDefinition,
  createInitialContext,
  DeploymentInfo,
  DeploymentState,
  Events,
  getOutputs,
  InMemoryRegistry,
  PackageReference,
  publishPackage,
} from '@usecannon/builder';
import _ from 'lodash';
import { useEffect, useState } from 'react';
import { Abi, Address, createPublicClient, createWalletClient, custom, Hex, isAddressEqual } from 'viem';
import { useChainId } from 'wagmi';
// Needed to prepare mock run step with registerAction
import '@/lib/builder';
import { externalLinks } from '@/constants/externalLinks';

export type BuildState =
  | {
      status: 'idle' | 'loading' | 'error';
      message: string;
    }
  | {
      status: 'success';
      message: string;
      url: string;
      steps: {
        name: string;
        tx: BaseTransaction;
      }[];
      skipped: StepExecutionError[];
    };

let currentRuntime: ChainBuilderRuntime | null = null;

export function useLoadCannonDefinition(repo: string, ref: string, filepath: string) {
  const loadGitRepoQuery = useGitRepo(repo, ref, []);

  const loadDefinitionQuery = useQuery({
    queryKey: ['cannon', 'loaddef', repo, ref, filepath],
    queryFn: async () => {
      return loadCannonfile(repo, ref, filepath);
    },
    enabled: loadGitRepoQuery.isSuccess,
  });

  return {
    isFetching: loadGitRepoQuery.isFetching || loadDefinitionQuery.isFetching,
    isError: loadGitRepoQuery.isError || loadDefinitionQuery.isError,
    error: loadGitRepoQuery.error || loadDefinitionQuery.error,
    def: loadDefinitionQuery.data?.def,
    filesList: loadDefinitionQuery.data?.filesList,
  };
}

export function useCannonBuild(safe: SafeDefinition | null, def?: ChainDefinition, prevDeploy?: DeploymentInfo) {
  const { addLog } = useLogs();
  const settings = useStore((s) => s.settings);

  const [isBuilding, setIsBuilding] = useState(false);
  const [buildStatus, setBuildStatus] = useState('');

  const [buildResult, setBuildResult] = useState<{
    runtime: ChainBuilderRuntime;
    state: DeploymentState;
    steps: { name: string; gas: bigint; tx: BaseTransaction }[];
  } | null>(null);

  const [buildError, setBuildError] = useState<string | null>(null);

  const [buildSkippedSteps, setBuildSkippedSteps] = useState<StepExecutionError[]>([]);

  const fallbackRegistry = useCannonRegistry();

  const buildFn = async () => {
    // Wait until finished loading
    if (!safe || !def || !prevDeploy) {
      throw new Error('Missing required parameters');
    }

    setBuildStatus('Creating fork...');
    const fork = await createFork({
      chainId: safe.chainId,
      impersonate: [safe.address],
    }).catch((err) => {
      err.message = `Could not create local fork for build: ${err.message}`;
      throw err;
    });

    const ipfsLoader = new IPFSBrowserLoader(settings.ipfsApiUrl || externalLinks.IPFS_CANNON);

    setBuildStatus('Loading deployment data...');

    addLog(`cannon.ts: upgrade from: ${prevDeploy?.def.name}:${prevDeploy?.def.version}`);

    const transport = custom(fork);

    const provider = createPublicClient({
      chain: findChain(safe.chainId),
      transport,
    });

    const wallet = createWalletClient({
      account: safe.address,
      chain: findChain(safe.chainId),
      transport,
    });

    const getDefaultSigner = async () => ({ address: safe.address, wallet });

    const loaders = { mem: inMemoryLoader, ipfs: ipfsLoader };

    const getSigner = async (addr: Address) => {
      if (!isAddressEqual(addr, safe.address)) {
        throw new Error(`Could not get signer for "${addr}"`);
      }

      return getDefaultSigner();
    };

    currentRuntime = new ChainBuilderRuntime(
      {
        provider: provider as any, // TODO: fix type
        chainId: safe.chainId,
        getSigner: getSigner as any, // TODO: fix type
        getDefaultSigner: getDefaultSigner as any, // TODO: fix type
        snapshots: false,
        allowPartialDeploy: true,
      },
      fallbackRegistry,
      loaders
    );

    const simulatedSteps: ChainArtifacts[] = [];
    const skippedSteps: StepExecutionError[] = [];

    currentRuntime.on(
      Events.PostStepExecute,
      (stepType: string, stepLabel: string, stepConfig: any, stepCtx: ChainBuilderContext, stepOutput: ChainArtifacts) => {
        const stepName = `${stepType}.${stepLabel}`;

        addLog(`cannon.ts: on Events.PostStepExecute operation ${stepName} output: ${JSON.stringify(stepOutput)}`);

        simulatedSteps.push(_.cloneDeep(stepOutput));

        for (const txn in stepOutput.txns || {}) {
          // clean out txn hash
          stepOutput.txns![txn].hash = '';
        }

        setBuildStatus(`Building ${stepName}...`);

        // a step that deploys a contract is a step that has no txns deployed but contract(s) deployed
        if (_.keys(stepOutput.txns).length === 0 && _.keys(stepOutput.contracts).length > 0) {
          throw new Error(`Cannot deploy contract on a Safe transaction for step ${stepName}`);
        }
      }
    );

    currentRuntime.on(Events.SkipDeploy, (stepName: string, err: Error) => {
      addLog(`cannon.ts: on Events.SkipDeploy error ${err.toString()} happened on the operation ${stepName}`);
      skippedSteps.push({ name: stepName, err });
    });

    if (prevDeploy) {
      await currentRuntime.restoreMisc(prevDeploy.miscUrl);
    }

    const ctx = await createInitialContext(def, prevDeploy?.meta || {}, safe.chainId, prevDeploy?.options || {});

    const newState = await cannonBuild(currentRuntime, def, _.cloneDeep(prevDeploy?.state) ?? {}, ctx);

    setBuildSkippedSteps(skippedSteps);

    const simulatedTxs = simulatedSteps
      .map((s) => !!s?.txns && Object.values(s.txns))
      .filter((tx) => !!tx)
      .flat();

    if (simulatedTxs.length === 0) {
      throw new Error('There are no transactions that can be executed on Safe.');
    }

    const steps = await Promise.all(
      simulatedTxs.map(async (executedTx) => {
        if (!executedTx) throw new Error('Invalid operation');
        const tx = await provider.getTransaction({ hash: executedTx.hash as Hex });
        const rx = await provider.getTransactionReceipt({ hash: executedTx.hash as Hex });
        return {
          name: (executedTx as any).deployedOn,
          gas: rx.gasUsed,
          tx: {
            to: tx.to,
            value: tx.value.toString(),
            data: tx.input,
          } as BaseTransaction,
        };
      })
    );

    if (fork) await fork.disconnect();

    return {
      runtime: currentRuntime,
      state: newState,
      steps,
    };
  };

  function doBuild() {
    setBuildResult(null);
    setBuildError(null);
    setBuildSkippedSteps([]);
    setIsBuilding(true);

    buildFn()
      .then((res) => {
        setBuildResult(res);
      })
      .catch((err) => {
        // eslint-disable-next-line no-console
        console.error(err);
        addLog(`cannon.ts: full build error ${err.toString()}`);
        setBuildError(err.toString());
      })
      .finally(() => {
        setIsBuilding(false);
        setBuildStatus('');
      });
  }

  return {
    isBuilding,
    buildStatus,
    buildResult,
    buildError,
    buildSkippedSteps,
    doBuild,
  };
}

export function useCannonWriteDeployToIpfs(
  runtime?: ChainBuilderRuntime,
  deployInfo?: DeploymentInfo | undefined,
  metaUrl?: string,
  mutationOptions: Partial<UseMutationOptions> = {}
) {
  const settings = useStore((s) => s.settings);

  const writeToIpfsMutation = useMutation({
    ...mutationOptions,
    mutationFn: async () => {
      if (settings.isIpfsGateway) {
        throw new Error('You cannot write on an IPFS gateway, only read operations can be done');
      }

<<<<<<< HEAD
      if (settings.ipfsApiUrl.includes(externalLinks.IPFS_CANNON.replace(/\/$/, ''))) {
        throw new Error(`You cannot publish in ${externalLinks.IPFS_CANNON}, only read operations can be done.`);
      }

      if (!runtime || !deployInfo || !metaUrl) {
=======
      if (!runtime || !deployInfo) {
>>>>>>> 99b4bb92
        throw new Error('Missing required parameters');
      }

      const def = new ChainDefinition(deployInfo.def);
      const ctx = await createInitialContext(def, deployInfo.meta, runtime.chainId, deployInfo.options);

      const preset = def.getPreset(ctx);
      const packageRef = `${def.getName(ctx)}:${def.getVersion(ctx)}${preset ? '@' + preset : ''}`;

      await runtime.registry.publish(
        [packageRef],
        runtime.chainId,
        (await runtime.loaders.mem.put(deployInfo)) ?? '',
        metaUrl as string
      );

      const memoryRegistry = new InMemoryRegistry();

      const publishTxns = await publishPackage({
        fromStorage: runtime,
        toStorage: new CannonStorage(
          memoryRegistry,
          { ipfs: new IPFSBrowserLoader(settings.ipfsApiUrl || externalLinks.IPFS_CANNON) },
          'ipfs'
        ),
        packageRef,
        chainId: runtime.chainId,
        tags: ['latest'],
        includeProvisioned: true,
      });

      // load the new ipfs url
      const mainUrl = await memoryRegistry.getUrl(packageRef, runtime.chainId);

      return {
        packageRef,
        mainUrl,
        publishTxns,
      };
    },
  });

  return {
    writeToIpfsMutation,
    deployedIpfsHash: writeToIpfsMutation.data?.mainUrl,
  };
}

export function useCannonPackage(packageRef?: string, chainId?: number) {
  const connectedChainId = useChainId();
  const registry = useCannonRegistry();
  const settings = useStore((s) => s.settings);
  const { addLog } = useLogs();

  const packageChainId = chainId ?? connectedChainId;

  const registryQuery = useQuery({
    queryKey: ['cannon', 'registry-url', packageRef, packageChainId],
    queryFn: async () => {
      if (typeof packageRef !== 'string' || packageRef.length < 3) {
        return null;
      }

      if (packageRef.startsWith('ipfs://')) return { url: packageRef };
      if (packageRef.startsWith('@ipfs:')) return { url: packageRef.replace('@ipfs:', 'ipfs://') };

      const url = await registry.getUrl(packageRef, packageChainId);

      if (url) {
        return { url };
      } else {
        throw new Error(`package not found: ${packageRef} (${packageChainId})`);
      }
    },
    refetchOnWindowFocus: false,
  });

  const pkgUrl = registryQuery.data?.url;

  const ipfsQuery = useQuery({
    queryKey: ['cannon', 'pkg', pkgUrl],
    queryFn: async () => {
      addLog(`Loading ${pkgUrl}`);

      if (!pkgUrl) return null;

      try {
        const loader = new IPFSBrowserLoader(settings.ipfsApiUrl || externalLinks.IPFS_CANNON);

        const deployInfo: DeploymentInfo = await loader.read(pkgUrl as any);

        const def = new ChainDefinition(deployInfo.def);

        const ctx = await createInitialContext(def, deployInfo.meta, 0, deployInfo.options);

        const resolvedName = def.getName(ctx);
        const resolvedVersion = def.getVersion(ctx);
        const resolvedPreset = def.getPreset(ctx);
        const { fullPackageRef } = PackageReference.from(resolvedName, resolvedVersion, resolvedPreset);

        if (deployInfo) {
          addLog(`Loaded ${resolvedName}:${resolvedVersion}@${resolvedPreset} from IPFS`);
          return { deployInfo, ctx, resolvedName, resolvedVersion, resolvedPreset, fullPackageRef };
        } else {
          throw new Error('failed to download package data');
        }
      } catch (err) {
        addLog(`IPFS Error: ${(err as any)?.message ?? 'unknown error'}`);
        throw err;
      }
    },
    enabled: !!pkgUrl,
  });

  const fullPackageRef = ipfsQuery.data?.fullPackageRef;

  const registryQueryMeta = useQuery({
    queryKey: ['cannon', 'registry-meta', fullPackageRef, packageChainId],
    queryFn: async () => {
      if (typeof fullPackageRef !== 'string' || fullPackageRef.length < 3) {
        return null;
      }

      const metaUrl = await registry.getMetaUrl(fullPackageRef, packageChainId);

      if (metaUrl) {
        return { metaUrl };
      } else {
        return null;
      }
    },
    refetchOnWindowFocus: false,
  });

  return {
    isLoading: registryQuery.isLoading || ipfsQuery.isLoading || registryQueryMeta.isLoading,
    isFetching: registryQuery.isFetching || ipfsQuery.isFetching || registryQueryMeta.isFetching,
    isError: registryQuery.isError || ipfsQuery.isError || registryQueryMeta.isError,
    error: registryQuery.error || registryQuery.error || registryQueryMeta.error,
    registryQuery,
    ipfsQuery,
    pkgUrl,
    metaUrl: registryQueryMeta.data?.metaUrl,
    pkg: ipfsQuery.data?.deployInfo,
    resolvedName: ipfsQuery.data?.resolvedName,
    resolvedVersion: ipfsQuery.data?.resolvedVersion,
    resolvedPreset: ipfsQuery.data?.resolvedPreset,
    fullPackageRef,
  };
}

export type ContractInfo = {
  [x: string]: { address: Address; abi: Abi };
};

function getContractsRecursive(outputs: ChainArtifacts, prefix?: string): ContractInfo {
  const contracts: ContractInfo = {};

  for (const [contractName, contractData] of Object.entries(outputs.contracts || {})) {
    const key = prefix ? `${prefix}.${contractName}` : contractName;
    contracts[key] = { address: contractData.address, abi: contractData.abi };
  }

  for (const [importName, importOutputs] of Object.entries(outputs.imports || {})) {
    Object.assign(contracts, getContractsRecursive(importOutputs, importName));
  }

  return contracts;
}

export function useCannonPackageContracts(packageRef?: string, chainId?: number) {
  const pkg = useCannonPackage(packageRef, chainId);
  const [contracts, setContracts] = useState<ContractInfo | null>(null);
  const settings = useStore((s) => s.settings);

  useEffect(() => {
    const getContracts = async () => {
      if (pkg.pkg) {
        const info = pkg.pkg;

        const loader = new IPFSBrowserLoader(settings.ipfsApiUrl || externalLinks.IPFS_CANNON);
        const readRuntime = new ChainBuilderRuntime(
          {
            provider: null as any,
            chainId: 1,
            getSigner: () => {
              return Promise.reject(new Error('unnecessary'));
            },
            snapshots: false,
            allowPartialDeploy: false,
          },
          null as any,
          { ipfs: loader }
        );

        const outputs = await getOutputs(readRuntime, new ChainDefinition(info.def), info.state);

        if (outputs) {
          setContracts(getContractsRecursive(outputs));
        } else {
          setContracts(null);
        }
      } else {
        setContracts(null);
      }
    };

    void getContracts();
  }, [pkg.pkg, packageRef]);

  return { contracts, ...pkg };
}
export type UseCannonPackageContractsReturnType = ReturnType<typeof useCannonPackageContracts>;<|MERGE_RESOLUTION|>--- conflicted
+++ resolved
@@ -270,15 +270,11 @@
         throw new Error('You cannot write on an IPFS gateway, only read operations can be done');
       }
 
-<<<<<<< HEAD
       if (settings.ipfsApiUrl.includes(externalLinks.IPFS_CANNON.replace(/\/$/, ''))) {
         throw new Error(`You cannot publish in ${externalLinks.IPFS_CANNON}, only read operations can be done.`);
       }
 
-      if (!runtime || !deployInfo || !metaUrl) {
-=======
       if (!runtime || !deployInfo) {
->>>>>>> 99b4bb92
         throw new Error('Missing required parameters');
       }
 
