--- conflicted
+++ resolved
@@ -80,7 +80,6 @@
 }
 
 export function useExecutedTransactions(safe?: SafeDefinition) {
-<<<<<<< HEAD
   const txsQuery = useQuery({
     queryKey: ['safe-service', 'all-txns', safe?.chainId, safe?.address],
     queryFn: async () => {
@@ -88,7 +87,8 @@
       const safeService = _createSafeApiKit(safe.chainId);
 
       if (!safeService) {
-        console.warn('safe service not initializable for network', safe.chainId);
+        // TODO: show some helpful information on ui to indicate that this network is unsupported rather
+        // than just returning emptiness
         return { count: 0, next: null, previous: null, results: [] };
       }
 
@@ -118,43 +118,6 @@
           })) as unknown as SafeTransaction[],
       };
     },
-=======
-  const txsQuery = useQuery(['safe-service', 'all-txns', safe?.chainId, safe?.address], async () => {
-    if (!safe) return null;
-    const safeService = _createSafeApiKit(safe.chainId);
-
-    if (!safeService) {
-      // TODO: show some helpful information on ui to indicate that this network is unsupported rather
-      // than just returning emptiness
-      return { count: 0, next: null, previous: null, results: [] };
-    }
-
-    const res = await safeService?.getMultisigTransactions(safe.address);
-    return {
-      count: (res as unknown as { countUniqueNonce: number }).countUniqueNonce || res?.count,
-      next: res?.next,
-      previous: res?.previous,
-      results: res?.results
-        .filter((tx) => tx.isExecuted)
-        .map((tx) => ({
-          to: tx.to,
-          value: tx.value,
-          data: tx.data,
-          operation: tx.operation,
-          safeTxGas: tx.safeTxGas,
-          baseGas: tx.baseGas,
-          gasPrice: tx.gasPrice,
-          gasToken: tx.gasToken,
-          refundReceiver: tx.refundReceiver,
-          _nonce: tx.nonce,
-          transactionHash: tx.transactionHash,
-          safeTxHash: tx.safeTxHash,
-          submissionDate: tx.submissionDate,
-          confirmationsRequired: tx.confirmationsRequired,
-          confirmedSigners: tx.confirmations?.map((confirmation) => confirmation.owner),
-        })) as unknown as SafeTransaction[],
-    };
->>>>>>> 590bff4e
   });
 
   return txsQuery?.data || { count: 0, next: null, previous: null, results: [] };
