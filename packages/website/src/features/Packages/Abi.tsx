--- conflicted
+++ resolved
@@ -14,11 +14,7 @@
 import { useParams } from 'next/navigation';
 import { ChainArtifacts } from '@usecannon/builder';
 import { FC, useContext, useEffect, useMemo, useRef } from 'react';
-<<<<<<< HEAD
 import { AbiFunction, Abi as AbiType } from 'abitype/src/abi';
-=======
-import { Abi as AbiType } from 'abitype/src/abi';
->>>>>>> b1025cae
 import { Function } from '@/features/Packages/Function';
 import { HasSubnavContext } from './Tabs/InteractTab';
 
@@ -38,7 +34,7 @@
   onDrawerOpen,
 }) => {
   const params = useParams();
-<<<<<<< HEAD
+
   const functions = useMemo<AbiFunction[]>(
     () =>
       _.sortBy(abi?.filter((a) => a.type === 'function') as AbiFunction[], [
@@ -48,18 +44,6 @@
   );
 
   const readFunctions = useMemo<AbiFunction[]>(
-=======
-  const functions = useMemo(
-    () =>
-      _.sortBy(
-        abi?.filter((a) => a.type === 'function'),
-        ['name']
-      ),
-    [abi]
-  );
-
-  const readFunctions = useMemo(
->>>>>>> b1025cae
     () =>
       _.sortBy(
         functions?.filter((func) =>
@@ -70,11 +54,7 @@
     [functions]
   );
 
-<<<<<<< HEAD
   const writeFunctions = useMemo<AbiFunction[]>(
-=======
-  const writeFunctions = useMemo(
->>>>>>> b1025cae
     () =>
       _.sortBy(
         functions?.filter(
@@ -103,11 +83,6 @@
         const topOffset =
           section.getBoundingClientRect().top + window.scrollY - adjust;
 
-<<<<<<< HEAD
-=======
-        // eslint-disable-next-line @typescript-eslint/no-loss-of-precision
-
->>>>>>> b1025cae
         const button = section.querySelector('button');
 
         if (button) {
