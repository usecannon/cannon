--- conflicted
+++ resolved
@@ -267,119 +267,6 @@
             pb={2}
             px={4}
           >
-            <Alert
-              status="warning"
-              bg="gray.900"
-              borderBottom="1px solid"
-              borderColor="gray.700"
-            >
-              <AlertIcon />
-              <Text fontWeight="bold">
-                Always review transactions carefully in your wallet application
-                prior to execution.
-              </Text>
-            </Alert>
-
-            <Flex
-              direction="column"
-              pt={4}
-              borderBottom="1px solid"
-              borderColor="gray.700"
-              gap={4}
-              flex={1}
-              overflowX="auto"
-            >
-              {isLoading ? (
-                <Flex align="center" justify="center" flex={1}>
-                  <CustomSpinner />
-                </Flex>
-              ) : (
-                allContractMethods?.map((f) => (
-                  <Element
-                    name={getSelectorSlug(f)}
-                    key={`${address}-${getSelectorSlug(f)}`}
-                  >
-                    <Function
-                      selected={selectedSelector == getSelectorSlug(f)}
-                      f={f}
-                      abi={abi as AbiType}
-                      address={address}
-                      cannonOutputs={cannonOutputs}
-                      chainId={chainId}
-                      contractSource={contractSource}
-                      onDrawerOpen={onDrawerOpen}
-                      collapsible
-                      showFunctionSelector={false}
-                      packageUrl={packageUrl}
-                    />
-                  </Element>
-                ))
-              )}
-<<<<<<< HEAD
-            </Flex>
-=======
-            </Box>
-            <Box mt={4}>
-              <Flex flexDirection="row" px="2" alignItems="center" mb="1.5">
-                <Heading
-                  fontWeight="500"
-                  size="sm"
-                  color="gray.200"
-                  letterSpacing="0.1px"
-                >
-                  Write Functions
-                </Heading>
-              </Flex>
-              {isLoading ? (
-                <FunctionRowsSkeleton />
-              ) : (
-                writeContractMethods
-                  ?.filter((f) =>
-                    f.name.toLowerCase().includes(searchTerm.toLowerCase())
-                  )
-                  .map((f, index) => (
-                    <ButtonLink
-                      key={index}
-                      selected={selectedSelector == getSelectorSlug(f)}
-                      onClick={() => handleMethodClick(f)}
-                    >
-                      {f.name}(
-                      {f.inputs
-                        .map((i) => i.type + (i.name ? ' ' + i.name : ''))
-                        .join(',')}
-                      )
-                    </ButtonLink>
-                  ))
-              )}
-            </Box>
-          </Box>
-        </Flex>
-
-        {/* Methods Interactions */}
-        <Flex background="black" ref={containerRef} w="100%" direction="column">
-          <Alert
-            status="warning"
-            bg="gray.900"
-            borderBottom="1px solid"
-            borderColor="gray.700"
-          >
-            <AlertIcon />
-            <Text fontWeight="bold">
-              Always review transactions carefully in your wallet application
-              prior to execution.
-            </Text>
-          </Alert>
-
-          <Flex
-            direction="column"
-            px={4}
-            py={4}
-            borderBottom="1px solid"
-            borderColor="gray.700"
-            gap={4}
-            flex={1}
-            overflowX="auto"
-          >
             {isLoading ? (
               <Flex align="center" justify="center" flex={1}>
                 <CustomSpinner />
@@ -407,7 +294,6 @@
                 </Element>
               ))
             )}
->>>>>>> f112f675
           </Flex>
         </SidebarLayout>
       </Flex>
