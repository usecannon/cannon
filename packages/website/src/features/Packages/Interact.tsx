import QueueDrawer from '@/features/Deploy/QueueDrawer';
import { Abi } from '@/features/Packages/Abi';
import { SubnavContext } from '@/features/Packages/Tabs/InteractTab';
<<<<<<< HEAD
import { getPackage } from '@/helpers/api';
=======
import chains from '@/helpers/chains';
>>>>>>> f0b1d479
import { useQueryIpfsDataParsed } from '@/hooks/ipfs';
import { usePackageVersionUrlParams } from '@/hooks/routing/usePackageVersionUrlParams';
import { getOutput } from '@/lib/builder';
import {
  Box,
  Code,
  Flex,
  Heading,
  Link,
  Skeleton,
  Text,
  useBreakpointValue,
  useDisclosure,
} from '@chakra-ui/react';
import {
  ChainArtifacts,
  ContractData,
  DeploymentInfo,
  PackageReference,
} from '@usecannon/builder';
import { FC, useContext, useEffect, useState } from 'react';

import { externalLinks } from '@/constants/externalLinks';
<<<<<<< HEAD
import { useCannonChains } from '@/providers/CannonProvidersProvider';
=======
import { usePackageByRef } from '@/hooks/api/usePackage';
>>>>>>> f0b1d479

const Interact: FC = () => {
  const { variant, tag, name, moduleName, contractName, contractAddress } =
    usePackageVersionUrlParams();
  const { isOpen, onOpen, onClose } = useDisclosure();
  const { getExplorerUrl } = useCannonChains();

  const [chainId, preset] = PackageReference.parseVariant(variant);

  const packagesQuery = usePackageByRef({ name, tag, preset, chainId });

  const [cannonOutputs, setCannonOutputs] = useState<ChainArtifacts>({});
  const [contract, setContract] = useState<ContractData | undefined>();

  const deploymentData = useQueryIpfsDataParsed<DeploymentInfo>(
    packagesQuery?.data?.deployUrl,
    !!packagesQuery?.data?.deployUrl
  );

  useEffect(() => {
    if (deploymentData.isPending || !deploymentData.data) {
      return;
    }

    const cannonOutputs: ChainArtifacts = getOutput(deploymentData.data);

    setCannonOutputs(cannonOutputs);

    const findContract = (
      contracts: any,
      parentModuleName: string,
      imports: any
    ) => {
      if (contracts) {
        Object.entries(contracts).forEach(([k, v]) => {
          if (
            parentModuleName === moduleName &&
            k === contractName &&
            (v as ContractData).address === contractAddress
          ) {
            setContract({
              ...(v as ContractData),
              contractName: k,
            });
            return;
          }
        });
      }

      if (imports) {
        Object.entries(imports).forEach(([k, v]) =>
          findContract(
            (v as any).contracts,
            parentModuleName && parentModuleName !== name
              ? `${parentModuleName}.${k}`
              : k,
            (v as any).imports
          )
        );
      }
    };
    findContract(cannonOutputs.contracts, name, cannonOutputs.imports);
  }, [deploymentData.data, contractName]);

  const deployUrl = `${
    externalLinks.IPFS_CANNON
  }${packagesQuery.data?.deployUrl.replace('ipfs://', '')}`;

<<<<<<< HEAD
  // const etherscanUrl =
  //   (
  //     Object.values(chains).find(
  //       (chain) => chain.id === packagesQuery.data?.data?.chainId
  //     ) as any
  //   )?.blockExplorers?.default?.url ?? 'https://etherscan.io';

  const explorerUrl = packagesQuery.data?.data?.chainId
    ? getExplorerUrl(packagesQuery.data?.data?.chainId, contractAddress)
    : null;
=======
  const etherscanUrl =
    (
      Object.values(chains).find(
        (chain) => chain.id === packagesQuery.data?.chainId
      ) as any
    )?.blockExplorers?.default?.url ?? externalLinks.ETHERSCAN;
>>>>>>> f0b1d479

  const isMobile = useBreakpointValue([true, true, false]);

  const subnavContext = useContext(SubnavContext);

  const isLoadingData = packagesQuery.isPending || deploymentData.isPending;

  if (!packagesQuery.isLoading && !packagesQuery.data) {
    throw new Error('Failed to fetch package');
  }

  return (
    <>
      {/* Header */}
      <Flex
        position={{ md: 'sticky' }}
        top={subnavContext.hasSubnav ? 65 : 0}
        zIndex={3}
        bg="gray.800"
        p={2}
        flexDirection={['column', 'column', 'row']}
        alignItems={['flex-start', 'flex-start', 'center']}
        borderBottom="1px solid"
        borderColor="gray.600"
      >
        {/* Token */}
        <Box py={2} px={[1, 1, 3]}>
          <Heading display="inline-block" as="h4" size="md" mb={1.5}>
            {isLoadingData ? (
              <Skeleton height={1} width={100} mt={1} mb={1} />
            ) : (
              contract?.contractName
            )}
          </Heading>
          <Text color="gray.300" fontSize="xs" fontFamily="mono">
            {explorerUrl ? (
              <Link
                isExternal
                styleConfig={{ 'text-decoration': 'none' }}
                borderBottom="1px dotted"
                borderBottomColor="gray.300"
                href={explorerUrl}
              >
                {isMobile && contractAddress
                  ? `${contractAddress.substring(
                      0,
                      6
                    )}...${contractAddress.slice(-4)}`
                  : contractAddress}
              </Link>
            ) : null}
          </Text>
        </Box>

        {/* IPFS Url */}
        <Box p={1} ml={[0, 0, 'auto']}>
          <Flex
            justifyContent={['flex-start', 'flex-start', 'flex-end']}
            flexDirection="column"
            textAlign={['left', 'left', 'right']}
          >
            <Text fontSize="xs" color="gray.200" display="inline" mb={0.5}>
              via{' '}
              <Code fontSize="xs" color="gray.200" pr={0} pl={0.5}>
                {moduleName}
              </Code>
            </Text>
            <Text color="gray.300" fontSize="xs" fontFamily="mono">
              <Link
                isExternal
                styleConfig={{ 'text-decoration': 'none' }}
                borderBottom="1px dotted"
                borderBottomColor="gray.300"
                href={deployUrl}
              >
                {isMobile
                  ? `${packagesQuery.data?.deployUrl.substring(
                      0,
                      13
                    )}...${packagesQuery.data?.deployUrl.slice(-4)}`
                  : packagesQuery.data?.deployUrl}
              </Link>
            </Text>
          </Flex>
        </Box>
      </Flex>

      <Abi
        isLoading={isLoadingData}
        abi={contract?.abi}
        contractSource={contract?.sourceName}
        address={contractAddress!}
        cannonOutputs={cannonOutputs}
        chainId={packagesQuery.data!.chainId}
        onDrawerOpen={onOpen}
        packageUrl={packagesQuery.data?.deployUrl}
      />
      <QueueDrawer isOpen={isOpen} onClose={onClose} onOpen={onOpen} />
    </>
  );
};

export default Interact;<|MERGE_RESOLUTION|>--- conflicted
+++ resolved
@@ -1,11 +1,6 @@
 import QueueDrawer from '@/features/Deploy/QueueDrawer';
 import { Abi } from '@/features/Packages/Abi';
 import { SubnavContext } from '@/features/Packages/Tabs/InteractTab';
-<<<<<<< HEAD
-import { getPackage } from '@/helpers/api';
-=======
-import chains from '@/helpers/chains';
->>>>>>> f0b1d479
 import { useQueryIpfsDataParsed } from '@/hooks/ipfs';
 import { usePackageVersionUrlParams } from '@/hooks/routing/usePackageVersionUrlParams';
 import { getOutput } from '@/lib/builder';
@@ -29,11 +24,8 @@
 import { FC, useContext, useEffect, useState } from 'react';
 
 import { externalLinks } from '@/constants/externalLinks';
-<<<<<<< HEAD
 import { useCannonChains } from '@/providers/CannonProvidersProvider';
-=======
 import { usePackageByRef } from '@/hooks/api/usePackage';
->>>>>>> f0b1d479
 
 const Interact: FC = () => {
   const { variant, tag, name, moduleName, contractName, contractAddress } =
@@ -102,25 +94,9 @@
     externalLinks.IPFS_CANNON
   }${packagesQuery.data?.deployUrl.replace('ipfs://', '')}`;
 
-<<<<<<< HEAD
-  // const etherscanUrl =
-  //   (
-  //     Object.values(chains).find(
-  //       (chain) => chain.id === packagesQuery.data?.data?.chainId
-  //     ) as any
-  //   )?.blockExplorers?.default?.url ?? 'https://etherscan.io';
-
-  const explorerUrl = packagesQuery.data?.data?.chainId
-    ? getExplorerUrl(packagesQuery.data?.data?.chainId, contractAddress)
+  const explorerUrl = packagesQuery.data?.chainId
+    ? getExplorerUrl(packagesQuery.data?.chainId, contractAddress)
     : null;
-=======
-  const etherscanUrl =
-    (
-      Object.values(chains).find(
-        (chain) => chain.id === packagesQuery.data?.chainId
-      ) as any
-    )?.blockExplorers?.default?.url ?? externalLinks.ETHERSCAN;
->>>>>>> f0b1d479
 
   const isMobile = useBreakpointValue([true, true, false]);
 
