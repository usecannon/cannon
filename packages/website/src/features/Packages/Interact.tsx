<<<<<<< HEAD
import { FC, useEffect, useState } from 'react';
import { GET_PACKAGE } from '@/graphql/queries';
import {
  Box,
  Code,
  Flex,
  Heading,
  Link,
  Text,
  useBreakpointValue,
} from '@chakra-ui/react';
import { ChainArtifacts, ContractData } from '@usecannon/builder/src';
=======
import { FC, useMemo } from 'react';
import { Alert, AlertIcon, Box, Text } from '@chakra-ui/react';
>>>>>>> d675e16d
import { getOutput } from '@/lib/builder';
import { Abi } from '@/features/Packages/Abi';
import { CustomSpinner } from '@/components/CustomSpinner';
<<<<<<< HEAD
import { useQueryCannonSubgraphData } from '@/hooks/subgraph';
import { useQueryIpfsData } from '@/hooks/ipfs';

export const Interact: FC<{
  name: string;
  tag: string;
  variant: string;
  contractAddress: string;
}> = ({ name, tag, variant, contractAddress }) => {
  const { data } = useQueryCannonSubgraphData<any, any>(GET_PACKAGE, {
    variables: { name },
  });
=======
import { useQueryIpfsData } from '@/hooks/ipfs';

export const Interact: FC<{ variant: any }> = ({ variant }) => {
  const { data: ipfs, isLoading } = useQueryIpfsData(
    variant?.deploy_url,
    !!variant?.deploy_url
  );

  const cannonOutputs = useMemo(() => (ipfs ? getOutput(ipfs) : {}), [ipfs]);
>>>>>>> d675e16d

  const [pkg, setPackage] = useState<any | null>(null);
  const [cannonOutputs, setCannonOutputs] = useState<ChainArtifacts>({});
  const [moduleName, setModuleName] = useState<string | undefined>();
  const [contract, setContract] = useState<ContractData | undefined>();

<<<<<<< HEAD
  useEffect(() => {
    if (data?.packages[0]) setPackage(data?.packages[0]);
  }, [data]);

  const currentVariant = pkg?.variants.find(
    (v: any) => v.name === variant && v.tag.name === tag
  );

  const { data: ipfs, isLoading } = useQueryIpfsData(
    currentVariant?.deploy_url,
    !!currentVariant?.deploy_url
  );

  useEffect(() => {
    if (!ipfs) {
      return;
    }

    const cannonOutputs: ChainArtifacts = getOutput(ipfs);
    setCannonOutputs(cannonOutputs);

    const findContract = (contracts: any, moduleName: string, imports: any) => {
      if (contracts) {
        Object.entries(contracts).forEach(([, v]) => {
          if ((v as ContractData).address === contractAddress) {
            setContract(v as ContractData);
            setModuleName(moduleName);
            return;
          }
        });
      }

      if (imports) {
        Object.entries(imports).forEach(([k, v]) =>
          findContract((v as any).contracts, k, (v as any).imports)
        );
      }
    };
    findContract(cannonOutputs.contracts, name, cannonOutputs.imports);
=======
  const hasProxy = useMemo(() => {
    return (
      ipfs?.state && JSON.stringify(ipfs.state).toLowerCase().includes('proxy')
    );
>>>>>>> d675e16d
  }, [ipfs]);

  const deployUrl = `https://ipfs.io/ipfs/${currentVariant?.deploy_url.replace(
    'ipfs://',
    ''
  )}`;

  const isSmall = useBreakpointValue({
    base: true,
    sm: true,
    md: false,
  });

<<<<<<< HEAD
  return (
    <>
=======
>>>>>>> d675e16d
      {isLoading ? (
        <Box py="20" textAlign="center">
          <CustomSpinner mx="auto" />
        </Box>
      ) : (
        <>
          <Flex
            bg="gray.800"
            p={2}
            flexDirection={['column', 'column', 'row']}
            alignItems={['flex-start', 'flex-start', 'center']}
            borderBottom="1px solid"
            borderColor="gray.600"
          >
            <Box py={2} px={[1, 1, 3]}>
              <Heading display="inline-block" as="h4" size="md" mb={1.5}>
                {contract?.contractName}
              </Heading>
              <Text color="gray.300" fontSize="xs" fontFamily="mono">
                <Link
                  isExternal
                  styleConfig={{ 'text-decoration': 'none' }}
                  borderBottom="1px dotted"
                  borderBottomColor="gray.300"
                  href={`https://etherscan.io/address/${contractAddress}`}
                >
                  {isSmall
                    ? `${contractAddress.substring(
                        0,
                        6
                      )}...${contractAddress.slice(-4)}`
                    : contractAddress}
                </Link>
              </Text>
            </Box>
            <Box p={1} ml={[0, 0, 'auto']}>
              <Flex
                justifyContent={['flex-start', 'flex-start', 'flex-end']}
                flexDirection="column"
                textAlign={['left', 'left', 'right']}
              >
                <Text fontSize="xs" color="gray.200" display="inline" mb={0.5}>
                  via{' '}
                  <Code fontSize="xs" color="gray.200" pr={0} pl={0.5}>
                    {moduleName}
                  </Code>
                </Text>
                <Text color="gray.300" fontSize="xs" fontFamily="mono">
                  <Link
                    isExternal
                    styleConfig={{ 'text-decoration': 'none' }}
                    borderBottom="1px dotted"
                    borderBottomColor="gray.300"
                    href={deployUrl}
                  >
                    {isSmall
                      ? `${currentVariant?.deploy_url.substring(
                          0,
                          13
                        )}...${currentVariant?.deploy_url.slice(-4)}`
                      : currentVariant?.deploy_url}
                  </Link>
                </Text>
              </Flex>
            </Box>
          </Flex>

          <Abi
            abi={contract?.abi as any}
            address={contractAddress}
            cannonOutputs={cannonOutputs}
            chainId={currentVariant?.chain_id}
          />
        </>
      )}
    </>
  );
};<|MERGE_RESOLUTION|>--- conflicted
+++ resolved
@@ -1,4 +1,3 @@
-<<<<<<< HEAD
 import { FC, useEffect, useState } from 'react';
 import { GET_PACKAGE } from '@/graphql/queries';
 import {
@@ -11,14 +10,9 @@
   useBreakpointValue,
 } from '@chakra-ui/react';
 import { ChainArtifacts, ContractData } from '@usecannon/builder/src';
-=======
-import { FC, useMemo } from 'react';
-import { Alert, AlertIcon, Box, Text } from '@chakra-ui/react';
->>>>>>> d675e16d
 import { getOutput } from '@/lib/builder';
 import { Abi } from '@/features/Packages/Abi';
 import { CustomSpinner } from '@/components/CustomSpinner';
-<<<<<<< HEAD
 import { useQueryCannonSubgraphData } from '@/hooks/subgraph';
 import { useQueryIpfsData } from '@/hooks/ipfs';
 
@@ -31,24 +25,12 @@
   const { data } = useQueryCannonSubgraphData<any, any>(GET_PACKAGE, {
     variables: { name },
   });
-=======
-import { useQueryIpfsData } from '@/hooks/ipfs';
-
-export const Interact: FC<{ variant: any }> = ({ variant }) => {
-  const { data: ipfs, isLoading } = useQueryIpfsData(
-    variant?.deploy_url,
-    !!variant?.deploy_url
-  );
-
-  const cannonOutputs = useMemo(() => (ipfs ? getOutput(ipfs) : {}), [ipfs]);
->>>>>>> d675e16d
 
   const [pkg, setPackage] = useState<any | null>(null);
   const [cannonOutputs, setCannonOutputs] = useState<ChainArtifacts>({});
   const [moduleName, setModuleName] = useState<string | undefined>();
   const [contract, setContract] = useState<ContractData | undefined>();
 
-<<<<<<< HEAD
   useEffect(() => {
     if (data?.packages[0]) setPackage(data?.packages[0]);
   }, [data]);
@@ -88,12 +70,6 @@
       }
     };
     findContract(cannonOutputs.contracts, name, cannonOutputs.imports);
-=======
-  const hasProxy = useMemo(() => {
-    return (
-      ipfs?.state && JSON.stringify(ipfs.state).toLowerCase().includes('proxy')
-    );
->>>>>>> d675e16d
   }, [ipfs]);
 
   const deployUrl = `https://ipfs.io/ipfs/${currentVariant?.deploy_url.replace(
@@ -101,17 +77,16 @@
     ''
   )}`;
 
+  // test
+
   const isSmall = useBreakpointValue({
     base: true,
     sm: true,
     md: false,
   });
 
-<<<<<<< HEAD
   return (
     <>
-=======
->>>>>>> d675e16d
       {isLoading ? (
         <Box py="20" textAlign="center">
           <CustomSpinner mx="auto" />
