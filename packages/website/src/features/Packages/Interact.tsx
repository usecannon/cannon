--- conflicted
+++ resolved
@@ -26,16 +26,8 @@
 } from '@usecannon/builder';
 import { FC, useContext, useEffect, useState } from 'react';
 
-<<<<<<< HEAD
-import QueueDrawer from '@/features/Deploy/QueueDrawer';
-import { useQuery } from '@tanstack/react-query';
-import { getPackage } from '@/helpers/api';
-import { usePackageUrlParams } from '@/hooks/routing/usePackageUrlParams';
-import { SubnavContext } from '@/features/Packages/Tabs/InteractTab';
 import { externalLinks } from '@/constants/externalLinks';
 
-=======
->>>>>>> 99b4bb92
 const Interact: FC = () => {
   const { variant, tag, name, moduleName, contractName, contractAddress } =
     usePackageUrlParams();
