'use client';

import { FC, useEffect, useState } from 'react';
import {
  Box,
  Button,
  Flex,
  Heading,
  Tooltip,
  IconButton,
  Text,
  useBreakpointValue,
} from '@chakra-ui/react';
import 'prismjs';
import 'prismjs/components/prism-toml';
import { CodePreview } from '@/components/CodePreview';
import { useQueryIpfsData } from '@/hooks/ipfs';
import { DownloadIcon, InfoOutlineIcon } from '@chakra-ui/icons';
import { CustomSpinner } from '@/components/CustomSpinner';
import { isEmpty } from 'lodash';

const handleDownload = (content: JSON, filename: string) => {
  const blob = new Blob([JSON.stringify(content, null, 2)], {
    type: 'application/json',
  });
  const url = URL.createObjectURL(blob);
  const a = document.createElement('a');
  a.href = url;
  a.download = filename;
  document.body.appendChild(a);
  a.click();
  a.remove();
  URL.revokeObjectURL(url);
};

const PackageButton: FC<{
  name: string;
  selected: boolean;
  onClick: () => void;
}> = ({ name, selected, onClick }) => {
  return (
    <Button
      color="white"
      borderWidth="2px"
      borderRadius="md"
      variant="outline"
      aria-label="contract name"
      boxShadow="lg"
      flexShrink={0}
      background={selected ? 'teal.900' : 'gray.700'}
      borderColor={selected ? 'teal.600' : 'gray.600'}
      _hover={
        selected
          ? {
              background: 'teal.800',
              borderColor: 'teal.500',
            }
          : {
              background: 'gray.600',
              borderColor: 'teal.500',
            }
      }
      mr={3}
      height="36px"
      px={3}
      onClick={onClick}
    >
      <Box textAlign="left">
        <Heading
          fontWeight="500"
          size="sm"
          color="gray.200"
          letterSpacing="0.1px"
        >
          {name}
        </Heading>
      </Box>
    </Button>
  );
};

export const CodeExplorer: FC<{
  pkg: any;
  name: string;
  moduleName?: string;
  source: string;
  functionName?: string;
}> = ({ pkg, name, moduleName, source, functionName }) => {
  // For the main package, the key is -1
  const [selectedPackage, setSelectedPackage] = useState<{
    name: string;
    key: number;
  }>({
    name,
    key: -1,
  });
  const { data: metadata } = useQueryIpfsData(pkg?.metaUrl, !!pkg?.metaUrl);

  const deploymentData = useQueryIpfsData(pkg?.deployUrl, !!pkg?.deployUrl);

  // Provisioned packages could be inside the "provision" (old) or "clone" (current) key
  // So we check both in order to keep backwards compatibility
  const provisionedPackagesKeys =
    deploymentData?.data?.def?.provision || deploymentData?.data?.def?.clone
      ? Object.keys(
          deploymentData?.data?.def?.provision ||
            deploymentData?.data?.def?.clone
        )
      : [];
  const provisionArtifacts = provisionedPackagesKeys.map((k: string) => {
    return {
      name: k,
      artifacts: (
        deploymentData?.data?.state[`provision.${k}`] ||
        deploymentData?.data?.state[`clone.${k}`]
      )?.artifacts,
    };
  });

  const availablePackages = [
    {
      name,
      key: -1,
    },
  ].concat(
    provisionedPackagesKeys.map((k: string, i: number) => {
      return {
        name: k,
        key: i,
      };
    })
  );

  const {
    data: provisionedPackageData,
    isLoading: isLoadingProvisionedPackageData,
  } = useQueryIpfsData(
    provisionArtifacts[selectedPackage.key]?.artifacts?.imports[
      selectedPackage.name
    ]?.url,
    !!provisionArtifacts[selectedPackage.key]?.artifacts?.imports[
      selectedPackage.name
    ]?.url
  );

  const provisionedMiscUrl = provisionedPackageData?.miscUrl;
  const { data: provisionedMiscData, isLoading: isLoadingProvisionedMiscData } =
    useQueryIpfsData(provisionedMiscUrl, !!provisionedMiscUrl);

  let miscUrl: string | undefined;
  if (deploymentData?.data) {
    miscUrl =
      typeof deploymentData?.data === 'string'
        ? JSON.parse(deploymentData?.data)?.miscUrl
        : JSON.parse(JSON.stringify((deploymentData as any)?.data))?.miscUrl;
  }

  const { data: miscData, isLoading: isLoadingMiscData } = useQueryIpfsData(
    miscUrl,
    !!miscUrl
  );

  const isSelectedPackage = ({ key, name }: { key: number; name: string }) =>
    selectedPackage.key === key && selectedPackage.name === name;

  useEffect(() => {
    if (isLoadingMiscData || isLoadingProvisionedMiscData) return;
    // If the selected package is the main package, select the first source code
    const selectedMiscData = isSelectedPackage({
      name,
      key: -1,
    })
      ? miscData
      : provisionedMiscData;

    if (selectedMiscData) {
      const artifacts = Object.entries(selectedMiscData.artifacts).sort(
        ([keyA], [keyB]) => {
          const countA = (keyA.match(/:/g) || []).length;
          const countB = (keyB.match(/:/g) || []).length;
          return countA - countB;
        }
      );

      const availableSources = artifacts.map(([key, value]: [string, any]) => {
        return {
          key,
          value,
          sources: value.source ? JSON.parse(value.source.input).sources : [],
        };
      });

      // find the source code for the selected contract
      for (const s of availableSources) {
        if (s.sources[decodeURIComponent(source)]) {
          const code = (s.sources[decodeURIComponent(source)] as any).content;
          setSelectedCode(code);
          setSelectedLanguage('sol');
          setSelectedKey(decodeURIComponent(source));

          const urlParams = new URLSearchParams({
            source: decodeURIComponent(source),
          });

          // set the selected line if a function name is provided
          const line = functionName
            ? code
                .split('\n')
                // use regex to match the function name
                .findIndex((l: string) => {
                  const escapedFunctionName = functionName.replace(
                    /[-/\\^$*+?.()|[\]{}]/g,
                    '\\$&'
                  );
                  const reg = new RegExp(
                    `\\bfunction\\s+${escapedFunctionName}\\b`,
                    'i'
                  );
                  return reg.test(l);
                })
            : -1;

          if (line > -1 && functionName) {
            setSelectedLine(line);
            urlParams.append('function', functionName);
          }

          window.history.pushState(
            null,
            '',
            `/packages/${name}/${pkg.version}/${pkg.name}/code/${
              selectedPackage.name
            }?${urlParams.toString()}`
          );
          return;
        }
      }

      // If the selected contract is not found, select the first source code
      const firstArtifact = artifacts[0];

      if (firstArtifact) {
        const [, firstArtifactValue] = firstArtifact;
        const sortedSources = (firstArtifactValue as any)?.source?.input
          ? Object.entries(
              JSON.parse((firstArtifactValue as any)?.source?.input).sources
            ).sort(([keyA], [keyB]) => {
              const countA = (keyA.match(/\//g) || []).length;
              const countB = (keyB.match(/\//g) || []).length;
              return countA - countB;
            })
          : [];

<<<<<<< HEAD
        if (sortedSources.length) {
          const [sourceKey, sourceValue] = sortedSources[0];
          setSelectedCode((sourceValue as any)?.content);
          setSelectedLanguage('sol');
          setSelectedKey(sourceKey);

          window.history.pushState(
            null,
            '',
            `/packages/${name}/${variant.tag.name}/${variant.name}/code/${
              selectedPackage.name
            }?source=${encodeURIComponent(sourceKey)}`
          );
        } else {
          window.history.pushState(
            null,
            '',
            `/packages/${name}/${variant.tag.name}/${variant.name}/code/${selectedPackage.name}`
          );
        }
=======
        const [sourceKey, sourceValue] = sortedSources[0];
        setSelectedCode((sourceValue as any)?.content);
        setSelectedLanguage('sol');
        setSelectedKey(sourceKey);

        window.history.pushState(
          null,
          '',
          `/packages/${name}/${pkg.version}/${pkg.name}/code/${
            selectedPackage.name
          }?source=${encodeURIComponent(sourceKey)}`
        );
>>>>>>> 11e9efae
      }
    }
  }, [
    miscData,
    provisionedMiscData,
    source,
    isLoadingMiscData,
    isLoadingProvisionedMiscData,
    functionName,
  ]);

  const isSmall = useBreakpointValue({
    base: true,
    sm: true,
    md: false,
  });

  const [selectedCode, setSelectedCode] = useState('');
  const [selectedLanguage, setSelectedLanguage] = useState('');
  const [selectedKey, setSelectedKey] = useState('');
  const [selectedLine, setSelectedLine] = useState<undefined | number>();

  const artifacts =
    // If the selected package is the main package, use the misc data
    isSelectedPackage({ name, key: -1 })
      ? miscData && Object.entries(miscData?.artifacts)
      : provisionedMiscData && Object.entries(provisionedMiscData?.artifacts);

  const handleSelectPackage = (p: { name: string; key: number }) => {
    setSelectedPackage({ name: p.name, key: p.key });
  };

  // Select the right selected module based on the given moduleName
  // If the selected package is the main package, select the first source code
  useEffect(() => {
    if (deploymentData.isLoading) return;
    const foundPackage = availablePackages.find((p) => p.name === moduleName);
    if (foundPackage) {
      setSelectedPackage(foundPackage);
      setSelectedKey(decodeURIComponent(source));
    }
  }, [moduleName, source, availablePackages.length, deploymentData?.isLoading]);

  // Select the first provisioned package if the main package has no code
  useEffect(() => {
    if (deploymentData.isLoading) return;
    if (
      !artifacts?.length &&
      provisionedPackagesKeys.length &&
      selectedPackage.key === -1
    ) {
      setSelectedPackage(availablePackages[1]);
    }
  }, [
    artifacts?.length,
    provisionedPackagesKeys?.length,
    deploymentData?.isLoading,
    selectedPackage.key,
  ]);

  const handleSelectFile = (sourceKey: string, sourceValue: any) => {
    // We can have these lines to keep SPA navigation
    setSelectedCode(sourceValue.content);
    setSelectedLanguage('sol');
    setSelectedKey(sourceKey);

    window.history.pushState(
      null,
      '',
      `/packages/${name}/${pkg.version}/${pkg.name}/code/${
        selectedPackage.name
      }?source=${encodeURIComponent(sourceKey)}`
    );
  };

  const isLoading =
    !miscData ||
    isLoadingProvisionedPackageData ||
    isLoadingMiscData ||
    isLoadingProvisionedMiscData;

  return (
    <Flex flex="1" direction="column" maxHeight="100%" maxWidth="100%">
      {isLoading ? (
        <CustomSpinner m="auto" />
      ) : artifacts?.length || provisionedPackagesKeys.length ? (
        <>
          {!!provisionedPackagesKeys.length && (
            <Flex
              top="0"
              zIndex={3}
              bg="gray.900"
              position={{ md: 'sticky' }}
              overflowX="scroll"
              overflowY="hidden"
              maxW="100%"
              p={2}
              borderBottom="1px solid"
              borderColor="gray.800"
              flexWrap="nowrap"
            >
              {!isEmpty(miscData?.artifacts) && (
                <PackageButton
                  key={-1}
                  name={name}
                  selected={isSelectedPackage({ name, key: -1 })}
                  onClick={() => handleSelectPackage({ name, key: -1 })}
                />
              )}
              {provisionedPackagesKeys.map((k: string, i: number) => (
                <PackageButton
                  key={k}
                  name={k}
                  selected={isSelectedPackage({ name: k, key: i })}
                  onClick={() => handleSelectPackage({ name: k, key: i })}
                />
              ))}
            </Flex>
          )}
          <Flex flex="1" direction={['column', 'column', 'row']}>
            <Flex
              flexDirection="column"
              overflowY="auto"
              maxWidth={['100%', '100%', '320px']}
              borderRight={isSmall ? 'none' : '1px solid'}
              borderBottom={isSmall ? '1px solid' : 'none'}
              borderColor={isSmall ? 'gray.600' : 'gray.700'}
              width={['100%', '100%', '320px']}
              maxHeight={['140px', '140px', 'calc(100vh - 236px)']}
            >
              <Box px={3} pb={2}>
                {artifacts.map(([artifactKey, artifactValue]: [any, any]) => {
                  return (
                    <Box key={artifactKey} mt={4}>
                      <Flex
                        flexDirection="row"
                        px="2"
                        alignItems="center"
                        mb="1"
                      >
                        <Heading
                          fontWeight="500"
                          size="sm"
                          color="gray.200"
                          letterSpacing="0.1px"
                          mr="1"
                        >
                          {artifactKey.split(':').length > 1
                            ? artifactKey.split(':')[1]
                            : artifactKey}
                        </Heading>

                        <Button
                          variant="outline"
                          colorScheme="white"
                          size="xs"
                          color="gray.300"
                          borderColor="gray.500"
                          _hover={{ bg: 'gray.700' }}
                          leftIcon={<DownloadIcon />}
                          onClick={() => {
                            handleDownload(
                              (artifactValue as any)?.abi,
                              'deployments.json'
                            );
                          }}
                          ml="auto"
                        >
                          ABI
                        </Button>
                      </Flex>
                      {(artifactValue as any)?.source?.input &&
                        Object.entries(
                          JSON.parse((artifactValue as any).source.input)
                            .sources
                        )
                          .sort(([keyA], [keyB]) => {
                            const countA = (keyA.match(/\//g) || []).length;
                            const countB = (keyB.match(/\//g) || []).length;
                            return countA - countB; // Sorts in ascending order
                          })
                          .map(([sourceKey, sourceValue]) => {
                            return (
                              <Tooltip
                                label={sourceKey}
                                key={sourceKey}
                                placement="right"
                              >
                                <Box
                                  borderRadius="md"
                                  mb={0.5}
                                  py={0.5}
                                  px="2"
                                  cursor="pointer"
                                  fontSize="sm"
                                  _hover={{ background: 'gray.800' }}
                                  onClick={() =>
                                    handleSelectFile(sourceKey, sourceValue)
                                  }
                                  whiteSpace="nowrap"
                                  overflow="hidden"
                                  textOverflow="ellipsis"
                                  style={{
                                    direction: 'rtl', // Reverses the text display order
                                    unicodeBidi: 'bidi-override', // Overrides the default bidi algorithm
                                  }}
                                  textAlign="left" // Left-aligns the text
                                  fontWeight={
                                    selectedKey == sourceKey
                                      ? 'medium'
                                      : undefined
                                  }
                                  background={
                                    selectedKey == sourceKey
                                      ? 'gray.800'
                                      : undefined
                                  }
                                >
                                  {sourceKey.split('').reverse().join('')}
                                </Box>
                              </Tooltip>
                            );
                          })}
                    </Box>
                  );
                })}

                {metadata?.cannonfile && (
                  <>
                    <Box mt={4}>
                      <Flex
                        flexDirection="row"
                        px="2"
                        alignItems="center"
                        mb="1"
                      >
                        <Heading
                          fontWeight="500"
                          size="sm"
                          color="gray.200"
                          letterSpacing="0.1px"
                        >
                          Metadata
                        </Heading>

                        <IconButton
                          aria-label="Download Metadata"
                          variant="outline"
                          colorScheme="white"
                          size="xs"
                          color="gray.300"
                          borderColor="gray.500"
                          _hover={{ bg: 'gray.700' }}
                          icon={<DownloadIcon />}
                          onClick={() => {
                            handleDownload(metadata, 'metadata.json');
                          }}
                          ml="auto"
                        ></IconButton>
                      </Flex>
                    </Box>

                    <Box
                      borderRadius="md"
                      mb={0.5}
                      py={0.5}
                      px="2"
                      cursor="pointer"
                      fontSize="sm"
                      _hover={{ background: 'gray.800' }}
                      onClick={() => {
                        setSelectedCode(metadata.cannonfile);
                        setSelectedLanguage('toml');
                        setSelectedKey('cannonfile');
                      }}
                      fontWeight={
                        selectedKey == 'cannonfile' ? 'medium' : undefined
                      }
                    >
                      Cannonfile
                    </Box>
                  </>
                )}
              </Box>
            </Flex>

            <Box
              flex="1"
              overflowY="auto"
              maxHeight={['none', 'none', 'calc(100vh - 236px)']}
              background="gray.800"
            >
              {selectedCode.length ? (
                <>
                  {/* Make sure code preview is not rendered if function name exists but no selected line is set yet */}
                  {!selectedLine && functionName ? null : (
                    <CodePreview
                      code={selectedCode}
                      language={selectedLanguage}
                      height="100%"
                      line={selectedLine}
                    />
                  )}
                </>
              ) : (
                <Flex
                  flex="1"
                  height="100%"
                  alignItems="center"
                  justifyContent="center"
                  p={4}
                >
                  <Text color="gray.400">
                    <InfoOutlineIcon transform="translateY(-1px)" /> Code
                    unavailable
                  </Text>
                </Flex>
              )}
            </Box>
          </Flex>
        </>
      ) : (
        <Flex flex="1" alignItems="center" justifyContent="center" p={4}>
          <Text color="gray.400">
            <InfoOutlineIcon transform="translateY(-1px)" /> This package does
            not contain any code.
          </Text>
        </Flex>
      )}
    </Flex>
  );
};<|MERGE_RESOLUTION|>--- conflicted
+++ resolved
@@ -251,28 +251,7 @@
             })
           : [];
 
-<<<<<<< HEAD
         if (sortedSources.length) {
-          const [sourceKey, sourceValue] = sortedSources[0];
-          setSelectedCode((sourceValue as any)?.content);
-          setSelectedLanguage('sol');
-          setSelectedKey(sourceKey);
-
-          window.history.pushState(
-            null,
-            '',
-            `/packages/${name}/${variant.tag.name}/${variant.name}/code/${
-              selectedPackage.name
-            }?source=${encodeURIComponent(sourceKey)}`
-          );
-        } else {
-          window.history.pushState(
-            null,
-            '',
-            `/packages/${name}/${variant.tag.name}/${variant.name}/code/${selectedPackage.name}`
-          );
-        }
-=======
         const [sourceKey, sourceValue] = sortedSources[0];
         setSelectedCode((sourceValue as any)?.content);
         setSelectedLanguage('sol');
@@ -285,7 +264,15 @@
             selectedPackage.name
           }?source=${encodeURIComponent(sourceKey)}`
         );
->>>>>>> 11e9efae
+        } else {
+         window.history.pushState(
+          null,
+          '',
+          `/packages/${name}/${pkg.version}/${pkg.name}/code/${
+            selectedPackage.name
+          }`
+        );
+        }
       }
     }
   }, [
