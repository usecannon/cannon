--- conflicted
+++ resolved
@@ -34,10 +34,6 @@
   deploymentInfo: any;
 }> = ({ deploymentInfo }) => {
   const { isOpen, onOpen, onClose } = useDisclosure();
-<<<<<<< HEAD
-  const displayInfo = omitEmptyObjects({ ...deploymentInfo?.def });
-=======
->>>>>>> 29572f0b
 
   return (
     <>
@@ -49,14 +45,10 @@
         borderColor="gray.500"
         _hover={{ bg: 'gray.700' }}
         leftIcon={<ViewIcon />}
-<<<<<<< HEAD
-        onClick={onOpen}
-=======
         onClick={(e) => {
           e.preventDefault();
           onOpen();
         }}
->>>>>>> 29572f0b
       >
         View as Cannonfile
       </Button>
@@ -64,18 +56,12 @@
       <Modal size="4xl" isOpen={isOpen} onClose={onClose} isCentered>
         <ModalOverlay />
         <ModalContent background="none">
-<<<<<<< HEAD
-          <Box py={12}>
-            <ModalCloseButton />
-            <CodePreview code={stringify(displayInfo)} language="toml" />
-=======
           <Box my={12}>
             <ModalCloseButton />
             <CodePreview
               code={stringify({ ...deploymentInfo?.def })}
               language="toml"
             />
->>>>>>> 29572f0b
           </Box>
         </ModalContent>
       </Modal>
