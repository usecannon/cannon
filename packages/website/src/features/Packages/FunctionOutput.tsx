--- conflicted
+++ resolved
@@ -8,17 +8,12 @@
   methodResult?: string;
 }
 
-<<<<<<< HEAD
-export function FunctionOutput({ abiParameters, methodResult }: Props) {
-  if (isAbiParameterArray(abiParameters)) {
-=======
 export function FunctionOutput({
   chainId,
   abiParameters,
   methodResult,
 }: Props) {
-  if (_isArrayAbiParameter(abiParameters)) {
->>>>>>> a8447765
+  if (isAbiParameterArray(abiParameters)) {
     return abiParameters.map((abiParameter, index) => (
       <AbiParameterPreview
         chainId={chainId}
