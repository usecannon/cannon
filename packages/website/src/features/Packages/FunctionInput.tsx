--- conflicted
+++ resolved
@@ -89,62 +89,63 @@
           />
         );
       case input.type.startsWith('tuple'):
-<<<<<<< HEAD
-        // TODO: implement value prop for TupleInput
-        return <TupleInput input={input} handleUpdate={_handleUpdate} />;
-      case input.type.startsWith('bytes1'):
-        return (
-          <ByteInput
-            handleUpdate={_handleUpdate}
-            value={_initialValue}
-            byte={1}
-          />
-        );
-      case input.type.startsWith('bytes2'):
-        return (
-          <ByteInput
-            handleUpdate={_handleUpdate}
-            value={_initialValue}
-            byte={2}
-          />
-        );
-      case input.type.startsWith('bytes4'):
-        return (
-          <ByteInput
-            handleUpdate={_handleUpdate}
-            value={_initialValue}
-            byte={4}
-          />
-        );
-      case input.type.startsWith('bytes8'):
-        return (
-          <ByteInput
-            handleUpdate={_handleUpdate}
-            value={_initialValue}
-            byte={8}
-          />
-        );
-      case input.type.startsWith('bytes16'):
-        return (
-          <ByteInput
-            handleUpdate={_handleUpdate}
-            value={_initialValue}
-            byte={16}
-          />
-        );
-      case input.type.startsWith('bytes32'):
-        return (
-          <ByteInput
-            handleUpdate={_handleUpdate}
-            value={_initialValue}
-            byte={32}
-=======
         return (
           <TupleInput
             input={input}
             handleUpdate={_handleUpdate}
             value={_initialValue}
->>>>>>> f112f675
+          />
+      case input.type.startsWith('bytes1'):
+        return (
+          <ByteInput
+            handleUpdate={_handleUpdate}
+            value={_initialValue}
+            byte={1}
+          />
+        );
+      case input.type.startsWith('bytes2'):
+        return (
+          <ByteInput
+            handleUpdate={_handleUpdate}
+            value={_initialValue}
+            byte={2}
+          />
+        );
+      case input.type.startsWith('bytes4'):
+        return (
+          <ByteInput
+            handleUpdate={_handleUpdate}
+            value={_initialValue}
+            byte={4}
+          />
+        );
+      case input.type.startsWith('bytes8'):
+        return (
+          <ByteInput
+            handleUpdate={_handleUpdate}
+            value={_initialValue}
+            byte={8}
+          />
+        );
+      case input.type.startsWith('bytes16'):
+        return (
+          <ByteInput
+            handleUpdate={_handleUpdate}
+            value={_initialValue}
+            byte={16}
+          />
+        );
+      case input.type.startsWith('bytes32'):
+        return (
+          <ByteInput
+            handleUpdate={_handleUpdate}
+            value={_initialValue}
+            byte={32}
+        return (
+          <TupleInput
+            input={input}
+            handleUpdate={_handleUpdate}
+            value={_initialValue}
           />
         );
       default:
