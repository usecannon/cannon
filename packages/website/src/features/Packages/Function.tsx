import { CustomSpinner } from '@/components/CustomSpinner';
import { FunctionInput } from '@/features/Packages/FunctionInput';
import { FunctionOutput } from '@/features/Packages/FunctionOutput';
import { useQueueTxsStore, useStore } from '@/helpers/store';
import { useContractCall, useContractTransaction } from '@/hooks/ethereum';
import { useCannonChains } from '@/providers/CannonProvidersProvider';
import {
  CheckCircleIcon,
  ChevronDownIcon,
  ChevronUpIcon,
  WarningIcon,
} from '@chakra-ui/icons';
import {
  Alert,
  Box,
  Button,
  Flex,
  FormControl,
  FormHelperText,
  FormLabel,
  Heading,
  Input,
  InputGroup,
  InputRightAddon,
<<<<<<< HEAD
  FormHelperText,
  Tooltip,
=======
  Link,
  Text,
  useDisclosure,
  useToast,
>>>>>>> c7643471
} from '@chakra-ui/react';
import { useConnectModal } from '@rainbow-me/rainbowkit';
import { ChainArtifacts } from '@usecannon/builder';
import { Abi, AbiFunction } from 'abitype';
import { useRouter } from 'next/router';
import React, { FC, useEffect, useRef, useState } from 'react';
import { FaCode } from 'react-icons/fa6';
import {
  Address,
  createPublicClient,
  encodeFunctionData,
  parseEther,
  toFunctionSelector,
  toFunctionSignature,
  TransactionRequestBase,
  zeroAddress,
} from 'viem';
import { useAccount, useSwitchChain, useWalletClient } from 'wagmi';

const extractError = (e: any): string => {
  return typeof e === 'string'
    ? e
    : e?.cause?.message || e?.message || e?.error?.message || e?.error || e;
};

const _isReadOnly = (abiFunction: AbiFunction) =>
  abiFunction.stateMutability === 'view' ||
  abiFunction.stateMutability === 'pure';

const _isPayable = (abiFunction: AbiFunction) =>
  abiFunction.stateMutability === 'payable';

const StatusIcon = ({ error }: { error: boolean }) => (
  <Box display="inline-block" ml={2}>
    {error ? (
      <WarningIcon color="red.700" />
    ) : (
      <CheckCircleIcon color="green.500" />
    )}
  </Box>
);

export const Function: FC<{
  selected?: boolean;
  f: AbiFunction;
  abi: Abi;
  address: Address;
  cannonOutputs: ChainArtifacts;
  chainId: number;
  contractSource?: string;
  onDrawerOpen?: () => void;
  collapsible?: boolean;
  showFunctionSelector: boolean;
  packageUrl?: string;
}> = ({
  selected,
  f,
  abi /*, cannonOutputs */,
  address,
  chainId,
  contractSource,
  onDrawerOpen,
  collapsible,
  showFunctionSelector,
  packageUrl,
}) => {
  const { isOpen, onToggle } = useDisclosure();
  const currentSafe = useStore((s) => s.currentSafe);
  const { asPath: pathname } = useRouter();
  const [loading, setLoading] = useState(false);
  const [simulated, setSimulated] = useState(false);
  const [methodCallOrQueuedResult, setMethodCallOrQueuedResult] = useState<{
    value: unknown;
    error: string | null;
  } | null>(null);
  const [hasExpandedSelected, setHasExpandedSelected] = useState(false);

  // TODO: don't know why, had to use a ref instead of an array to be able to
  // keep the correct reference.
  const sadParams = useRef(new Array(f.inputs.length).fill(undefined));
  const [params, setParams] = useState<any[] | any>([...sadParams.current]);

  const { getChainById, transports } = useCannonChains();
  const chain = getChainById(chainId);
  const publicClient = createPublicClient({
    chain,
    transport: transports[chainId],
  });

  const setParam = (index: number, value: any) => {
    sadParams.current[index] = value;
    setParams([...sadParams.current]);
  };

  // for payable functions only
  const [value, setValue] = useState<any>();
  const [valueIsValid, setValueIsValid] = useState<boolean>(true);
  const toast = useToast();

  const { safes, setQueuedIdentifiableTxns, setLastQueuedTxnsId } =
    useQueueTxsStore((s) => s);

  const queuedIdentifiableTxns =
    currentSafe?.address &&
    currentSafe?.chainId &&
    safes[`${currentSafe?.chainId}:${currentSafe?.address}`]
      ? safes[`${currentSafe?.chainId}:${currentSafe?.address}`]
          ?.queuedIdentifiableTxns
      : [];
  const lastQueuedTxnsId =
    currentSafe?.address &&
    currentSafe?.chainId &&
    safes[`${currentSafe?.chainId}:${currentSafe?.address}`]
      ? safes[`${currentSafe?.chainId}:${currentSafe?.address}`]
          ?.lastQueuedTxnsId
      : 0;

  const { isConnected, address: from, chain: connectedChain } = useAccount();
  const { openConnectModal } = useConnectModal();

  const { switchChain } = useSwitchChain();
  const { data: walletClient } = useWalletClient({
    chainId: chainId as number,
  })!;

  const fetchReadContractResult = useContractCall(
    address,
    f.name,
    [...params],
    abi,
    publicClient
  );

  const fetchWriteContractResult = useContractTransaction(
    from as Address,
    address as Address,
    f.name,
    [...params],
    abi,
    publicClient,
    walletClient as any
  );

  const isFunctionReadOnly = _isReadOnly(f);
  const isFunctionPayable = _isPayable(f);

  const submit = async ({ simulate = false }: { simulate?: boolean } = {}) => {
    setLoading(true);
    setMethodCallOrQueuedResult(null);
    setSimulated(simulate);

    try {
      if (isFunctionReadOnly) {
        await handleReadFunction();
      } else {
        await handleWriteFunction(simulate);
      }
    } finally {
      setLoading(false);
    }
  };

  const handleReadFunction = async () => {
    const result = await fetchReadContractResult(from ?? zeroAddress);
    if (result.error) {
      setMethodCallOrQueuedResult({
        value: null,
        error: extractError(result.error),
      });
    } else {
      setMethodCallOrQueuedResult({ value: result.value, error: null });
    }
  };

  const handleWriteFunction = async (simulate: boolean) => {
    if (!isConnected) {
      if (openConnectModal) openConnectModal();
      return;
    }

    if (connectedChain?.id !== chainId) {
      await switchChain({ chainId: chainId });
    }

    if (simulate) {
      await handleReadFunction();
    } else {
      const result = await fetchWriteContractResult();
      if (result.error) {
        setMethodCallOrQueuedResult({
          value: null,
          error: extractError(result.error),
        });
      } else {
        setMethodCallOrQueuedResult({ value: result.value, error: null });
      }
    }
  };

  const anchor = `#selector-${toFunctionSelector(f)}`;

  const getCodeUrl = (functionName: string) => {
    const base = pathname.split('/interact')[0];
    const activeContractPath = pathname.split('interact/')[1];
    if (activeContractPath && contractSource) {
      const [moduleName] = activeContractPath.split('/');

      return `${base}/code/${moduleName}?source=${encodeURIComponent(
        contractSource
      )}&function=${functionName}`;
    }
  };

  const handleQueueTransaction = () => {
    if (!currentSafe) {
      toast({
        title: 'Please select a Safe first',
        status: 'error',
        duration: 5000,
        isClosable: true,
      });
      onDrawerOpen?.();
      return;
    }
    // Prevent queuing transactions across different chains
    if (currentSafe?.chainId !== chainId) {
      toast({
        title: `Cannot queue transactions across different chains, current Safe is on chain ${currentSafe?.chainId} and function is on chain ${chainId}`,
        status: 'error',
        duration: 10000,
        isClosable: true,
      });
      onDrawerOpen?.();
      return;
    }

    let _txn: Omit<TransactionRequestBase, 'from'> | null = null;

    if (f.inputs.length === 0) {
      _txn = {
        to: address,
        data: toFunctionSelector(f),
        value:
          isFunctionPayable && value !== undefined
            ? parseEther(value.toString())
            : undefined,
      };
    } else {
      try {
        _txn = {
          to: address,
          data: encodeFunctionData({
            abi: [f],
            args: params,
          }),
          value:
            isFunctionPayable && value !== undefined
              ? parseEther(value.toString())
              : undefined,
        };
      } catch (err: unknown) {
        setMethodCallOrQueuedResult({
          value: null,
          error: extractError(err),
        });
        return;
      }
    }

    const regex = /\/([^/]+)\.sol$/;
    const contractName = contractSource?.match(regex)?.[1] || 'Unknown';

    setQueuedIdentifiableTxns({
      queuedIdentifiableTxns: [
        ...queuedIdentifiableTxns,
        {
          txn: _txn,
          id: `${lastQueuedTxnsId + 1}`,
          contractName,
          target: address,
          fn: f,
          params: [...params],
          chainId,
          pkgUrl: packageUrl || '',
        },
      ],
      safeId: `${currentSafe.chainId}:${currentSafe.address}`,
    });

    setLastQueuedTxnsId({
      lastQueuedTxnsId: lastQueuedTxnsId + 1,
      safeId: `${currentSafe.chainId}:${currentSafe.address}`,
    });

    toast({
      title: `Total transactions queued: ${lastQueuedTxnsId + 1}`,
      status: 'success',
      duration: 5000,
      isClosable: true,
    });
  };

  const renderFunctionContent = () => (
    <Box
      p={6}
      borderTop={collapsible ? 'none' : '1px solid'}
      borderBottom={collapsible ? '1px solid' : 'none'}
      borderBottomRadius={collapsible ? 'md' : 'none'}
      borderRight={collapsible ? '1px solid' : 'none'}
      borderLeft={collapsible ? '1px solid' : 'none'}
      borderColor="gray.600"
      bg="gray.900"
    >
      <Box maxW="container.xl">
        <Flex alignItems="center" mb="4">
          {showFunctionSelector && (
            <Heading
              size="sm"
              fontFamily="mono"
              fontWeight="semibold"
              mb={0}
              display="flex"
              alignItems="center"
              gap={2}
            >
              <Tooltip
                label={`Selector: ${toFunctionSelector(
                  toFunctionSignature(f)
                )}`}
              >
                {toFunctionSignature(f)}
              </Tooltip>
              <Link
                color="gray.300"
                ml={1}
                textDecoration="none"
                _hover={{ textDecoration: 'underline' }}
                href={anchor}
              >
                #
              </Link>
              {!!contractSource && (
                <Link
                  color="gray.300"
                  ml={1}
                  textDecoration="none"
                  _hover={{ textDecoration: 'underline' }}
                  href={getCodeUrl(f.name)}
                >
                  <FaCode color="gray.300" />
                </Link>
              )}
            </Heading>
          )}
        </Flex>
        <Flex flexDirection={['column', 'column', 'row']} gap={8} height="100%">
          <Box flex="1" w={['100%', '100%', '50%']}>
            {f.inputs.map((input, index) => {
              return (
                <Box key={JSON.stringify(input)}>
                  <FormControl mb="4">
                    <FormLabel fontSize="sm" mb={1}>
                      {input.name && <Text display="inline">{input.name}</Text>}
                      {input.type && (
                        <Text
                          fontSize="xs"
                          color="whiteAlpha.700"
                          display="inline"
                        >
                          {' '}
                          {input.type}
                        </Text>
                      )}
                    </FormLabel>
                    <FunctionInput
                      input={input}
                      handleUpdate={(value) => {
                        setParam(index, value);
                      }}
                    />
                  </FormControl>
                </Box>
              );
            })}

            {isFunctionPayable && (
              <FormControl mb="4">
                <FormLabel fontSize="sm" mb={1}>
                  Value
                  <Text fontSize="xs" color="whiteAlpha.700" display="inline">
                    {' '}
                    (payable)
                  </Text>
                </FormLabel>
                <InputGroup size="sm">
                  <Input
                    type="number"
                    size="sm"
                    bg="black"
                    isInvalid={!valueIsValid}
                    borderColor="whiteAlpha.400"
                    value={value?.toString()}
                    onChange={(e) => {
                      setValue(e.target.value);
                      try {
                        parseEther(e.target.value);
                        setValueIsValid(true);
                      } catch (err) {
                        setValueIsValid(false);
                      }
                    }}
                  />
                  <InputRightAddon
                    bg="black"
                    color="whiteAlpha.700"
                    borderColor="whiteAlpha.400"
                  >
                    ETH
                  </InputRightAddon>
                </InputGroup>
                <FormHelperText hidden={!valueIsValid} color="gray.300">
                  {value !== undefined && valueIsValid
                    ? parseEther(value.toString()).toString()
                    : 0}{' '}
                  wei
                </FormHelperText>
              </FormControl>
            )}

            {isFunctionReadOnly && (
              <Button
                isLoading={loading}
                colorScheme="teal"
                bg="teal.900"
                _hover={{ bg: 'teal.800' }}
                variant="outline"
                size="xs"
                mr={3}
                mb={3}
                onClick={() => {
                  void submit();
                }}
              >
                Call view function
              </Button>
            )}

            {!isFunctionReadOnly && (
              <>
                <Button
                  isLoading={loading}
                  colorScheme="teal"
                  bg="teal.900"
                  _hover={{ bg: 'teal.800' }}
                  variant="outline"
                  size="xs"
                  mr={3}
                  mb={3}
                  lineHeight="inherit"
                  onClick={async () => await submit({ simulate: true })}
                >
                  Simulate transaction{' '}
                  {simulated && methodCallOrQueuedResult && (
                    <StatusIcon
                      error={Boolean(methodCallOrQueuedResult.error)}
                    />
                  )}
                </Button>
                <Button
                  isLoading={loading}
                  colorScheme="teal"
                  bg="teal.900"
                  _hover={{ bg: 'teal.800' }}
                  variant="outline"
                  size="xs"
                  mr={3}
                  mb={3}
                  lineHeight="inherit"
                  onClick={async () => await submit()}
                >
                  Submit using wallet{' '}
                  {!simulated && methodCallOrQueuedResult && (
                    <StatusIcon
                      error={Boolean(methodCallOrQueuedResult.error)}
                    />
                  )}
                </Button>
                <Button
                  id={`${f.name}-stage-to-safe`}
                  isLoading={loading}
                  colorScheme="teal"
                  bg="teal.900"
                  _hover={{ bg: 'teal.800' }}
                  variant="outline"
                  size="xs"
                  mr={3}
                  mb={3}
                  onClick={handleQueueTransaction}
                >
                  Stage to Safe
                </Button>
              </>
            )}

            {methodCallOrQueuedResult?.error && (
              <Alert overflowX="scroll" mt="2" status="error" bg="red.700">
                {`${
                  methodCallOrQueuedResult.error.includes(
                    'Encoded error signature'
                  ) &&
                  methodCallOrQueuedResult.error.includes('not found on ABI')
                    ? 'Error emitted during ERC-7412 orchestration: '
                    : ''
                }${methodCallOrQueuedResult.error}`}
              </Alert>
            )}
          </Box>
          <Box
            flex="1"
            w={['100%', '100%', '50%']}
            background="gray.800"
            borderRadius="md"
            p={4}
            display="flex"
            flexDirection="column"
            position="relative"
            overflowX="scroll"
          >
            <Heading
              size="xs"
              textTransform={'uppercase'}
              fontWeight={400}
              letterSpacing={'1px'}
              fontFamily={'var(--font-miriam)'}
              color="gray.300"
              mb={2}
            >
              Output
            </Heading>

            {loading ? (
              <CustomSpinner m="auto" />
            ) : (
              <Box flex="1">
                {f.outputs.length != 0 && methodCallOrQueuedResult == null && (
                  <Flex
                    position="absolute"
                    zIndex={2}
                    top={0}
                    left={0}
                    background="blackAlpha.700"
                    width="100%"
                    height="100%"
                    alignItems="center"
                    justifyContent="center"
                    fontWeight="medium"
                    color="gray.300"
                    textShadow="sm"
                    letterSpacing="0.1px"
                  >
                    {isFunctionReadOnly
                      ? 'Call the view function '
                      : 'Simulate the transaction '}
                    for output
                  </Flex>
                )}
                <FunctionOutput
                  result={methodCallOrQueuedResult?.value || null}
                  output={f.outputs}
                />
              </Box>
            )}
          </Box>
        </Flex>
      </Box>
    </Box>
  );

  useEffect(() => {
    if (!hasExpandedSelected && selected && !isOpen) {
      onToggle();
      setHasExpandedSelected(true);
    }
  }, [selected, isOpen, onToggle, hasExpandedSelected]);

  return (
    <>
      {collapsible ? (
        <Flex flexDirection="column">
          <Flex
            flexDirection="row"
            px="3"
            py="2"
            alignItems="center"
            justifyContent="space-between"
            border="1px solid"
            borderColor="gray.600"
            borderTopRadius={'sm'}
            borderBottomRadius={isOpen ? 'none' : 'sm'}
            id={anchor}
            onClick={onToggle}
            cursor="pointer"
            bg="gray.900"
          >
            {f.name && (
              <Heading
                size="sm"
                fontFamily="mono"
                fontWeight="semibold"
                mb={0}
                display="flex"
                alignItems="center"
                gap={2}
                maxWidth="100%"
                whiteSpace="normal"
                wordBreak="break-word"
              >
                <Tooltip
                  label={`Selector: ${toFunctionSelector(
                    toFunctionSignature(f)
                  )}`}
                >
                  {toFunctionSignature(f)}
                </Tooltip>

                <Link
                  color="gray.300"
                  ml={1}
                  textDecoration="none"
                  _hover={{ textDecoration: 'none' }}
                  href={anchor}
                  onClick={(e) => e.stopPropagation()}
                >
                  #
                </Link>
                {!!contractSource && (
                  <Link
                    color="gray.300"
                    ml={1}
                    textDecoration="none"
                    _hover={{ textDecoration: 'none' }}
                    href={getCodeUrl(f.name)}
                    onClick={(e) => e.stopPropagation()}
                  >
                    <FaCode color="gray.300" />
                  </Link>
                )}
              </Heading>
            )}
            {isOpen ? (
              <ChevronUpIcon boxSize="5" />
            ) : (
              <ChevronDownIcon boxSize="5" />
            )}
          </Flex>
          {isOpen && renderFunctionContent()}
        </Flex>
      ) : (
        renderFunctionContent()
      )}
    </>
  );
};<|MERGE_RESOLUTION|>--- conflicted
+++ resolved
@@ -22,15 +22,12 @@
   Input,
   InputGroup,
   InputRightAddon,
-<<<<<<< HEAD
   FormHelperText,
   Tooltip,
-=======
   Link,
   Text,
   useDisclosure,
-  useToast,
->>>>>>> c7643471
+  useToast
 } from '@chakra-ui/react';
 import { useConnectModal } from '@rainbow-me/rainbowkit';
 import { ChainArtifacts } from '@usecannon/builder';
