'use client';

import { FC, useEffect, useState } from 'react';
import { GET_PACKAGE } from '@/graphql/queries';
<<<<<<< HEAD
import { useQueryCannonSubgraphData } from '@/hooks/subgraph';
import { Flex, Container } from '@chakra-ui/react';
=======
import { useQuery } from '@apollo/client';
import { Flex } from '@chakra-ui/react';
>>>>>>> fcf9a6f3
import { CodeExplorer } from '@/features/Packages/CodeExplorer';
import { CustomSpinner } from '@/components/CustomSpinner';

export const CodeTab: FC<{ name: string; tag: string; variant: string }> = ({
  name,
  tag,
  variant,
}) => {
  const { data } = useQueryCannonSubgraphData<any, any>(GET_PACKAGE, {
    variables: { name },
  });

  useEffect(() => {
    if (data?.packages[0]) setPackage(data?.packages[0]);
  }, [data]);

  const [pkg, setPackage] = useState<any | null>(null);

  const currentVariant = pkg?.variants.find(
    (v: any) => v.name === variant && v.tag.name === tag
  );

  return (
    <Flex flexDirection="column" width="100%" flex="1">
      {currentVariant ? (
        <CodeExplorer variant={currentVariant} />
      ) : (
        <CustomSpinner m="auto" />
      )}
    </Flex>
  );
};

export default CodeTab;<|MERGE_RESOLUTION|>--- conflicted
+++ resolved
@@ -2,13 +2,8 @@
 
 import { FC, useEffect, useState } from 'react';
 import { GET_PACKAGE } from '@/graphql/queries';
-<<<<<<< HEAD
 import { useQueryCannonSubgraphData } from '@/hooks/subgraph';
-import { Flex, Container } from '@chakra-ui/react';
-=======
-import { useQuery } from '@apollo/client';
 import { Flex } from '@chakra-ui/react';
->>>>>>> fcf9a6f3
 import { CodeExplorer } from '@/features/Packages/CodeExplorer';
 import { CustomSpinner } from '@/components/CustomSpinner';
 
