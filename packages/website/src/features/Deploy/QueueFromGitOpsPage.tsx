'use client';

import { links } from '@/constants/links';
import { parseIpfsHash } from '@/helpers/ipfs';
import { makeMultisend } from '@/helpers/multisend';
import * as onchainStore from '@/helpers/onchain-store';
import { useStore } from '@/helpers/store';
import { useTxnStager } from '@/hooks/backend';
import { useDeployerWallet } from '@/hooks/deployer';
import {
  useCannonBuild,
  useCannonPackage,
  useCannonWriteDeployToIpfs,
  useLoadCannonDefinition,
  useCannonFindUpgradeFromUrl,
} from '@/hooks/cannon';
import { useGitRefsList } from '@/hooks/git';
import { useGetPreviousGitInfoQuery } from '@/hooks/safe';
import { SafeTransaction } from '@/types/SafeTransaction';
import { CheckIcon, CloseIcon } from '@chakra-ui/icons';
import {
  Alert,
  AlertIcon,
  Box,
  Button,
  Code,
  Container,
  Flex,
  FormControl,
  FormHelperText,
  FormLabel,
  Heading,
  HStack,
  Input,
  InputGroup,
  InputRightElement,
  Link,
  Spinner,
  Text,
  Tooltip,
  useToast,
  VStack,
  Radio,
  RadioGroup,
  Stack,
  Checkbox,
} from '@chakra-ui/react';
import { useConnectModal } from '@rainbow-me/rainbowkit';
import { ChainBuilderContext } from '@usecannon/builder';
import NextLink from 'next/link';
import { useRouter } from 'next/navigation';
import React, { useEffect, useMemo, useState } from 'react';
import {
  encodeAbiParameters,
  encodeFunctionData,
  keccak256,
  stringToHex,
  toBytes,
  TransactionRequestBase,
  zeroAddress,
} from 'viem';
import { useAccount, useSwitchChain, useWriteContract } from 'wagmi';
import pkg from '../../../package.json';
import NoncePicker from './NoncePicker';
import { TransactionDisplay } from './TransactionDisplay';
import 'react-diff-view/style/index.css';
import { ChainDefinition } from '@usecannon/builder/dist/src';

const EMPTY_IPFS_MISC_URL =
  'ipfs://QmeSt2mnJKE8qmRhLyYbHQQxDKpsFbcWnw5e7JF4xVbN6k';

export default function QueueFromGitOpsPage() {
  return <QueueFromGitOps />;
}

function QueueFromGitOps() {
  const [selectedDeployType, setSelectedDeployType] = useState('new');
  const [overridePreviousState, setOverridePreviousState] = useState(false);
  const router = useRouter();
  const currentSafe = useStore((s) => s.currentSafe)!;
  const { chainId, isConnected } = useAccount();
  const { switchChainAsync } = useSwitchChain();
  const [cannonfileUrlInput, setCannonfileUrlInput] = useState('');
  const [previousPackageInput, setPreviousPackageInput] = useState('');
  const [partialDeployIpfs, setPartialDeployIpfs] = useState('');
  const [pickedNonce, setPickedNonce] = useState<number | null>(null);
  const { openConnectModal } = useConnectModal();

  const deployer = useDeployerWallet(currentSafe?.chainId);

  const deployerWalletAddress = deployer.address;

  const cannonfileUrlRegex =
    // eslint-disable-next-line no-useless-escape
    /^(https?:\/\/)?([\w-]+\.)+[\w-]+(\/[\w- .\/?%&=]*)?\.toml$/i;

  const gitUrl = useMemo(() => {
    if (!cannonfileUrlRegex.test(cannonfileUrlInput)) {
      return '';
    }

    if (!cannonfileUrlInput.includes('/blob/')) {
      return '';
    }

    return cannonfileUrlInput.split('/blob/')[0];
  }, [cannonfileUrlInput]);

  const gitRef = useMemo(() => {
    if (!cannonfileUrlRegex.test(cannonfileUrlInput)) {
      return '';
    }

    if (!cannonfileUrlInput.includes('/blob/')) {
      return '';
    }

    const branchAndFile = cannonfileUrlInput.split('/blob/')[1];
    if (!branchAndFile) {
      return '';
    }

    const branchName = branchAndFile.split('/')[0];
    if (!branchName) {
      return '';
    }

    return branchName;
  }, [cannonfileUrlInput]);

  const gitFile = useMemo(() => {
    if (!cannonfileUrlRegex.test(cannonfileUrlInput)) {
      return '';
    }

    if (!cannonfileUrlInput.includes('/blob/')) {
      return '';
    }

    const branchAndFile = cannonfileUrlInput.split('/blob/')[1];
    if (!branchAndFile) {
      return '';
    }

    const urlComponents = branchAndFile.split('/');
    urlComponents.shift();
    return urlComponents.join('/');
  }, [cannonfileUrlInput]);

  let cannonDefInfo = useLoadCannonDefinition(gitUrl, gitRef, gitFile);

  const cannonDefInfoError: string = gitUrl
    ? (cannonDefInfo.error as any)?.toString()
    : cannonfileUrlInput &&
      'The format of your URL appears incorrect. Please double check and try again.';

  const partialDeployInfo = useCannonPackage(
    partialDeployIpfs ? `ipfs://${partialDeployIpfs}` : ''
  );

  // If its a partial deployment, create the chain definition from the
  // IPFS partial deployment data
  if (partialDeployInfo.pkg) {
    cannonDefInfo = {
      ...cannonDefInfo,
      isLoading: partialDeployInfo.isLoading,
      isFetching: partialDeployInfo.isFetching,
      isError: partialDeployInfo.isError,
      error: partialDeployInfo.error,
      def: new ChainDefinition(partialDeployInfo.pkg.def),
    };
  }

  // TODO: is there any way to make a better context? maybe this means we should get rid of name using context?
  const ctx: ChainBuilderContext = {
    chainId: 0,
    package: {},
    timestamp: '0',
    settings: {},
    contracts: {},
    txns: {},
    imports: {},
    overrideSettings: {},
  };

  const settings = useStore((s) => s.settings);

  const fullPackageRef = cannonDefInfo.def?.getPackageRef(ctx) ?? null;

  const onChainPrevPkgQuery = useCannonFindUpgradeFromUrl(
    fullPackageRef || undefined,
    chainId,
    cannonDefInfo.def?.getDeployers()
  );

  const prevDeployLocation = partialDeployIpfs
    ? `ipfs://${partialDeployIpfs}`
    : onChainPrevPkgQuery.url || '';

  const prevCannonDeployInfo = useCannonPackage(prevDeployLocation);

  useEffect(() => {
    if (!cannonDefInfo.def) return setPreviousPackageInput('');

    const name = cannonDefInfo.def.getName(ctx);
    const version = 'latest';
    const preset = cannonDefInfo.def.getPreset(ctx);
    setPreviousPackageInput(`${name}:${version}@${preset}`);
    if (selectedDeployType == 'new') setSelectedDeployType('upgrade');
  }, [cannonDefInfo.def, ctx, selectedDeployType]);

  // run the build and get the list of transactions we need to run
  const buildInfo = useCannonBuild(
    currentSafe,
    cannonDefInfo.def,
    prevCannonDeployInfo.pkg
  );

  useEffect(() => {
    buildInfo.reset();
  }, [deployerWalletAddress, buildInfo]);

  const uploadToPublishIpfs = useCannonWriteDeployToIpfs(
    buildInfo.buildResult?.runtime,
    cannonDefInfo.def
      ? {
          generator: `cannon website ${pkg.version}`,
          timestamp: Math.floor(Date.now() / 1000),
          def: cannonDefInfo.def.toJson(),
          state: buildInfo.buildResult?.state || {},
          options: prevCannonDeployInfo.pkg?.options || {},
          meta: prevCannonDeployInfo.pkg?.meta,
          miscUrl: prevCannonDeployInfo.pkg?.miscUrl || EMPTY_IPFS_MISC_URL,
          chainId: currentSafe.chainId,
        }
      : undefined,
    prevCannonDeployInfo.metaUrl
  );

  useEffect(() => {
    if (['success', 'error'].includes(buildInfo.buildStatus)) {
      uploadToPublishIpfs.writeToIpfsMutation.mutate();
    }
  }, [buildInfo.buildStatus, uploadToPublishIpfs.writeToIpfsMutation]);

  const refsInfo = useGitRefsList(gitUrl);
  const foundRef = refsInfo.refs?.find(
    (r) =>
      (r.ref.startsWith('refs/heads/') || r.ref.startsWith('refs/tags/')) &&
      r.ref.endsWith(gitRef)
  )?.oid;
  const gitHash = gitRef.match(/^[0-9a-f]+$/) ? foundRef || gitRef : foundRef;

  const prevInfoQuery = useGetPreviousGitInfoQuery(
    currentSafe as any,
    gitUrl + ':' + gitFile
  );

  const multicallTxn: /*Partial<TransactionRequestBase>*/ any =
    buildInfo.buildResult &&
    !prevInfoQuery.isLoading &&
    buildInfo.buildResult.safeSteps.indexOf(null as any) === -1
      ? makeMultisend(
          [
            // supply the hint data
            {
              to: zeroAddress,
              data: encodeAbiParameters(
                [{ type: 'string[]' }],
                [
                  [
                    'deploy',
                    uploadToPublishIpfs.deployedIpfsHash,
                    prevDeployLocation || '',
                    gitUrl && gitFile ? `${gitUrl}:${gitFile}` : '',
                    gitHash || '',
                    prevInfoQuery.data &&
                    typeof prevInfoQuery.data?.[0].result == 'string' &&
                    (prevInfoQuery.data[0].result as any).length > 2
                      ? ((prevInfoQuery.data[0].result as any).slice(2) as any)
                      : '',
                  ],
                ]
              ),
            } as Partial<TransactionRequestBase>,
            // write data needed for the subsequent deployment to chain
            gitUrl && gitFile
              ? ({
                  to: onchainStore.deployAddress,
                  data: encodeFunctionData({
                    abi: onchainStore.ABI,
                    functionName: 'set',
                    args: [
                      keccak256(toBytes(`${gitUrl}:${gitFile}gitHash`)),
                      '0x' + gitHash,
                    ],
                  }),
                } as Partial<TransactionRequestBase>)
              : {},
            gitUrl && gitFile
              ? ({
                  to: onchainStore.deployAddress,
                  data: encodeFunctionData({
                    abi: onchainStore.ABI,
                    functionName: 'set',
                    args: [
                      keccak256(toBytes(`${gitUrl}:${gitFile}cannonPackage`)),
                      stringToHex(uploadToPublishIpfs.deployedIpfsHash ?? ''),
                    ],
                  }),
                } as Partial<TransactionRequestBase>)
              : {},
            {
              to: onchainStore.deployAddress,
              data: encodeFunctionData({
                abi: onchainStore.ABI,
                functionName: 'set',
                args: [
                  keccak256(
                    toBytes(
                      cannonDefInfo.def
                        ? `${cannonDefInfo.def.getName(
                            ctx
                          )}@${cannonDefInfo.def.getPreset(ctx)}`
                        : ''
                    )
                  ),
                  // TODO: we would really rather have the timestamp be when the txn was executed. something to fix when we have a new state contract
                  stringToHex(
                    `${Math.floor(Date.now() / 1000)}_${
                      uploadToPublishIpfs.deployedIpfsHash ?? ''
                    }`
                  ),
                ],
              }),
            } as Partial<TransactionRequestBase>,
          ].concat(
            buildInfo.buildResult.safeSteps.map(
              (s) => s.tx as unknown as Partial<TransactionRequestBase>
            )
          )
        )
      : { value: BigInt(0) };

  let totalGas = BigInt(0);

  for (const step of buildInfo.buildResult?.safeSteps || []) {
    totalGas += BigInt(step.gas.toString());
  }

  const toast = useToast();

  const stager = useTxnStager(
    multicallTxn.data
      ? ({
          to: multicallTxn.to,
          value: multicallTxn.value.toString(),
          data: multicallTxn.data,
          safeTxGas: totalGas.toString(),
          operation: '1', // delegate call multicall
          _nonce: pickedNonce,
        } as SafeTransaction)
      : {},
    {
      safe: currentSafe,
      async onSignComplete() {
        router.push(links.DEPLOY);
        toast({
          title: 'You successfully signed the transaction.',
          status: 'success',
          duration: 5000,
          isClosable: true,
        });
      },
    }
  );

  const execTxn = useWriteContract();

  const isOutsideSafeTxnsRequired =
    (buildInfo.buildResult?.deployerSteps.length || 0) > 0 &&
    !deployer.isComplete;

  const loadingDataForDeploy =
    prevCannonDeployInfo.isFetching ||
    partialDeployInfo.isFetching ||
    onChainPrevPkgQuery.isFetching ||
    buildInfo.buildStatus === 'building';

  const handlePreviewTxnsClick = async () => {
    if (!isConnected) {
      if (openConnectModal) {
        openConnectModal();
      }
      toast({
        title:
          'In order to queue transactions, you must connect your wallet first.',
        status: 'warning',
        duration: 5000,
        isClosable: true,
      });
      return;
    }

    if (chainId !== currentSafe?.chainId) {
      try {
        await switchChainAsync({ chainId: currentSafe?.chainId || 1 });
        buildInfo.doBuild();
        return;
      } catch (e) {
        toast({
          title:
            'Failed to switch chain, Your wallet must be connected to the same network as the selected Safe.',
          status: 'error',
          duration: 5000,
          isClosable: true,
        });
        return;
      }
    }

    buildInfo.doBuild();
  };

  const renderAlertMessage = () => {
    let alertMessage: React.ReactNode;

    if (settings.isIpfsGateway) {
      alertMessage = (
        <>
          Your current IPFS URL is set to a gateway. Update your IPFS URL to an
          API endpoint where you can pin files in.
          <Link href="/settings">settings</Link>.
        </>
      );
    }

    if (cannonDefInfo.def && cannonDefInfo.def.danglingDependencies.size > 0) {
      alertMessage = (
        <>
          The cannonfile contains invalid dependencies. Please ensure the
          following references are defined:
          {Array.from(cannonDefInfo.def.danglingDependencies).map(
            ([input, node]) => (
              <Text key={`${input}:${node}`} as="span" fontFamily="monospace">
                {input} in {node}
              </Text>
            )
          )}
        </>
      );
    }

    return alertMessage ? (
      <VStack mt="6" spacing={2} mb={6}>
        <Alert status="error" bg="gray.700">
          <AlertIcon mr={3} />
          {alertMessage}
        </Alert>
      </VStack>
    ) : null;
  };

  const disablePreviewButton =
    loadingDataForDeploy ||
    chainId !== currentSafe?.chainId ||
    !cannonDefInfo.def ||
<<<<<<< HEAD
=======
    cannonDefInfo.def.danglingDependencies.size > 0 ||
    cannonPkgPreviousInfo.isFetching ||
    partialDeployInfo.isFetching ||
    cannonPkgVersionInfo.isFetching ||
>>>>>>> 5960680c
    buildInfo.buildStatus === 'building';

  function PreviewButton(props: any) {
    return (
      <Tooltip label={props.message}>
        <Button
          width="100%"
          colorScheme="teal"
          isDisabled={disablePreviewButton}
          onClick={handlePreviewTxnsClick}
        >
          {loadingDataForDeploy ? (
            <>
              Loading required data <Spinner size="sm" ml={2} />
            </>
          ) : (
            'Preview Transactions to Queue'
          )}
        </Button>
      </Tooltip>
    );
  }

  function renderCannonfileInput() {
    return (
      <FormControl mb="4">
        <FormLabel>
          Cannonfile {selectedDeployType == 'partial' ? '(Optional)' : ''}
        </FormLabel>
        <HStack>
          <InputGroup>
            <Input
              type="text"
              placeholder="https://github.com/myorg/myrepo/blob/main/cannonfile.toml"
              value={cannonfileUrlInput}
              borderColor={!cannonDefInfoError ? 'whiteAlpha.400' : 'red.500'}
              isDisabled={selectedDeployType == 'partial' && !partialDeployIpfs}
              background="black"
              onChange={(evt: any) => setCannonfileUrlInput(evt.target.value)}
            />
            <InputRightElement>
              {cannonDefInfo.isFetching ? (
                <Spinner />
              ) : cannonDefInfo.def ? (
                <CheckIcon color="green.500" />
              ) : null}
            </InputRightElement>
          </InputGroup>
        </HStack>
        <FormHelperText color="gray.300">
          Enter a Git or GitHub URL for the cannonfile you’d like to build.
        </FormHelperText>
        {cannonDefInfoError ? (
          <Alert mt="6" status="error" bg="gray.700">
            <AlertIcon mr={3} />
            <strong>{cannonDefInfoError.toString()}</strong>
          </Alert>
        ) : undefined}
      </FormControl>
    );
  }

  function RenderPreviewButtonTooltip() {
    if (!chainId) {
      return (
        <PreviewButton message="You must connect your wallet to the same chain as the selected safe to continue" />
      );
    }

    if (chainId !== currentSafe?.chainId) {
      return (
        <PreviewButton message="Deployment Chain ID does not match Safe Chain ID" />
      );
    }

    if (partialDeployInfo.isError) {
      const message = `Error fetching partial deploy info, error: ${partialDeployInfo.error?.message}`;
      return <PreviewButton message={message} />;
    }

    if (
      prevCannonDeployInfo.isFetching ||
      onChainPrevPkgQuery.isFetching ||
      partialDeployInfo.isFetching
    ) {
      return <PreviewButton message="Fetching package info, please wait..." />;
    }

    if (buildInfo.buildStatus === 'building') {
      return <PreviewButton message="Generating build info, please wait..." />;
    }

    if (!cannonDefInfo.def) {
      return (
        <PreviewButton message="No cannonfile definition found, please input the link to the cannonfile to build" />
      );
    }

    return <PreviewButton />;
  }

  // eslint-disable-next-line no-console

  return (
    <>
      <Container maxWidth="container.md" py={8}>
        <Box mb={6}>
          <Heading size="lg" mb={2}>
            Queue Deployment
          </Heading>
          <Text color="gray.300">
            Queue deployments from a cannonfile in a git repository or a partial
            deployment ipfs hash. After the transactions are executed, the
            resulting package can be published to the registry.
          </Text>
        </Box>

        <Box
          mb={8}
          p={6}
          bg="gray.800"
          display="block"
          borderWidth="1px"
          borderStyle="solid"
          borderColor="gray.600"
          borderRadius="4px"
        >
          <FormControl mb="4">
            <FormLabel>Deployment Source</FormLabel>
            <RadioGroup
              value={selectedDeployType}
              onChange={setSelectedDeployType}
            >
              <Stack
                direction={['column', 'column', 'row']}
                spacing={['1', '1', '6']}
                width="100%"
              >
                <Radio colorScheme="teal" value="git">
                  Git URL
                </Radio>
                <Radio colorScheme="teal" value="stateUrl">
                  IPFS Hash
                </Radio>
              </Stack>
            </RadioGroup>
          </FormControl>

          {selectedDeployType == 'git' && renderCannonfileInput()}

          {onChainPrevPkgQuery.isFetched &&
            (prevDeployLocation ? (
              <Text color="green">
                Previous Deployment: {prevDeployLocation}
              </Text>
            ) : (
              <Text color="yellow">Deployment from scratch.</Text>
            ))}

          <FormControl>
            <Checkbox
              onChange={(evt) =>
                setOverridePreviousState(evt.currentTarget.checked)
              }
            />{' '}
            Override Previous State
          </FormControl>

          {overridePreviousState && (
            <FormControl mb="6">
              <FormLabel>Previous Package</FormLabel>
              <InputGroup>
                <Input
                  placeholder="name:version@preset"
                  type="text"
                  value={previousPackageInput}
                  borderColor={
                    !previousPackageInput.length || !prevCannonDeployInfo.error
                      ? 'whiteAlpha.400'
                      : 'red.500'
                  }
                  background="black"
                  onChange={(evt: any) =>
                    setPreviousPackageInput(evt.target.value)
                  }
                />
                <InputRightElement>
                  {prevCannonDeployInfo.isError ? (
                    <CloseIcon color="red.500" />
                  ) : null}
                  {prevCannonDeployInfo.isFetching ? (
                    <Spinner />
                  ) : prevCannonDeployInfo.pkg ? (
                    <CheckIcon color="green.500" />
                  ) : null}
                </InputRightElement>
              </InputGroup>
              <FormHelperText color="gray.300">
                Specify the package this cannonfile is extending. See{' '}
                <Link as={NextLink} href="/learn/cli#build">
                  <Code>--upgrade-from</Code>
                </Link>
              </FormHelperText>
              {onChainPrevPkgQuery.error ? (
                <Alert mt="6" status="error" bg="red.700">
                  <AlertIcon mr={3} />
                  <strong>{onChainPrevPkgQuery.error.toString()}</strong>
                </Alert>
              ) : undefined}
            </FormControl>
          )}

          {selectedDeployType == 'partial' && (
            <FormControl mb="6">
              <FormLabel>Partial Deployment Data</FormLabel>
              <InputGroup>
                <Input
                  placeholder="Qm..."
                  type="text"
                  value={partialDeployIpfs}
                  borderColor={
                    !partialDeployIpfs.length ||
                    partialDeployInfo.isFetching ||
                    partialDeployInfo.pkg
                      ? 'whiteAlpha.400'
                      : 'red.500'
                  }
                  background="black"
                  onChange={(evt: any) =>
                    setPartialDeployIpfs(parseIpfsHash(evt.target.value))
                  }
                />
                <InputRightElement>
                  {partialDeployInfo.isError && <CloseIcon color="red.500" />}
                  {partialDeployInfo.isFetching &&
                    !partialDeployInfo.isError && <Spinner />}
                  {partialDeployInfo.pkg && <CheckIcon color="green.500" />}
                </InputRightElement>
              </InputGroup>
              <FormHelperText color="gray.300">
                If this deployment requires transactions executed in other
                contexts (e.g. contract deployments or function calls using
                other signers), provide the IPFS hash generated by building the
                package using the CLI.
              </FormHelperText>
            </FormControl>
          )}
          {selectedDeployType == 'partial' && renderCannonfileInput()}

          {renderAlertMessage()}
          <RenderPreviewButtonTooltip />
          {buildInfo.buildMessage && (
            <Alert mt="6" status="info" bg="gray.800">
              <Spinner mr={3} boxSize={4} />
              <strong>{buildInfo.buildMessage}</strong>
            </Alert>
          )}
          {buildInfo.buildError && (
            <Alert mt="6" status="error" bg="red.700">
              <AlertIcon mr={3} />
              <strong>{buildInfo.buildError}</strong>
            </Alert>
          )}
          {buildInfo.buildSkippedSteps.length > 0 && (
            <Flex flexDir="column" mt="6">
              <Text mb="2" fontWeight="bold">
                This safe will not be able to complete the following operations:
              </Text>
              {buildInfo.buildSkippedSteps.map((s, i) => (
                <Text fontFamily="monospace" key={i} mb="2">
                  <strong>{`[${s.name}]: `}</strong>
                  {s.err.toString()}
                </Text>
              ))}
            </Flex>
          )}
          {!!buildInfo.buildResult?.deployerSteps?.length &&
            !!buildInfo.buildResult?.safeSteps.length && (
              <Alert mt="6" status="info" mb="5">
                {deployer.queuedTransactions.length === 0 ? (
                  <VStack>
                    <Text color="black">
                      Some transactions should be executed outside the safe
                      before staging. You can execute these now in your browser.
                      By clicking the button below.
                    </Text>
                    <Button
                      onClick={() =>
                        deployer.queueTransactions(
                          buildInfo.buildResult!.deployerSteps.map(
                            (s) => s.tx as any
                          )
                        )
                      }
                    >
                      Execute Outside Safe Txns
                    </Button>
                  </VStack>
                ) : deployer.executionProgress.length <
                  deployer.queuedTransactions.length ? (
                  <Text>
                    Deploying txns {deployer.executionProgress.length + 1} /{' '}
                    {deployer.queuedTransactions.length}
                  </Text>
                ) : (
                  <Text>
                    All Transactions Queued Successfully. You may now continue
                    the safe deployment.
                  </Text>
                )}
              </Alert>
            )}
          {(buildInfo.buildResult?.safeSteps.length || 1) == 0 && (
            <Alert status="error">
              There are no transactions that would be executed by the gnosis
              safe.
            </Alert>
          )}
          {cannonDefInfo.def && multicallTxn.data && (
            <Box mt="10">
              <Heading size="md" mt={5}>
                {cannonDefInfo.def.getName(ctx)}:
                {cannonDefInfo.def.getVersion(ctx) || 'latest'}@
                {cannonDefInfo.def.getPreset(ctx)}
              </Heading>
            </Box>
          )}
          {uploadToPublishIpfs.deployedIpfsHash &&
            multicallTxn.data &&
            stager.safeTxn && (
              <Box mt="4" mb="10">
                <Heading size="sm" mb={2}>
                  Transactions
                </Heading>
                <TransactionDisplay
                  safe={currentSafe as any}
                  safeTxn={stager.safeTxn}
                />
              </Box>
            )}
          {uploadToPublishIpfs.writeToIpfsMutation.isPending && (
            <Alert mt="6" status="info" bg="gray.800">
              <Spinner mr={3} boxSize={4} />
              <strong>Uploading build result to IPFS...</strong>
            </Alert>
          )}
          {uploadToPublishIpfs.writeToIpfsMutation.error && (
            <Text>
              Failed to upload staged transaction to IPFS:{' '}
              {uploadToPublishIpfs.writeToIpfsMutation.error.toString()}
            </Text>
          )}
          {uploadToPublishIpfs.deployedIpfsHash && multicallTxn.data && (
            <Box>
              <NoncePicker safe={currentSafe} handleChange={setPickedNonce} />
              <HStack gap="6">
                {stager.execConditionFailed ? (
                  <Tooltip label={stager.signConditionFailed}>
                    <Button
                      isDisabled={
                        !!stager.signConditionFailed || stager.signing
                      }
                      size="lg"
                      w="100%"
                      onClick={async () => {
                        await stager.sign();
                      }}
                    >
                      {stager.signing ? (
                        <>
                          Currently Signing
                          <Spinner size="sm" ml={2} />
                        </>
                      ) : (
                        'Queue & Sign'
                      )}
                    </Button>
                  </Tooltip>
                ) : null}
                <Tooltip label={stager.execConditionFailed}>
                  <Button
                    isDisabled={
                      !!stager.execConditionFailed || isOutsideSafeTxnsRequired
                    }
                    size="lg"
                    w="100%"
                    onClick={() => {
                      execTxn.writeContract(stager.executeTxnConfig!, {
                        onSuccess: () => {
                          router.push(links.DEPLOY);

                          toast({
                            title: 'You successfully executed the transaction.',
                            status: 'success',
                            duration: 5000,
                            isClosable: true,
                          });
                        },
                      });
                    }}
                  >
                    Execute
                  </Button>
                </Tooltip>
              </HStack>
            </Box>
          )}
        </Box>
      </Container>
    </>
  );
}<|MERGE_RESOLUTION|>--- conflicted
+++ resolved
@@ -465,13 +465,6 @@
     loadingDataForDeploy ||
     chainId !== currentSafe?.chainId ||
     !cannonDefInfo.def ||
-<<<<<<< HEAD
-=======
-    cannonDefInfo.def.danglingDependencies.size > 0 ||
-    cannonPkgPreviousInfo.isFetching ||
-    partialDeployInfo.isFetching ||
-    cannonPkgVersionInfo.isFetching ||
->>>>>>> 5960680c
     buildInfo.buildStatus === 'building';
 
   function PreviewButton(props: any) {
