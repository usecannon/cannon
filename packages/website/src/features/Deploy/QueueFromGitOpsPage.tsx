--- conflicted
+++ resolved
@@ -180,18 +180,11 @@
   }, [previousPackageInput, cannonDefInfo.def?.getPreset(ctx)]);
 
   const cannonPkgPreviousInfo = useCannonPackage(
-<<<<<<< HEAD
-    (cannonDefInfo.def &&
-      `${previousName}:${previousVersion}${previousPreset ? '@' + previousPreset : ''
-      }`) ??
-    '',
-=======
     cannonDefInfo.def && PackageReference.isValid(previousPackageInput)
       ? `${previousName}:${previousVersion}${
           previousPreset ? '@' + previousPreset : ''
         }`
       : '',
->>>>>>> df555d9f
     chainId
   );
   const preset = cannonDefInfo.def && cannonDefInfo.def.getPreset(ctx);
@@ -377,59 +370,12 @@
     );
   }
 
-<<<<<<< HEAD
-  const disablePreviewButton = chainId !== currentSafe?.chainId ||
-    settings.isIpfsGateway ||
-=======
   const disablePreviewButton =
     chainId !== currentSafe?.chainId ||
->>>>>>> df555d9f
     !cannonDefInfo.def ||
     cannonPkgPreviousInfo.isFetching ||
     partialDeployInfo.isFetching ||
     cannonPkgVersionInfo.isFetching ||
-<<<<<<< HEAD
-    buildInfo.isBuilding
-
-  function PreviewButton() {
-    return (<Button
-      width="100%"
-      colorScheme="teal"
-
-      isDisabled={disablePreviewButton}
-      onClick={() => buildInfo.doBuild()}
-    >
-      Preview Transactions to Queue
-    </Button>)
-  }
-
-  function RenderPreviewButtonTooltip() {
-    if (settings.isIpfsGateway) {
-      return (<Tooltip label="Cannot write to IPFS endpoint as gateway, please change the IPFS Url in your settings.">
-        <PreviewButton/>
-      </Tooltip>)
-    }
-
-    if(chainId !== currentSafe?.chainId) {
-      <Tooltip label="Deployment Chain ID does not match Safe Chain ID">
-        <PreviewButton/>
-      </Tooltip>
-    }
-
-    if (cannonPkgVersionInfo.isFetching) (
-      <Tooltip label="Fetching package info, please wait...">
-        <PreviewButton/>
-      </Tooltip>
-    )
-
-    if (buildInfo.isBuilding) (
-      <Tooltip label="Generating build info, please wait...">
-        <PreviewButton/>
-      </Tooltip>
-    )
-
-    return (<PreviewButton/>)
-=======
     buildInfo.isBuilding;
 
   function PreviewButton(props: any) {
@@ -473,7 +419,6 @@
     }
 
     return <PreviewButton />;
->>>>>>> df555d9f
   }
 
   return (
