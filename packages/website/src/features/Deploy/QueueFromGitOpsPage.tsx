'use client';

import { links } from '@/constants/links';
import { parseIpfsHash } from '@/helpers/ipfs';
import { makeMultisend } from '@/helpers/multisend';
import * as onchainStore from '@/helpers/onchain-store';
import { useStore } from '@/helpers/store';
import { useTxnStager } from '@/hooks/backend';
import {
  useCannonBuild,
  useCannonPackage,
  useCannonWriteDeployToIpfs,
  useLoadCannonDefinition,
} from '@/hooks/cannon';
import { useGitRefsList } from '@/hooks/git';
import { useGetPreviousGitInfoQuery } from '@/hooks/safe';
import { SafeTransaction } from '@/types/SafeTransaction';
import { CheckIcon } from '@chakra-ui/icons';
import {
  Alert,
  AlertIcon,
  Box,
  Button,
  Code,
  Container,
  Flex,
  FormControl,
  FormHelperText,
  FormLabel,
  Heading,
  HStack,
  Input,
  InputGroup,
  InputRightElement,
  Link,
  Radio,
  RadioGroup,
  Spinner,
  Stack,
  Text,
  Tooltip,
  useToast,
  VStack,
} from '@chakra-ui/react';
import { ChainBuilderContext, PackageReference } from '@usecannon/builder';
import _ from 'lodash';
import NextLink from 'next/link';
<<<<<<< HEAD
import { useRouter } from 'next/navigation';
import React, { useEffect, useMemo, useState } from 'react';
=======
import { useRouter } from 'next/router';
import { useEffect, useMemo, useState } from 'react';
>>>>>>> 052b0ae9
import {
  encodeAbiParameters,
  encodeFunctionData,
  keccak256,
  stringToHex,
  toBytes,
  TransactionRequestBase,
  zeroAddress,
} from 'viem';
import { useWriteContract, useAccount, useSwitchChain } from 'wagmi';
import pkg from '../../../package.json';
import NoncePicker from './NoncePicker';
import { TransactionDisplay } from './TransactionDisplay';
<<<<<<< HEAD
import { useConnectModal } from '@rainbow-me/rainbowkit';
=======

>>>>>>> 052b0ae9
import 'react-diff-view/style/index.css';

export default function QueueFromGitOpsPage() {
  return <QueueFromGitOps />;
}

function QueueFromGitOps() {
  const [selectedDeployType, setSelectedDeployType] = useState('1');
  const router = useRouter();
  const currentSafe = useStore((s) => s.currentSafe);
<<<<<<< HEAD
  const { chainId, isConnected } = useAccount();
  const { switchChainAsync } = useSwitchChain();
=======
>>>>>>> 052b0ae9
  const [cannonfileUrlInput, setCannonfileUrlInput] = useState('');
  const [previousPackageInput, setPreviousPackageInput] = useState('');
  const [partialDeployIpfs, setPartialDeployIpfs] = useState('');
  const [pickedNonce, setPickedNonce] = useState<number | null>(null);
  const { openConnectModal } = useConnectModal();

  const cannonfileUrlRegex =
    // eslint-disable-next-line no-useless-escape
    /^(https?:\/\/)?([\w-]+\.)+[\w-]+(\/[\w- .\/?%&=]*)?\.toml$/i;

  const gitUrl = useMemo(() => {
    if (!cannonfileUrlRegex.test(cannonfileUrlInput)) {
      return '';
    }

    if (!cannonfileUrlInput.includes('/blob/')) {
      return '';
    }

    return cannonfileUrlInput.split('/blob/')[0];
  }, [cannonfileUrlInput]);

  const gitRef = useMemo(() => {
    if (!cannonfileUrlRegex.test(cannonfileUrlInput)) {
      return '';
    }

    if (!cannonfileUrlInput.includes('/blob/')) {
      return '';
    }

    const branchAndFile = cannonfileUrlInput.split('/blob/')[1];
    if (!branchAndFile) {
      return '';
    }

    const branchName = branchAndFile.split('/')[0];
    if (!branchName) {
      return '';
    }

    return branchName;
  }, [cannonfileUrlInput]);

  const gitFile = useMemo(() => {
    if (!cannonfileUrlRegex.test(cannonfileUrlInput)) {
      return '';
    }

    if (!cannonfileUrlInput.includes('/blob/')) {
      return '';
    }

    const branchAndFile = cannonfileUrlInput.split('/blob/')[1];
    if (!branchAndFile) {
      return '';
    }

    const urlComponents = branchAndFile.split('/');
    urlComponents.shift();
    return urlComponents.join('/');
  }, [cannonfileUrlInput]);

  const cannonDefInfo = useLoadCannonDefinition(gitUrl, gitRef, gitFile);

  const cannonDefInfoError: string = gitUrl
    ? (cannonDefInfo.error as any)?.toString()
    : cannonfileUrlInput &&
      'The format of your URL appears incorrect. Please double check and try again.';

  // TODO: is there any way to make a better context? maybe this means we should get rid of name using context?
  const ctx: ChainBuilderContext = {
    chainId: 0,
    package: {},
    timestamp: '0',
    settings: {},
    contracts: {},
    txns: {},
    imports: {},
    overrideSettings: {},
  };

  const settings = useStore((s) => s.settings);

  const previousName = useMemo(() => {
    if (previousPackageInput) {
      return previousPackageInput.split(':')[0];
    }

    if (cannonDefInfo.def) {
      return cannonDefInfo.def.getName(ctx);
    }

    return '';
  }, [previousPackageInput, cannonDefInfo.def]);

  const previousVersion = useMemo(() => {
    if (previousPackageInput) {
      return previousPackageInput.split('@')[0]?.split(':')[1];
    }

    return 'latest';
  }, [previousPackageInput]);

  const previousPreset = useMemo(() => {
    if (previousPackageInput) {
      return previousPackageInput.split('@')[1];
    }

    return cannonDefInfo.def?.getPreset(ctx) || 'main';
  }, [previousPackageInput, cannonDefInfo.def?.getPreset(ctx)]);

  const cannonPkgPreviousInfo = useCannonPackage(
<<<<<<< HEAD
    (cannonDefInfo.def &&
      `${previousName}:${previousVersion}${
        previousPreset ? '@' + previousPreset : ''
      }`) ??
      '',
    currentSafe?.chainId || 1
=======
    cannonDefInfo.def && PackageReference.isValid(previousPackageInput)
      ? `${previousName}:${previousVersion}${
          previousPreset ? '@' + previousPreset : ''
        }`
      : '',
    chainId
>>>>>>> 052b0ae9
  );
  const preset = cannonDefInfo.def && cannonDefInfo.def.getPreset(ctx);
  const cannonPkgVersionInfo = useCannonPackage(
    (cannonDefInfo.def &&
      `${cannonDefInfo.def.getName(ctx)}:${cannonDefInfo.def.getVersion(ctx)}${
        preset ? '@' + preset : ''
      }`) ??
      '',
    currentSafe?.chainId || 1
  );

  const prevDeployLocation =
    (partialDeployIpfs ? `ipfs://${partialDeployIpfs}` : null) ||
    cannonPkgPreviousInfo.pkgUrl ||
    cannonPkgVersionInfo.pkgUrl;

  const prevCannonDeployInfo = useCannonPackage(
    prevDeployLocation ? `@ipfs:${_.last(prevDeployLocation.split('/'))}` : ''
  );

  const partialDeployInfo = useCannonPackage(
    partialDeployIpfs ? `@ipfs:${partialDeployIpfs}` : ''
  );

  useEffect(() => {
    if (!cannonDefInfo.def) return setPreviousPackageInput('');

    const name = cannonDefInfo.def.getName(ctx);
    const version = 'latest';
    const preset = cannonDefInfo.def.getPreset(ctx);
    setPreviousPackageInput(`${name}:${version}@${preset}`);
    if (selectedDeployType == '1') setSelectedDeployType('2');
  }, [cannonDefInfo.def]);

  // run the build and get the list of transactions we need to run
  const buildInfo = useCannonBuild(
    currentSafe,
    cannonDefInfo.def,
    prevCannonDeployInfo.pkg
  );

  const uploadToPublishIpfs = useCannonWriteDeployToIpfs(
    buildInfo.buildResult?.runtime,
    cannonDefInfo.def
      ? {
          generator: `cannon website ${pkg.version}`,
          timestamp: Math.floor(Date.now() / 1000),
          def: cannonDefInfo.def?.toJson(),
          state: buildInfo.buildResult?.state || {},
          options: prevCannonDeployInfo.pkg?.options || {},
          meta: prevCannonDeployInfo.pkg?.meta,
          miscUrl: prevCannonDeployInfo.pkg?.miscUrl || '',
        }
      : undefined,
    prevCannonDeployInfo.metaUrl || undefined
  );

  useEffect(() => {
    if (buildInfo.buildResult) {
      uploadToPublishIpfs.writeToIpfsMutation.mutate();
    }
  }, [buildInfo.buildResult?.steps]);

  const refsInfo = useGitRefsList(gitUrl);
  const foundRef = refsInfo.refs?.find(
    (r) =>
      (r.ref.startsWith('refs/heads/') || r.ref.startsWith('refs/tags/')) &&
      r.ref.endsWith(gitRef)
  )?.oid;
  const gitHash = gitRef.match(/^[0-9a-f]+$/) ? foundRef || gitRef : foundRef;

  const prevInfoQuery = useGetPreviousGitInfoQuery(
    currentSafe as any,
    gitUrl + ':' + gitFile
  );

  const multicallTxn: /*Partial<TransactionRequestBase>*/ any =
    buildInfo.buildResult &&
    !prevInfoQuery.isLoading &&
    buildInfo.buildResult.steps.indexOf(null as any) === -1
      ? makeMultisend(
          [
            // supply the hint data
            {
              to: zeroAddress,
              data: encodeAbiParameters(
                [{ type: 'string[]' }],
                [
                  [
                    'deploy',
                    uploadToPublishIpfs.deployedIpfsHash,
                    prevDeployLocation || '',
                    `${gitUrl}:${gitFile}`,
                    gitHash,
                    prevInfoQuery.data &&
                    typeof prevInfoQuery.data?.[0].result == 'string' &&
                    (prevInfoQuery.data[0].result as any).length > 2
                      ? ((prevInfoQuery.data[0].result as any).slice(2) as any)
                      : '',
                  ],
                ]
              ),
            } as Partial<TransactionRequestBase>,
            // write data needed for the subsequent deployment to chain
            {
              to: onchainStore.deployAddress,
              data: encodeFunctionData({
                abi: onchainStore.ABI,
                functionName: 'set',
                args: [
                  keccak256(toBytes(`${gitUrl}:${gitFile}gitHash`)),
                  '0x' + gitHash,
                ],
              }),
            } as Partial<TransactionRequestBase>,
            {
              to: onchainStore.deployAddress,
              data: encodeFunctionData({
                abi: onchainStore.ABI,
                functionName: 'set',
                args: [
                  keccak256(toBytes(`${gitUrl}:${gitFile}cannonPackage`)),
                  stringToHex(uploadToPublishIpfs.deployedIpfsHash ?? ''),
                ],
              }),
            } as Partial<TransactionRequestBase>,
          ].concat(
            buildInfo.buildResult.steps.map(
              (s) => s.tx as unknown as Partial<TransactionRequestBase>
            )
          )
        )
      : { value: BigInt(0) };

  let totalGas = BigInt(0);

  for (const step of buildInfo.buildResult?.steps || []) {
    totalGas += BigInt(step.gas.toString());
  }

  const toast = useToast();

  const stager = useTxnStager(
    multicallTxn.data
      ? ({
          to: multicallTxn.to,
          value: multicallTxn.value.toString(),
          data: multicallTxn.data,
          safeTxGas: totalGas.toString(),
          operation: '1', // delegate call multicall
          _nonce: pickedNonce,
        } as SafeTransaction)
      : {},
    {
      safe: currentSafe,
      async onSignComplete() {
        await router.push(links.DEPLOY);
        toast({
          title: 'You successfully signed the transaction.',
          status: 'success',
          duration: 5000,
          isClosable: true,
        });
      },
    }
  );

  const execTxn = useWriteContract();

  const isPartialDataRequired =
    buildInfo.buildSkippedSteps.filter(
      (s) => s.name.includes('contract') || s.name.includes('router')
    ).length > 0;

  const loadingDataForDeploy =
    cannonPkgPreviousInfo.isFetching ||
    partialDeployInfo.isFetching ||
    cannonPkgVersionInfo.isFetching ||
    buildInfo.isBuilding;

  const handlePreviewTxnsClick = async () => {
    if (!isConnected) {
      if (openConnectModal) {
        openConnectModal();
      }
      toast({
        title:
          'In order to queue transactions, you must connect your wallet first.',
        status: 'warning',
        duration: 5000,
        isClosable: true,
      });
      return;
    }

    if (chainId !== currentSafe?.chainId) {
      try {
        await switchChainAsync({ chainId: currentSafe?.chainId || 1 });
        buildInfo.doBuild();
      } catch (e) {
        toast({
          title:
            'Failed to switch chain, Your wallet must be connected to the same network as the selected Safe.',
          status: 'error',
          duration: 5000,
          isClosable: true,
        });
        return;
      }
    }

    buildInfo.doBuild();
  };

  const renderAlertMessage = () => {
    let alertMessage: React.ReactNode;

    if (settings.isIpfsGateway) {
      alertMessage = (
        <>
          Your current IPFS URL is set to a gateway. Update your IPFS URL to an
          API endpoint where you can pin files in.
          <Link href="/settings">settings</Link>.
        </>
      );
    } else if (settings.ipfsApiUrl.includes('https://repo.usecannon.com')) {
      alertMessage = (
        <Text>
          You must set a Kubo RPC API URL in your{' '}
          <Link as={NextLink} href="/settings">
            settings
          </Link>
          .
        </Text>
      );
    }

    return alertMessage ? (
      <VStack mt="6" spacing={2} mb={6}>
        <Alert status="error" bg="gray.700">
          <AlertIcon mr={3} />
          {alertMessage}
        </Alert>
      </VStack>
    ) : null;
  };

  const disablePreviewButton =
    chainId !== currentSafe?.chainId ||
    !cannonDefInfo.def ||
    cannonPkgPreviousInfo.isFetching ||
    partialDeployInfo.isFetching ||
    cannonPkgVersionInfo.isFetching ||
    buildInfo.isBuilding;

  function PreviewButton(props: any) {
    return (
      <Tooltip label={props.message}>
        <Button
          width="100%"
          colorScheme="teal"
          isDisabled={disablePreviewButton}
          onClick={() => buildInfo.doBuild()}
        >
          Preview Transactions to Queue
        </Button>
      </Tooltip>
    );
  }

  function RenderPreviewButtonTooltip() {
    if (chainId !== currentSafe?.chainId) {
      return (
        <PreviewButton message="Deployment Chain ID does not match Safe Chain ID" />
      );
    }

    if (
      cannonPkgPreviousInfo.isFetching ||
      partialDeployInfo.isFetching ||
      cannonPkgVersionInfo.isFetching
    ) {
      return <PreviewButton message="Fetching package info, please wait..." />;
    }

    if (buildInfo.isBuilding) {
      return <PreviewButton message="Generating build info, please wait..." />;
    }

    if (!cannonDefInfo.def) {
      return (
        <PreviewButton message="No cannonfile definition found, please input the link to the cannonfile to build" />
      );
    }

    return <PreviewButton />;
  }

  return (
    <>
      <Container maxWidth="container.md" py={8}>
        <Box mb={6}>
          <Heading size="lg" mb={2}>
            Queue Cannonfile
          </Heading>
          <Text color="gray.300">
            Queue transactions from a cannonfile in a git repository. After the
            transactions are executed, the resulting package can be published to
            the registry.
          </Text>
        </Box>

        <Box
          mb={8}
          p={6}
          bg="gray.800"
          display="block"
          borderWidth="1px"
          borderStyle="solid"
          borderColor="gray.600"
          borderRadius="4px"
        >
          <FormControl mb="4">
            <FormLabel>Cannonfile</FormLabel>
            <HStack>
              <InputGroup>
                <Input
                  type="text"
                  placeholder="https://github.com/myorg/myrepo/blob/main/cannonfile.toml"
                  value={cannonfileUrlInput}
                  borderColor={
                    !cannonDefInfoError ? 'whiteAlpha.400' : 'red.500'
                  }
                  background="black"
                  onChange={(evt: any) =>
                    setCannonfileUrlInput(evt.target.value)
                  }
                />
                <InputRightElement>
                  {cannonDefInfo.isFetching ? (
                    <Spinner />
                  ) : cannonDefInfo.def ? (
                    <CheckIcon color="green.500" />
                  ) : null}
                </InputRightElement>
              </InputGroup>
            </HStack>
            <FormHelperText color="gray.300">
              Enter a Git or GitHub URL for the cannonfile you’d like to build.
            </FormHelperText>
            {cannonDefInfoError ? (
              <Alert mt="6" status="error" bg="gray.700">
                <AlertIcon mr={3} />
                <strong>{cannonDefInfoError.toString()}</strong>
              </Alert>
            ) : undefined}
          </FormControl>

<<<<<<< HEAD
          <FormControl mb="4">
            <FormLabel>Deployment Type</FormLabel>
            <RadioGroup
              value={selectedDeployType}
              onChange={setSelectedDeployType}
            >
              <Stack
                direction={['column', 'column', 'row']}
                spacing={['1', '1', '6']}
                width="100%"
              >
                <Radio colorScheme="teal" value="1">
                  New deployment
                </Radio>
                <Radio colorScheme="teal" value="2">
                  Upgrade existing package
                </Radio>
                <Radio colorScheme="teal" value="3">
                  Complete partial deployment
                </Radio>
              </Stack>
            </RadioGroup>
=======
          <FormControl mb="6">
            <FormLabel>Previous Package</FormLabel>
            <InputGroup>
              <Input
                placeholder="name:version@preset"
                type="text"
                value={previousPackageInput}
                borderColor={
                  !previousPackageInput.length || !cannonPkgPreviousInfo.error
                    ? 'whiteAlpha.400'
                    : 'red.500'
                }
                background="black"
                onChange={(evt: any) =>
                  setPreviousPackageInput(evt.target.value)
                }
              />
              <InputRightElement>
                {cannonPkgPreviousInfo.isFetching && <Spinner />}
                {cannonPkgPreviousInfo.pkg && <CheckIcon color="green.500" />}
              </InputRightElement>
            </InputGroup>
            <FormHelperText color="gray.300">
              <strong>Optional.</strong> Specify the package this cannonfile is
              extending. See{' '}
              <Link as={NextLink} href="/learn/cli#build">
                <Code>--upgrade-from</Code>
              </Link>
            </FormHelperText>
            {cannonPkgPreviousInfo.error ||
            (previousPackageInput.length > 0 &&
              !PackageReference.isValid(previousPackageInput)) ? (
              <Alert mt="6" status="error" bg="red.700">
                <AlertIcon mr={3} />
                <strong>
                  {cannonPkgPreviousInfo?.error?.toString() ||
                    'Invalid package name. Should be of the format <package-name>:<version> or <package-name>:<version>@<preset>'}
                </strong>
              </Alert>
            ) : null}
>>>>>>> 052b0ae9
          </FormControl>

          {selectedDeployType == '1' && <Box mb={6} />}

          {selectedDeployType == '2' && (
            <FormControl mb="6">
              <FormLabel>Previous Package</FormLabel>
              <InputGroup>
                <Input
                  placeholder="name:version@preset"
                  type="text"
                  value={previousPackageInput}
                  borderColor={
                    !previousPackageInput.length || !cannonPkgPreviousInfo.error
                      ? 'whiteAlpha.400'
                      : 'red.500'
                  }
                  background="black"
                  onChange={(evt: any) =>
                    setPreviousPackageInput(evt.target.value)
                  }
                />
                <InputRightElement>
                  {cannonPkgPreviousInfo.isFetching ? (
                    <Spinner />
                  ) : cannonPkgPreviousInfo.pkg ? (
                    <CheckIcon color="green.500" />
                  ) : null}
                </InputRightElement>
              </InputGroup>
              <FormHelperText color="gray.300">
                Specify the package this cannonfile is extending. See{' '}
                <Link as={NextLink} href="/learn/cli#build">
                  <Code>--upgrade-from</Code>
                </Link>
              </FormHelperText>
              {cannonPkgPreviousInfo.error ? (
                <Alert mt="6" status="error" bg="red.700">
                  <AlertIcon mr={3} />
                  <strong>{cannonPkgPreviousInfo.error.toString()}</strong>
                </Alert>
              ) : undefined}
            </FormControl>
          )}

          {/* TODO: insert/load override settings here */}
          {selectedDeployType == '3' && (
            <FormControl mb="6">
              <FormLabel>Partial Deployment Data</FormLabel>
              <InputGroup>
                <Input
                  placeholder="Qm..."
                  type="text"
                  value={partialDeployIpfs}
                  borderColor={
                    !partialDeployIpfs.length ||
                    partialDeployInfo.isFetching ||
                    partialDeployInfo.pkg
                      ? 'whiteAlpha.400'
                      : 'red.500'
                  }
                  background="black"
                  onChange={(evt: any) =>
                    setPartialDeployIpfs(parseIpfsHash(evt.target.value))
                  }
                />
                <InputRightElement>
                  {partialDeployInfo.isFetching && <Spinner />}
                  {partialDeployInfo.pkg && <CheckIcon color="green.500" />}
                </InputRightElement>
              </InputGroup>
              <FormHelperText color="gray.300">
                If this deployment requires transactions executed in other
                contexts (e.g. contract deployments or function calls using
                other signers), provide the IPFS hash generated from executing
                that partial deployment using the build command in the CLI.
              </FormHelperText>
            </FormControl>
          )}
<<<<<<< HEAD
          {renderAlertMessage()}
          <Button
            width="100%"
            colorScheme="teal"
            isDisabled={
              settings.isIpfsGateway ||
              settings.ipfsApiUrl.includes('https://repo.usecannon.com') ||
              !cannonDefInfo.def ||
              loadingDataForDeploy
            }
            onClick={handlePreviewTxnsClick}
          >
            {loadingDataForDeploy ? (
              <>
                Loading required data <Spinner size="sm" ml={2} />
              </>
            ) : (
              'Preview Transactions to Queue'
            )}
          </Button>
=======
          <RenderPreviewButtonTooltip />
>>>>>>> 052b0ae9
          {buildInfo.buildStatus && (
            <Alert mt="6" status="info" bg="gray.800">
              <Spinner mr={3} boxSize={4} />
              <strong>{buildInfo.buildStatus}</strong>
            </Alert>
          )}
          {buildInfo.buildError && (
            <Alert mt="6" status="error" bg="red.700">
              <AlertIcon mr={3} />
              <strong>{buildInfo.buildError}</strong>
            </Alert>
          )}
          {buildInfo.buildSkippedSteps.length > 0 && (
            <Flex flexDir="column" mt="6">
              <Text mb="2" fontWeight="bold">
                This safe will not be able to complete the following operations:
              </Text>
              {buildInfo.buildSkippedSteps.map((s, i) => (
                <Text fontFamily="monospace" key={i} mb="2">
                  <strong>{`[${s.name}]: `}</strong>
                  {s.err.toString()}
                </Text>
              ))}
            </Flex>
          )}
          {isPartialDataRequired && (
            <Alert mt="6" status="error" bg="red.700" mb="5">
              <Flex flexDir="column" gap={3}>
                <Text>
                  The web deployer is unable to compile and deploy contracts and
                  routers. Run the following command to generate partial deploy
                  data:
                </Text>
                <Code display="block" p="2">
                  cannon build {gitFile} --upgrade-from {previousPackageInput}{' '}
                  --chain-id {currentSafe?.chainId}
                </Code>
              </Flex>
            </Alert>
          )}
          {!isPartialDataRequired && multicallTxn.data && stager.safeTxn && (
            <Box mt="8">
              <Heading size="md" mb={2}>
                Transactions
              </Heading>
              <TransactionDisplay
                safe={currentSafe as any}
                safeTxn={stager.safeTxn}
              />
            </Box>
          )}
          {uploadToPublishIpfs.writeToIpfsMutation.isPending && (
            <Text>Uploading build result to IPFS...</Text>
          )}
          {uploadToPublishIpfs.writeToIpfsMutation.error && (
            <Text>
              Failed to upload staged transaction to IPFS:{' '}
              {uploadToPublishIpfs.writeToIpfsMutation.error.toString()}
            </Text>
          )}
          {uploadToPublishIpfs.deployedIpfsHash && multicallTxn.data && (
            <Box>
              <NoncePicker safe={currentSafe} handleChange={setPickedNonce} />
              <HStack gap="6">
                {stager.execConditionFailed ? (
                  <Tooltip label={stager.signConditionFailed}>
                    <Button
                      isDisabled={
                        !!stager.signConditionFailed || stager.signing
                      }
                      size="lg"
                      w="100%"
                      onClick={async () => {
                        await stager.sign();
                      }}
                    >
                      {stager.signing ? (
                        <>
                          Currently Signing
                          <Spinner size="sm" ml={2} />
                        </>
                      ) : (
                        'Queue & Sign'
                      )}
                    </Button>
                  </Tooltip>
                ) : null}
                <Tooltip label={stager.execConditionFailed}>
                  <Button
                    isDisabled={
                      !!stager.execConditionFailed || isPartialDataRequired
                    }
                    size="lg"
                    w="100%"
                    onClick={() => {
                      execTxn.writeContract(stager.executeTxnConfig!, {
                        onSuccess: async () => {
                          await router.push(links.DEPLOY);

                          toast({
                            title: 'You successfully executed the transaction.',
                            status: 'success',
                            duration: 5000,
                            isClosable: true,
                          });
                        },
                      });
                    }}
                  >
                    Execute
                  </Button>
                </Tooltip>
              </HStack>
            </Box>
          )}
        </Box>
      </Container>
    </>
  );
}<|MERGE_RESOLUTION|>--- conflicted
+++ resolved
@@ -45,13 +45,8 @@
 import { ChainBuilderContext, PackageReference } from '@usecannon/builder';
 import _ from 'lodash';
 import NextLink from 'next/link';
-<<<<<<< HEAD
 import { useRouter } from 'next/navigation';
 import React, { useEffect, useMemo, useState } from 'react';
-=======
-import { useRouter } from 'next/router';
-import { useEffect, useMemo, useState } from 'react';
->>>>>>> 052b0ae9
 import {
   encodeAbiParameters,
   encodeFunctionData,
@@ -65,11 +60,7 @@
 import pkg from '../../../package.json';
 import NoncePicker from './NoncePicker';
 import { TransactionDisplay } from './TransactionDisplay';
-<<<<<<< HEAD
 import { useConnectModal } from '@rainbow-me/rainbowkit';
-=======
-
->>>>>>> 052b0ae9
 import 'react-diff-view/style/index.css';
 
 export default function QueueFromGitOpsPage() {
@@ -80,11 +71,8 @@
   const [selectedDeployType, setSelectedDeployType] = useState('1');
   const router = useRouter();
   const currentSafe = useStore((s) => s.currentSafe);
-<<<<<<< HEAD
   const { chainId, isConnected } = useAccount();
   const { switchChainAsync } = useSwitchChain();
-=======
->>>>>>> 052b0ae9
   const [cannonfileUrlInput, setCannonfileUrlInput] = useState('');
   const [previousPackageInput, setPreviousPackageInput] = useState('');
   const [partialDeployIpfs, setPartialDeployIpfs] = useState('');
@@ -198,21 +186,12 @@
   }, [previousPackageInput, cannonDefInfo.def?.getPreset(ctx)]);
 
   const cannonPkgPreviousInfo = useCannonPackage(
-<<<<<<< HEAD
-    (cannonDefInfo.def &&
-      `${previousName}:${previousVersion}${
-        previousPreset ? '@' + previousPreset : ''
-      }`) ??
-      '',
-    currentSafe?.chainId || 1
-=======
     cannonDefInfo.def && PackageReference.isValid(previousPackageInput)
       ? `${previousName}:${previousVersion}${
           previousPreset ? '@' + previousPreset : ''
         }`
       : '',
     chainId
->>>>>>> 052b0ae9
   );
   const preset = cannonDefInfo.def && cannonDefInfo.def.getPreset(ctx);
   const cannonPkgVersionInfo = useCannonPackage(
@@ -571,7 +550,6 @@
             ) : undefined}
           </FormControl>
 
-<<<<<<< HEAD
           <FormControl mb="4">
             <FormLabel>Deployment Type</FormLabel>
             <RadioGroup
@@ -594,48 +572,6 @@
                 </Radio>
               </Stack>
             </RadioGroup>
-=======
-          <FormControl mb="6">
-            <FormLabel>Previous Package</FormLabel>
-            <InputGroup>
-              <Input
-                placeholder="name:version@preset"
-                type="text"
-                value={previousPackageInput}
-                borderColor={
-                  !previousPackageInput.length || !cannonPkgPreviousInfo.error
-                    ? 'whiteAlpha.400'
-                    : 'red.500'
-                }
-                background="black"
-                onChange={(evt: any) =>
-                  setPreviousPackageInput(evt.target.value)
-                }
-              />
-              <InputRightElement>
-                {cannonPkgPreviousInfo.isFetching && <Spinner />}
-                {cannonPkgPreviousInfo.pkg && <CheckIcon color="green.500" />}
-              </InputRightElement>
-            </InputGroup>
-            <FormHelperText color="gray.300">
-              <strong>Optional.</strong> Specify the package this cannonfile is
-              extending. See{' '}
-              <Link as={NextLink} href="/learn/cli#build">
-                <Code>--upgrade-from</Code>
-              </Link>
-            </FormHelperText>
-            {cannonPkgPreviousInfo.error ||
-            (previousPackageInput.length > 0 &&
-              !PackageReference.isValid(previousPackageInput)) ? (
-              <Alert mt="6" status="error" bg="red.700">
-                <AlertIcon mr={3} />
-                <strong>
-                  {cannonPkgPreviousInfo?.error?.toString() ||
-                    'Invalid package name. Should be of the format <package-name>:<version> or <package-name>:<version>@<preset>'}
-                </strong>
-              </Alert>
-            ) : null}
->>>>>>> 052b0ae9
           </FormControl>
 
           {selectedDeployType == '1' && <Box mb={6} />}
@@ -715,7 +651,6 @@
               </FormHelperText>
             </FormControl>
           )}
-<<<<<<< HEAD
           {renderAlertMessage()}
           <Button
             width="100%"
@@ -736,9 +671,7 @@
               'Preview Transactions to Queue'
             )}
           </Button>
-=======
           <RenderPreviewButtonTooltip />
->>>>>>> 052b0ae9
           {buildInfo.buildStatus && (
             <Alert mt="6" status="info" bg="gray.800">
               <Spinner mr={3} boxSize={4} />
