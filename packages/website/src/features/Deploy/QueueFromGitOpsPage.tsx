--- conflicted
+++ resolved
@@ -49,12 +49,8 @@
 import NextLink from 'next/link';
 import { useRouter } from 'next/navigation';
 import { Alert as AlertCannon } from '@/components/Alert';
-<<<<<<< HEAD
 import { Button as ButtonCannon } from '@/components/Button';
-import React, { useEffect, useMemo, useState } from 'react';
-=======
 import React, { useEffect, useMemo, useState, useCallback } from 'react';
->>>>>>> 625b0581
 import {
   encodeAbiParameters,
   encodeFunctionData,
@@ -534,78 +530,6 @@
     canTomlBeDeployedUsingWebsite,
   ]);
 
-  const PreviewButton = useCallback(
-    ({ message }: { message?: string }) => {
-      const buttonText = loadingDataForDeploy
-        ? 'Loading required data...'
-        : 'Preview Transactions to Queue';
-
-      return (
-        <Tooltip label={message}>
-          <Button
-            width="100%"
-            colorScheme="teal"
-            isDisabled={disablePreviewButton}
-            onClick={handlePreviewTxnsClick}
-          >
-            {buttonText}
-          </Button>
-        </Tooltip>
-      );
-    },
-    [loadingDataForDeploy, disablePreviewButton]
-  );
-
-  const RenderPreviewButtonTooltip = useCallback(() => {
-    if (!chainId) {
-      return (
-        <PreviewButton message="You must connect your wallet to the same chain as the selected safe to continue" />
-      );
-    }
-
-    if (chainId !== currentSafe?.chainId) {
-      return (
-        <PreviewButton message="Deployment Chain ID does not match Safe Chain ID" />
-      );
-    }
-
-    if (partialDeployInfo?.isError) {
-      const message = `Error fetching partial deploy info, error: ${partialDeployInfo.error?.message}`;
-      return <PreviewButton message={message} />;
-    }
-
-    if (
-      prevCannonDeployInfo.isFetching ||
-      onChainPrevPkgQuery.isFetching ||
-      partialDeployInfo?.isFetching
-    ) {
-      return <PreviewButton message="Fetching package info, please wait..." />;
-    }
-
-    if (buildState.status === 'building') {
-      return <PreviewButton message="Generating build info, please wait..." />;
-    }
-
-    if (!cannonDefInfo?.def) {
-      return (
-        <PreviewButton message="No cannonfile definition found, please input the link to the cannonfile to build" />
-      );
-    }
-
-    return <PreviewButton />;
-  }, [
-    chainId,
-    currentSafe?.chainId,
-    partialDeployInfo?.isError,
-    partialDeployInfo?.isFetching,
-    partialDeployInfo.error?.message,
-    prevCannonDeployInfo.isFetching,
-    onChainPrevPkgQuery.isFetching,
-    buildState.status,
-    cannonDefInfo?.def,
-    PreviewButton,
-  ]);
-
   const handleGenericInputChange = useCallback(
     (input: string) => {
       resetState();
@@ -639,7 +563,6 @@
     [cannonfileUrlInput, cannonDefInfo]
   );
 
-<<<<<<< HEAD
   const previewDisabledReason: string =
     (loadingDataForDeploy && 'Loading package data...') ||
     (chainId !== currentSafe?.chainId && 'Wallet Chain ID is incorrect') ||
@@ -667,14 +590,63 @@
         ? 'Loading required data...'
         : 'Preview Transactions to Queue'}
     </ButtonCannon>
-=======
+
+  const RenderPreviewButtonTooltip = useCallback(() => {
+    if (!chainId) {
+      return (
+        <PreviewButton message="You must connect your wallet to the same chain as the selected safe to continue" />
+      );
+    }
+
+    if (chainId !== currentSafe?.chainId) {
+      return (
+        <PreviewButton message="Deployment Chain ID does not match Safe Chain ID" />
+      );
+    }
+
+    if (partialDeployInfo?.isError) {
+      const message = `Error fetching partial deploy info, error: ${partialDeployInfo.error?.message}`;
+      return <PreviewButton message={message} />;
+    }
+
+    if (
+      prevCannonDeployInfo.isFetching ||
+      onChainPrevPkgQuery.isFetching ||
+      partialDeployInfo?.isFetching
+    ) {
+      return <PreviewButton message="Fetching package info, please wait..." />;
+    }
+
+    if (buildState.status === 'building') {
+      return <PreviewButton message="Generating build info, please wait..." />;
+    }
+
+    if (!cannonDefInfo?.def) {
+      return (
+        <PreviewButton message="No cannonfile definition found, please input the link to the cannonfile to build" />
+      );
+    }
+
+    return <PreviewButton />;
+  }, [
+    chainId,
+    currentSafe?.chainId,
+    partialDeployInfo?.isError,
+    partialDeployInfo?.isFetching,
+    partialDeployInfo.error?.message,
+    prevCannonDeployInfo.isFetching,
+    onChainPrevPkgQuery.isFetching,
+    buildState.status,
+    cannonDefInfo?.def,
+    PreviewButton,
+  ]);
+  
   const partialDeployInfoLoaded = useMemo(
     () =>
       !partialDeployInfo?.isFetching &&
       !partialDeployInfo?.isError &&
       partialDeployInfo?.ipfsQuery.data?.deployInfo,
     [partialDeployInfo]
->>>>>>> 625b0581
   );
 
   const renderAlert = useCallback(() => {
@@ -959,10 +931,6 @@
 
           {renderAlert()}
 
-<<<<<<< HEAD
-          {chainId !== currentSafe?.chainId ? (
-            <ButtonCannon
-=======
           {!isConnected ? (
             <Button
               width="100%"
@@ -972,8 +940,7 @@
               Connect wallet
             </Button>
           ) : chainId !== currentSafe?.chainId ? (
-            <Button
->>>>>>> 625b0581
+            <ButtonCannon
               width="100%"
               colorScheme="teal"
               onClick={() =>
