'use client';

import { parseHintedMulticall } from '@/helpers/cannon';
import { truncateAddress } from '@/helpers/ethereum';
import { createSimulationData, getSafeTransactionHash } from '@/helpers/safe';
import { SafeDefinition } from '@/helpers/store';
import { useSafeTransactions, useTxnStager } from '@/hooks/backend';
import {
  useCannonBuild,
  useCannonPackage,
  useLoadCannonDefinition,
} from '@/hooks/cannon';
import {
  useExecutedTransactions,
  useGetPreviousGitInfoQuery,
} from '@/hooks/safe';
import { SafeTransaction } from '@/types/SafeTransaction';
import {
  CheckIcon,
  ExternalLinkIcon,
  InfoOutlineIcon,
  WarningIcon,
} from '@chakra-ui/icons';
import {
  Box,
  Button,
  Container,
  Flex,
  Grid,
  Heading,
  Image,
  Link,
  Spinner,
  Text,
  Tooltip,
  useToast,
} from '@chakra-ui/react';
import * as chains from '@wagmi/core/chains';
import _, { find } from 'lodash';
<<<<<<< HEAD
import { FC, useEffect, useState, useRef } from 'react';
=======
import { useEffect, useMemo, useState, useRef } from 'react';
>>>>>>> 50ccf4ad
import {
  Address,
  hexToString,
  isAddress,
  TransactionRequestBase,
  zeroAddress,
} from 'viem';
import {
  useAccount,
  useChainId,
  usePublicClient,
  useWriteContract,
} from 'wagmi';
import PublishUtility from './PublishUtility';
import { TransactionDisplay } from './TransactionDisplay';
import { TransactionStepper } from './TransactionStepper';
import 'react-diff-view/style/index.css';

interface Props {
  safeAddress: string;
  chainId: string;
  nonce: string;
  sigHash: string;
}

function TransactionDetailsPage({
  safeAddress,
  chainId,
  nonce,
  sigHash,
}: Props) {
  const [executionTxnHash, setExecutionTxnHash] = useState<string | null>(null);
  const publicClient = usePublicClient();
  const walletChainId = useChainId();
  const account = useAccount();
  const parsedChainId = parseInt(chainId ?? '0') || 0;
  const parsedNonce = parseInt(nonce ?? '0') || 0;

  if (!isAddress(safeAddress ?? '')) {
    safeAddress = zeroAddress;
  }

  const safe = useMemo(
    () =>
      ({
        chainId: parsedChainId,
        address: safeAddress as Address,
      } as SafeDefinition),
    [parsedChainId, safeAddress]
  );

  const safeChain = useMemo(() => {
    if (!safe) return;
    return find(chains, (chain: any) => chain.id === safe.chainId);
  }, [safe]);

  const {
    nonce: safeNonce,
    staged,
    stagedQuery,
    nonceQuery,
  } = useSafeTransactions(safe);

  const isTransactionExecuted = parsedNonce < safeNonce;

  const { data: history, refetch: refetchHistory } =
    useExecutedTransactions(safe);

  // get the txn we want, we can just pluck it out of staged transactions if its there
  let safeTxn: SafeTransaction | null = null;

  if (parsedNonce < safeNonce) {
    // TODO: the gnosis safe transaction history is quite long, but if its not on the first page, we have to call "next" to get more txns until
    // we find the nonce we want. no way to just get the txn we want unfortunately
    // also todo: code dup
    safeTxn =
      history.results.find(
        (txn: any) =>
          txn._nonce.toString() === nonce &&
          (!sigHash || sigHash === getSafeTransactionHash(safe, txn))
      ) || null;
  } else if (Array.isArray(staged) && staged.length) {
    safeTxn =
      staged.find(
        (s) =>
          s.txn._nonce.toString() === nonce &&
          (!sigHash || sigHash === getSafeTransactionHash(safe, s.txn))
      )?.txn || null;
  }

  const hintData = parseHintedMulticall(safeTxn?.data as any);

  const queuedWithGitOps = hintData?.type == 'deploy';

  const cannonPackage = useCannonPackage(
    hintData?.cannonPackage
      ? `@ipfs:${_.last(hintData?.cannonPackage.split('/'))}`
      : ''
  );

  // then reverse check the package referenced by the
  const { pkgUrl: existingRegistryUrl } = useCannonPackage(
    `${cannonPackage.resolvedName}:${cannonPackage.resolvedVersion}@${cannonPackage.resolvedPreset}`,
    parsedChainId
  );

  const stager = useTxnStager(safeTxn || {}, { safe: safe });
  const execTxn = useWriteContract();
  const toast = useToast();

  // git stuff
  const denom = hintData?.gitRepoUrl?.lastIndexOf(':');
  const gitUrl = hintData?.gitRepoUrl?.slice(0, denom);
  const gitFile = hintData?.gitRepoUrl?.slice((denom ?? 0) + 1);

  const prevDeployHashQuery = useGetPreviousGitInfoQuery(
    safe,
    hintData?.gitRepoUrl ?? ''
  );

  let prevDeployGitHash: string;
  if (queuedWithGitOps) {
    prevDeployGitHash =
      (hintData?.prevGitRepoHash || hintData?.gitRepoHash) ?? '';
  } else {
    prevDeployGitHash =
      prevDeployHashQuery.data &&
      prevDeployHashQuery.data[0].result &&
      ((prevDeployHashQuery.data[0].result as any).length as number) > 2
        ? ((prevDeployHashQuery.data[0].result as any).slice(2) as any)
        : hintData?.gitRepoHash;
  }

  const prevDeployPackageUrl = prevDeployHashQuery.data
    ? hexToString(prevDeployHashQuery.data[1].result || ('' as any))
    : '';

  const prevCannonDeployInfo = useCannonPackage(
    (hintData?.cannonUpgradeFromPackage || prevDeployPackageUrl
      ? `@ipfs:${_.last(
          (hintData?.cannonUpgradeFromPackage || prevDeployPackageUrl).split(
            '/'
          )
        )}`
      : null) || ''
  );

  const cannonDefInfo = useLoadCannonDefinition(
    gitUrl ?? '',
    hintData?.gitRepoHash ?? '',
    gitFile ?? ''
  );

  const buildInfo = useCannonBuild(
    safe,
    cannonDefInfo.def,
    prevCannonDeployInfo.pkg
  );

  useEffect(() => {
    if (!safe || !cannonDefInfo.def || !prevCannonDeployInfo.pkg) return;
    buildInfo.doBuild();
  }, [
    !isTransactionExecuted &&
      (!prevDeployGitHash || prevCannonDeployInfo.ipfsQuery.isFetched),
  ]);

  // compare proposed build info with expected transaction batch
  const expectedTxns = buildInfo.buildResult?.steps?.map(
    (s) => s.tx as unknown as Partial<TransactionRequestBase>
  );

  const unequalTransaction =
    expectedTxns &&
    (hintData?.txns.length !== expectedTxns.length ||
      hintData?.txns.find((t, i) => {
        return (
          t.to.toLowerCase() !== expectedTxns[i].to?.toLowerCase() ||
          t.data !== expectedTxns[i].data ||
          t.value.toString() !== expectedTxns[i].value?.toString()
        );
      }));

  const etherscanUrl =
    safeChain?.blockExplorers?.default.url || 'https://etherscan.io';

  const signers: Array<string> = stager.existingSigners.length
    ? stager.existingSigners
    : safeTxn?.confirmedSigners || [];

  const threshold =
    Number(stager.requiredSigners) || safeTxn?.confirmationsRequired || 0;

  const remainingSignatures = threshold - signers.length;

  const chainName = safeChain?.name;

  const gitDiffContainerRef = useRef<HTMLDivElement>(null);

  const gitDiffContainerRef = useRef<HTMLDivElement>(null);

  return (
    <>
      {!hintData && (
        <Container p={24} textAlign="center">
          <Spinner />
        </Container>
      )}
      {hintData && !safeTxn && stagedQuery.isFetched && (
        <Container>
          <Text>
            Transaction not found! Current safe nonce:{' '}
            {safeNonce ? safeNonce.toString() : 'none'}, Highest Staged Nonce:{' '}
            {(_.last(staged)?.txn._nonce || safeNonce).toString()}
          </Text>
        </Container>
      )}
      {hintData && (safeTxn || !stagedQuery.isFetched) && (
        <Box maxWidth="100%" mb="6">
          <Box
            bg="black"
            py={[6, 6, 12]}
            borderBottom="1px solid"
            borderColor="gray.700"
          >
            <Container maxW="container.lg">
              <Heading size="lg">Transaction #{nonce}</Heading>
              {(hintData.type == 'deploy' || hintData.type == 'invoke') && (
                <Box mt={4}>
                  <TransactionStepper
                    chainId={parsedChainId}
                    cannonPackage={cannonPackage}
                    safeTxn={safeTxn}
                    published={existingRegistryUrl == hintData?.cannonPackage}
                    publishable={queuedWithGitOps}
                    signers={signers}
                    threshold={threshold}
                  />
                </Box>
              )}
            </Container>
          </Box>

          <Container maxW="container.lg" mt={[6, 6, 12]}>
            <Box
              background="gray.800"
              p={4}
              borderWidth="1px"
              borderColor="gray.700"
              mb={6}
            >
              <Heading
                size="sm"
                mb={3}
                fontWeight="medium"
                textTransform="uppercase"
                letterSpacing="1.5px"
                fontFamily="var(--font-miriam)"
                textShadow="0px 0px 4px rgba(255, 255, 255, 0.33)"
              >
                Cannonfile Diff
              </Heading>
              <Box overflowY="auto" maxH="320px">
                <Box ref={gitDiffContainerRef} />
              </Box>
            </Box>
            <Grid
              templateColumns={{ base: 'repeat(1, 1fr)', lg: '2fr 1fr' }}
              gap={6}
            >
              <TransactionDisplay
                safe={safe}
                safeTxn={safeTxn as any}
                queuedWithGitOps={queuedWithGitOps}
                showQueueSource={true}
                isTransactionExecuted={isTransactionExecuted}
                containerRef={gitDiffContainerRef}
              />
              <Box position="relative">
                <Box position="sticky" top={8}>
                  <Box
                    background="gray.800"
                    p={4}
                    borderWidth="1px"
                    borderColor="gray.700"
                    mb={6}
                  >
                    {!executionTxnHash ? (
                      <>
                        <Heading
                          size="sm"
                          mb="3"
                          fontWeight="medium"
                          textTransform="uppercase"
                          letterSpacing="1.5px"
                          fontFamily="var(--font-miriam)"
                          textShadow="0px 0px 4px rgba(255, 255, 255, 0.33)"
                        >
                          Signatures
                        </Heading>

                        {signers?.map((s) => (
                          <Box mt={2.5} key={s}>
                            <Box
                              backgroundColor="teal.500"
                              borderRadius="full"
                              display="inline-flex"
                              alignItems="center"
                              justifyContent="center"
                              boxSize={5}
                              mr={2.5}
                            >
                              <CheckIcon color="white" boxSize={2.5} />
                            </Box>
                            <Text
                              display="inline"
                              fontFamily="mono"
                              fontWeight={200}
                              color="gray.200"
                            >
                              {`${s.substring(0, 8)}...${s.slice(-6)}`}
                              <Link
                                isExternal
                                styleConfig={{ 'text-decoration': 'none' }}
                                href={`${etherscanUrl}/address/${s}`}
                                ml={1}
                              >
                                <ExternalLinkIcon transform="translateY(-1px)" />
                              </Link>
                            </Text>
                          </Box>
                        ))}

                        {!isTransactionExecuted && remainingSignatures > 0 && (
                          <Text fontWeight="bold" mt="3">
                            {remainingSignatures} additional{' '}
                            {remainingSignatures === 1
                              ? 'signature'
                              : 'signatures'}{' '}
                            required
                          </Text>
                        )}
                      </>
                    ) : (
                      <>
                        <Heading
                          size="sm"
                          mb="3"
                          fontWeight="medium"
                          textTransform="uppercase"
                          letterSpacing="1.5px"
                          fontFamily="var(--font-miriam)"
                          textShadow="0px 0px 4px rgba(255, 255, 255, 0.33)"
                        >
                          Execution
                        </Heading>

                        <Text fontSize="sm" fontWeight="medium" mt={3}>
                          Transaction pending on network
                        </Text>
                        <Link
                          href={`${etherscanUrl}/tx/${executionTxnHash}`}
                          isExternal
                          fontSize="sm"
                          fontWeight="medium"
                          mt={3}
                        >
                          {truncateAddress(
                            (executionTxnHash || '') as string,
                            8
                          )}
                          <ExternalLinkIcon
                            transform="translateY(-1px)"
                            ml={1}
                          />
                        </Link>
                      </>
                    )}

                    {!isTransactionExecuted && !executionTxnHash && (
                      <Flex mt={4} gap={4}>
                        {account.isConnected &&
                        walletChainId === safe.chainId ? (
                          <>
                            <Tooltip label={stager.signConditionFailed}>
                              <Button
                                colorScheme="teal"
                                mb={3}
                                w="100%"
                                isDisabled={
                                  stager.signing ||
                                  stager.alreadySigned ||
                                  executionTxnHash ||
                                  ((safeTxn &&
                                    !!stager.signConditionFailed) as any)
                                }
                                onClick={async () => {
                                  await stager.sign();
                                }}
                              >
                                {stager.signing ? (
                                  <>
                                    Currently Signing
                                    <Spinner size="sm" ml={2} />
                                  </>
                                ) : (
                                  'Sign'
                                )}
                              </Button>
                            </Tooltip>
                            <Tooltip label={stager.execConditionFailed}>
                              <Button
                                colorScheme="teal"
                                w="100%"
                                isDisabled={
                                  !stager.executeTxnConfig ||
                                  executionTxnHash ||
                                  ((safeTxn &&
                                    !!stager.execConditionFailed) as any)
                                }
                                onClick={() => {
                                  if (!stager.executeTxnConfig) {
                                    throw new Error(
                                      'Missing execution tx configuration'
                                    );
                                  }

                                  execTxn.writeContract(
                                    stager.executeTxnConfig,
                                    {
                                      onSuccess: async (hash) => {
                                        setExecutionTxnHash(hash);
                                        toast({
                                          title: 'Transaction sent to network',
                                          status: 'info',
                                          duration: 5000,
                                          isClosable: true,
                                        });

                                        // wait for the transaction to be mined
                                        await publicClient!.waitForTransactionReceipt(
                                          { hash }
                                        );

                                        await stagedQuery.refetch();
                                        await nonceQuery.refetch();
                                        await refetchHistory();

                                        toast({
                                          title:
                                            'You successfully executed the transaction.',
                                          status: 'success',
                                          duration: 5000,
                                          isClosable: true,
                                        });

                                        setExecutionTxnHash(null);
                                      },
                                    }
                                  );
                                }}
                              >
                                Execute
                              </Button>
                            </Tooltip>
                          </>
                        ) : (
                          <Text fontSize="xs" fontWeight="medium" mt={3}>
                            <InfoOutlineIcon
                              transform="translateY(-1.5px)"
                              mr={1.5}
                            />
                            Connect your wallet {chainName && `to ${chainName}`}{' '}
                            to sign
                          </Text>
                        )}
                      </Flex>
                    )}
                  </Box>

                  {!isTransactionExecuted && queuedWithGitOps && (
                    <Box
                      background="gray.800"
                      p={4}
                      borderWidth="1px"
                      borderColor="gray.700"
                      mb={8}
                    >
                      <Heading
                        size="sm"
                        mb={3}
                        fontWeight="medium"
                        textTransform="uppercase"
                        letterSpacing="1.5px"
                        fontFamily="var(--font-miriam)"
                        textShadow="0px 0px 4px rgba(255, 255, 255, 0.33)"
                      >
                        Verify Transactions
                      </Heading>
                      {buildInfo.buildStatus && (
                        <Text fontSize="sm" mb="2">
                          {buildInfo.buildStatus}
                        </Text>
                      )}
                      {buildInfo.buildError && (
                        <Text fontSize="sm" mb="2">
                          {buildInfo.buildError}
                        </Text>
                      )}
                      {buildInfo.buildResult && !unequalTransaction && (
                        <Text fontSize="sm" mb="2">
                          The transactions queued to the Safe match the Git
                          Target
                        </Text>
                      )}
                      {buildInfo.buildResult && unequalTransaction && (
                        <Text fontSize="sm" mb="2">
                          <WarningIcon />
                          &nbsp;Proposed Transactions Do not Match Git Diff.
                          Could be an attack.
                        </Text>
                      )}
                      {prevDeployPackageUrl &&
                        hintData.cannonUpgradeFromPackage !==
                          prevDeployPackageUrl && (
                          <Flex fontSize="xs" fontWeight="medium" align="top">
                            <InfoOutlineIcon mt="3px" mr={1.5} />
                            The previous deploy hash does not derive from an
                            on-chain record.
                          </Flex>
                        )}
                      {safeTxn && (
                        <Button
                          mt={3}
                          size="xs"
                          as="a"
                          href={`https://dashboard.tenderly.co/simulator/new?block=&blockIndex=0&from=${
                            safe.address
                          }&gas=${8000000}&gasPrice=0&value=${
                            safeTxn?.value
                          }&contractAddress=${
                            safe?.address
                          }&rawFunctionInput=${createSimulationData(
                            safeTxn
                          )}&network=${
                            safe.chainId
                          }&headerBlockNumber=&headerTimestamp=`}
                          colorScheme="whiteAlpha"
                          background="whiteAlpha.100"
                          border="1px solid"
                          borderColor="whiteAlpha.300"
                          leftIcon={
                            <Image
                              height="14px"
                              src="/images/tenderly.svg"
                              alt="Safe"
                              objectFit="cover"
                            />
                          }
                          target="_blank"
                          rel="noopener noreferrer"
                          _hover={{
                            bg: 'whiteAlpha.200',
                            borderColor: 'whiteAlpha.400',
                          }}
                        >
                          Simulate Transaction
                        </Button>
                      )}
                    </Box>
                  )}

                  {queuedWithGitOps && (
                    <Box
                      background="gray.800"
                      p={4}
                      borderWidth="1px"
                      borderColor="gray.700"
                      mb={8}
                    >
                      <Heading
                        size="sm"
                        mb={3}
                        fontWeight="medium"
                        textTransform="uppercase"
                        letterSpacing="1.5px"
                        fontFamily="var(--font-miriam)"
                        textShadow="0px 0px 4px rgba(255, 255, 255, 0.33)"
                      >
                        Cannon Package
                        <Tooltip label="Packages include data about this deployment (including smart contract addresses, ABIs, and source code). When publishing, the registry collects some ETH (indicated as the 'value' for the transaction in your wallet) to support an IPFS cluster that pins package data.">
                          <InfoOutlineIcon ml={1.5} opacity={0.8} mt={-0.5} />
                        </Tooltip>
                      </Heading>

                      <PublishUtility
                        deployUrl={hintData.cannonPackage}
                        gitUrl={hintData.gitRepoUrl}
                        targetChainId={safe.chainId}
                      />
                    </Box>
                  )}
                </Box>
              </Box>
            </Grid>
          </Container>
        </Box>
      )}
    </>
  );
}

export default TransactionDetailsPage;<|MERGE_RESOLUTION|>--- conflicted
+++ resolved
@@ -37,11 +37,7 @@
 } from '@chakra-ui/react';
 import * as chains from '@wagmi/core/chains';
 import _, { find } from 'lodash';
-<<<<<<< HEAD
-import { FC, useEffect, useState, useRef } from 'react';
-=======
 import { useEffect, useMemo, useState, useRef } from 'react';
->>>>>>> 50ccf4ad
 import {
   Address,
   hexToString,
@@ -238,8 +234,6 @@
   const remainingSignatures = threshold - signers.length;
 
   const chainName = safeChain?.name;
-
-  const gitDiffContainerRef = useRef<HTMLDivElement>(null);
 
   const gitDiffContainerRef = useRef<HTMLDivElement>(null);
 
