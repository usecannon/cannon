'use client';

import { parseHintedMulticall } from '@/helpers/cannon';
import { truncateAddress } from '@/helpers/ethereum';
import { createSimulationData, getSafeTransactionHash } from '@/helpers/safe';
import { SafeDefinition } from '@/helpers/store';
import { useSafeTransactions, useTxnStager } from '@/hooks/backend';
import {
  useCannonBuild,
  useCannonPackage,
  useLoadCannonDefinition,
} from '@/hooks/cannon';
import {
  useExecutedTransactions,
  useGetPreviousGitInfoQuery,
} from '@/hooks/safe';
import { SafeTransaction } from '@/types/SafeTransaction';
import {
  CheckIcon,
  ExternalLinkIcon,
  InfoOutlineIcon,
  WarningIcon,
} from '@chakra-ui/icons';
import {
  Box,
  Button,
  Container,
  Flex,
  Grid,
  Heading,
  Image,
  Link,
  Spinner,
  Text,
  Tooltip,
  useToast,
} from '@chakra-ui/react';
import * as chains from '@wagmi/core/chains';
import _, { find } from 'lodash';
<<<<<<< HEAD
import { FC, useEffect, useState, useRef } from 'react';
=======
import { useEffect, useMemo, useState } from 'react';
>>>>>>> 420c7286
import {
  Address,
  hexToString,
  isAddress,
  TransactionRequestBase,
  zeroAddress,
} from 'viem';
import {
  useAccount,
  useChainId,
  usePublicClient,
  useWriteContract,
} from 'wagmi';
import PublishUtility from './PublishUtility';
import { TransactionDisplay } from './TransactionDisplay';
import { TransactionStepper } from './TransactionStepper';
import 'react-diff-view/style/index.css';
<<<<<<< HEAD
import { truncateAddress } from '@/helpers/ethereum';
import { useGitDiff } from '@/hooks/git';
=======
>>>>>>> 420c7286

interface Props {
  safeAddress: string;
  chainId: string;
  nonce: string;
  sigHash: string;
}

function TransactionDetailsPage({
  safeAddress,
  chainId,
  nonce,
  sigHash,
}: Props) {
  const [executionTxnHash, setExecutionTxnHash] = useState<string | null>(null);
  const publicClient = usePublicClient();
  const walletChainId = useChainId();
  const account = useAccount();
  const parsedChainId = parseInt(chainId ?? '0') || 0;
  const parsedNonce = parseInt(nonce ?? '0') || 0;

  if (!isAddress(safeAddress ?? '')) {
    safeAddress = zeroAddress;
  }

  const safe = useMemo(
    () =>
      ({
        chainId: parsedChainId,
        address: safeAddress as Address,
      } as SafeDefinition),
    [parsedChainId, safeAddress]
  );

  const safeChain = useMemo(() => {
    if (!safe) return;
    return find(chains, (chain: any) => chain.id === safe.chainId);
  }, [safe]);

  const {
    nonce: safeNonce,
    staged,
    stagedQuery,
    nonceQuery,
  } = useSafeTransactions(safe);

  const isTransactionExecuted = parsedNonce < safeNonce;

  const { data: history, refetch: refetchHistory } =
    useExecutedTransactions(safe);

  // get the txn we want, we can just pluck it out of staged transactions if its there
  let safeTxn: SafeTransaction | null = null;

  if (parsedNonce < safeNonce) {
    // TODO: the gnosis safe transaction history is quite long, but if its not on the first page, we have to call "next" to get more txns until
    // we find the nonce we want. no way to just get the txn we want unfortunately
    // also todo: code dup
    safeTxn =
      history.results.find(
        (txn: any) =>
          txn._nonce.toString() === nonce &&
          (!sigHash || sigHash === getSafeTransactionHash(safe, txn))
      ) || null;
  } else if (Array.isArray(staged) && staged.length) {
    safeTxn =
      staged.find(
        (s) =>
          s.txn._nonce.toString() === nonce &&
          (!sigHash || sigHash === getSafeTransactionHash(safe, s.txn))
      )?.txn || null;
  }

  const hintData = parseHintedMulticall(safeTxn?.data as any);

  const queuedWithGitOps = hintData?.type == 'deploy';

  const cannonPackage = useCannonPackage(
    hintData?.cannonPackage
      ? `@ipfs:${_.last(hintData?.cannonPackage.split('/'))}`
      : ''
  );

  // then reverse check the package referenced by the
  const { pkgUrl: existingRegistryUrl } = useCannonPackage(
    `${cannonPackage.resolvedName}:${cannonPackage.resolvedVersion}@${cannonPackage.resolvedPreset}`,
    parsedChainId
  );

  const stager = useTxnStager(safeTxn || {}, { safe: safe });
  const execTxn = useWriteContract();
  const toast = useToast();

  // git stuff
  const denom = hintData?.gitRepoUrl?.lastIndexOf(':');
  const gitUrl = hintData?.gitRepoUrl?.slice(0, denom);
  const gitFile = hintData?.gitRepoUrl?.slice((denom ?? 0) + 1);

  const prevDeployHashQuery = useGetPreviousGitInfoQuery(
    safe,
    hintData?.gitRepoUrl ?? ''
  );

  let prevDeployGitHash: string;
  if (queuedWithGitOps) {
    prevDeployGitHash =
      (hintData?.prevGitRepoHash || hintData?.gitRepoHash) ?? '';
  } else {
    prevDeployGitHash =
      prevDeployHashQuery.data &&
        prevDeployHashQuery.data[0].result &&
        ((prevDeployHashQuery.data[0].result as any).length as number) > 2
        ? ((prevDeployHashQuery.data[0].result as any).slice(2) as any)
        : hintData?.gitRepoHash;
  }

  const prevDeployPackageUrl = prevDeployHashQuery.data
    ? hexToString(prevDeployHashQuery.data[1].result || ('' as any))
    : '';

  const prevCannonDeployInfo = useCannonPackage(
    (hintData?.cannonUpgradeFromPackage || prevDeployPackageUrl
      ? `@ipfs:${_.last(
        (hintData?.cannonUpgradeFromPackage || prevDeployPackageUrl).split(
          '/'
        )
      )}`
      : null) || ''
  );

  const cannonDefInfo = useLoadCannonDefinition(
    gitUrl ?? '',
    hintData?.gitRepoHash ?? '',
    gitFile ?? ''
  );

  const buildInfo = useCannonBuild(
    safe,
    cannonDefInfo.def,
    prevCannonDeployInfo.pkg
  );

<<<<<<< HEAD
  useEffect(
    () => buildInfo.doBuild(),
    [
      !isTransactionExecuted &&
      (!prevDeployGitHash || prevCannonDeployInfo.ipfsQuery.isFetched),
    ]
  );
=======
  useEffect(() => {
    if (!safe || !cannonDefInfo.def || !prevCannonDeployInfo.pkg) return;
    buildInfo.doBuild();
  }, [
    !isTransactionExecuted &&
      (!prevDeployGitHash || prevCannonDeployInfo.ipfsQuery.isFetched),
  ]);
>>>>>>> 420c7286

  // compare proposed build info with expected transaction batch
  const expectedTxns = buildInfo.buildResult?.steps?.map(
    (s) => s.tx as unknown as Partial<TransactionRequestBase>
  );

  const unequalTransaction =
    expectedTxns &&
    (hintData?.txns.length !== expectedTxns.length ||
      hintData?.txns.find((t, i) => {
        return (
          t.to.toLowerCase() !== expectedTxns[i].to?.toLowerCase() ||
          t.data !== expectedTxns[i].data ||
          t.value.toString() !== expectedTxns[i].value?.toString()
        );
      }));

  const etherscanUrl =
    safeChain?.blockExplorers?.default.url || 'https://etherscan.io';

  const signers: Array<string> = stager.existingSigners.length
    ? stager.existingSigners
    : safeTxn?.confirmedSigners || [];

  const threshold =
    Number(stager.requiredSigners) || safeTxn?.confirmationsRequired || 0;

  const remainingSignatures = threshold - signers.length;

  const chainName = safeChain?.name;

  const { patches } = useGitDiff(
    gitUrl ?? '',
    prevDeployGitHash,
    hintData?.gitRepoHash ?? '',
    cannonDefInfo.filesList ? Array.from(cannonDefInfo.filesList) : []
  );

  const gitDiffContainerRef = useRef<HTMLDivElement>(null);

  console.log(gitUrl),
  console.log(prevDeployGitHash),
  console.log(hintData?.gitRepoHash),
  console.log("PATCHES", patches)
  console.log("CANNONFILE INFO", cannonDefInfo)
  
  return (
    <>
      {!hintData && (
        <Container p={24} textAlign="center">
          <Spinner />
        </Container>
      )}
      {hintData && !safeTxn && stagedQuery.isFetched && (
        <Container>
          <Text>
            Transaction not found! Current safe nonce:{' '}
            {safeNonce ? safeNonce.toString() : 'none'}, Highest Staged Nonce:{' '}
            {(_.last(staged)?.txn._nonce || safeNonce).toString()}
          </Text>
        </Container>
      )}
      {hintData && (safeTxn || !stagedQuery.isFetched) && (
        <Box maxWidth="100%" mb="6">
          <Box
            bg="black"
            py={[6, 6, 12]}
            borderBottom="1px solid"
            borderColor="gray.700"
          >
            <Container maxW="container.lg">
              <Heading size="lg">Transaction #{nonce}</Heading>
              {(hintData.type == 'deploy' || hintData.type == 'invoke') && (
                <Box mt={4}>
                  <TransactionStepper
                    chainId={parsedChainId}
                    cannonPackage={cannonPackage}
                    safeTxn={safeTxn}
                    published={existingRegistryUrl == hintData?.cannonPackage}
                    publishable={queuedWithGitOps}
                    signers={signers}
                    threshold={threshold}
                  />
                </Box>
              )}
            </Container>
          </Box>

          <Container maxW="container.lg" mt={[6, 6, 12]}>
            {patches && patches.length !== 0 && (
              <Box
                background="gray.800"
                p={4}
                borderWidth="1px"
                borderColor="gray.700"
                mb={6}
              >
                <Heading
                  size="sm"
                  mb={3}
                  fontWeight="medium"
                  textTransform="uppercase"
                  letterSpacing="1.5px"
                  fontFamily="var(--font-miriam)"
                  textShadow="0px 0px 4px rgba(255, 255, 255, 0.33)"
                >
                  Cannonfile Diff
                </Heading>
                <Box overflowY="auto" maxH="320px">
                  <Box ref={gitDiffContainerRef} />
                </Box>
              </Box>
            )}
            <Grid
              templateColumns={{ base: 'repeat(1, 1fr)', lg: '2fr 1fr' }}
              gap={6}
            >
              <TransactionDisplay
                safe={safe}
                safeTxn={safeTxn as any}
                queuedWithGitOps={queuedWithGitOps}
                showQueueSource={true}
                isTransactionExecuted={isTransactionExecuted}
                containerRef={gitDiffContainerRef}
              />
              <Box position="relative">
                <Box position="sticky" top={8}>
                  <Box
                    background="gray.800"
                    p={4}
                    borderWidth="1px"
                    borderColor="gray.700"
                    mb={6}
                  >
                    {!executionTxnHash ? (
                      <>
                        <Heading
                          size="sm"
                          mb="3"
                          fontWeight="medium"
                          textTransform="uppercase"
                          letterSpacing="1.5px"
                          fontFamily="var(--font-miriam)"
                          textShadow="0px 0px 4px rgba(255, 255, 255, 0.33)"
                        >
                          Signatures
                        </Heading>

                        {signers?.map((s) => (
                          <Box mt={2.5} key={s}>
                            <Box
                              backgroundColor="teal.500"
                              borderRadius="full"
                              display="inline-flex"
                              alignItems="center"
                              justifyContent="center"
                              boxSize={5}
                              mr={2.5}
                            >
                              <CheckIcon color="white" boxSize={2.5} />
                            </Box>
                            <Text
                              display="inline"
                              fontFamily="mono"
                              fontWeight={200}
                              color="gray.200"
                            >
                              {`${s.substring(0, 8)}...${s.slice(-6)}`}
                              <Link
                                isExternal
                                styleConfig={{ 'text-decoration': 'none' }}
                                href={`${etherscanUrl}/address/${s}`}
                                ml={1}
                              >
                                <ExternalLinkIcon transform="translateY(-1px)" />
                              </Link>
                            </Text>
                          </Box>
                        ))}

                        {!isTransactionExecuted && remainingSignatures > 0 && (
                          <Text fontWeight="bold" mt="3">
                            {remainingSignatures} additional{' '}
                            {remainingSignatures === 1
                              ? 'signature'
                              : 'signatures'}{' '}
                            required
                          </Text>
                        )}
                      </>
                    ) : (
                      <>
                        <Heading
                          size="sm"
                          mb="3"
                          fontWeight="medium"
                          textTransform="uppercase"
                          letterSpacing="1.5px"
                          fontFamily="var(--font-miriam)"
                          textShadow="0px 0px 4px rgba(255, 255, 255, 0.33)"
                        >
                          Execution
                        </Heading>

                        <Text fontSize="sm" fontWeight="medium" mt={3}>
                          Transaction pending on network
                        </Text>
                        <Link
                          href={`${etherscanUrl}/tx/${executionTxnHash}`}
                          isExternal
                          fontSize="sm"
                          fontWeight="medium"
                          mt={3}
                        >
                          {truncateAddress(
                            (executionTxnHash || '') as string,
                            8
                          )}
                          <ExternalLinkIcon
                            transform="translateY(-1px)"
                            ml={1}
                          />
                        </Link>
                      </>
                    )}

                    {!isTransactionExecuted && !executionTxnHash && (
                      <Flex mt={4} gap={4}>
                        {account.isConnected &&
                          walletChainId === safe.chainId ? (
                          <>
                            <Tooltip label={stager.signConditionFailed}>
                              <Button
                                colorScheme="teal"
                                mb={3}
                                w="100%"
                                isDisabled={
                                  stager.signing ||
                                  stager.alreadySigned ||
                                  executionTxnHash ||
                                  ((safeTxn &&
                                    !!stager.signConditionFailed) as any)
                                }
                                onClick={async () => {
                                  await stager.sign();
                                }}
                              >
                                {stager.signing ? (
                                  <>
                                    Currently Signing
                                    <Spinner size="sm" ml={2} />
                                  </>
                                ) : (
                                  'Sign'
                                )}
                              </Button>
                            </Tooltip>
                            <Tooltip label={stager.execConditionFailed}>
                              <Button
                                colorScheme="teal"
                                w="100%"
                                isDisabled={
                                  !stager.executeTxnConfig ||
                                  executionTxnHash ||
                                  ((safeTxn &&
                                    !!stager.execConditionFailed) as any)
                                }
                                onClick={() => {
                                  if (!stager.executeTxnConfig) {
                                    throw new Error(
                                      'Missing execution tx configuration'
                                    );
                                  }

                                  execTxn.writeContract(
                                    stager.executeTxnConfig,
                                    {
                                      onSuccess: async (hash) => {
                                        setExecutionTxnHash(hash);
                                        toast({
                                          title: 'Transaction sent to network',
                                          status: 'info',
                                          duration: 5000,
                                          isClosable: true,
                                        });

                                        // wait for the transaction to be mined
                                        await publicClient!.waitForTransactionReceipt(
                                          { hash }
                                        );

                                        await stagedQuery.refetch();
                                        await nonceQuery.refetch();
                                        await refetchHistory();

                                        toast({
                                          title:
                                            'You successfully executed the transaction.',
                                          status: 'success',
                                          duration: 5000,
                                          isClosable: true,
                                        });

                                        setExecutionTxnHash(null);
                                      },
                                    }
                                  );
                                }}
                              >
                                Execute
                              </Button>
                            </Tooltip>
                          </>
                        ) : (
                          <Text fontSize="xs" fontWeight="medium" mt={3}>
                            <InfoOutlineIcon
                              transform="translateY(-1.5px)"
                              mr={1.5}
                            />
                            Connect your wallet {chainName && `to ${chainName}`}{' '}
                            to sign
                          </Text>
                        )}
                      </Flex>
                    )}
                  </Box>

                  {!isTransactionExecuted && queuedWithGitOps && (
                    <Box
                      background="gray.800"
                      p={4}
                      borderWidth="1px"
                      borderColor="gray.700"
                      mb={8}
                    >
                      <Heading
                        size="sm"
                        mb={3}
                        fontWeight="medium"
                        textTransform="uppercase"
                        letterSpacing="1.5px"
                        fontFamily="var(--font-miriam)"
                        textShadow="0px 0px 4px rgba(255, 255, 255, 0.33)"
                      >
                        Verify Transactions
                      </Heading>
                      {buildInfo.buildStatus && (
                        <Text fontSize="sm" mb="2">
                          {buildInfo.buildStatus}
                        </Text>
                      )}
                      {buildInfo.buildError && (
                        <Text fontSize="sm" mb="2">
                          {buildInfo.buildError}
                        </Text>
                      )}
                      {buildInfo.buildResult && !unequalTransaction && (
                        <Text fontSize="sm" mb="2">
                          The transactions queued to the Safe match the Git
                          Target
                        </Text>
                      )}
                      {buildInfo.buildResult && unequalTransaction && (
                        <Text fontSize="sm" mb="2">
                          <WarningIcon />
                          &nbsp;Proposed Transactions Do not Match Git Diff.
                          Could be an attack.
                        </Text>
                      )}
                      {prevDeployPackageUrl &&
                        hintData.cannonUpgradeFromPackage !==
                        prevDeployPackageUrl && (
                          <Flex fontSize="xs" fontWeight="medium" align="top">
                            <InfoOutlineIcon mt="3px" mr={1.5} />
                            The previous deploy hash does not derive from an
                            on-chain record.
                          </Flex>
                        )}
                      {safeTxn && (
                        <Button
                          mt={3}
                          size="xs"
                          as="a"
                          href={`https://dashboard.tenderly.co/simulator/new?block=&blockIndex=0&from=${safe.address
                            }&gas=${8000000}&gasPrice=0&value=${safeTxn?.value
                            }&contractAddress=${safe?.address
                            }&rawFunctionInput=${createSimulationData(
                              safeTxn
                            )}&network=${safe.chainId
                            }&headerBlockNumber=&headerTimestamp=`}
                          colorScheme="whiteAlpha"
                          background="whiteAlpha.100"
                          border="1px solid"
                          borderColor="whiteAlpha.300"
                          leftIcon={
                            <Image
                              height="14px"
                              src="/images/tenderly.svg"
                              alt="Safe"
                              objectFit="cover"
                            />
                          }
                          target="_blank"
                          rel="noopener noreferrer"
                          _hover={{
                            bg: 'whiteAlpha.200',
                            borderColor: 'whiteAlpha.400',
                          }}
                        >
                          Simulate Transaction
                        </Button>
                      )}
                    </Box>
                  )}

                  {queuedWithGitOps && (
                    <Box
                      background="gray.800"
                      p={4}
                      borderWidth="1px"
                      borderColor="gray.700"
                      mb={8}
                    >
                      <Heading
                        size="sm"
                        mb={3}
                        fontWeight="medium"
                        textTransform="uppercase"
                        letterSpacing="1.5px"
                        fontFamily="var(--font-miriam)"
                        textShadow="0px 0px 4px rgba(255, 255, 255, 0.33)"
                      >
                        Cannon Package
                        <Tooltip label="Packages include data about this deployment (including smart contract addresses, ABIs, and source code). When publishing, the registry collects some ETH (indicated as the 'value' for the transaction in your wallet) to support an IPFS cluster that pins package data.">
                          <InfoOutlineIcon ml={1.5} opacity={0.8} mt={-0.5} />
                        </Tooltip>
                      </Heading>

                      <PublishUtility
                        deployUrl={hintData.cannonPackage}
                        targetChainId={safe.chainId}
                      />
                    </Box>
                  )}
                </Box>
              </Box>
            </Grid>
          </Container>
        </Box>
      )}
    </>
  );
}

export default TransactionDetailsPage;<|MERGE_RESOLUTION|>--- conflicted
+++ resolved
@@ -37,11 +37,7 @@
 } from '@chakra-ui/react';
 import * as chains from '@wagmi/core/chains';
 import _, { find } from 'lodash';
-<<<<<<< HEAD
-import { FC, useEffect, useState, useRef } from 'react';
-=======
-import { useEffect, useMemo, useState } from 'react';
->>>>>>> 420c7286
+import { useEffect, useMemo, useState, useRef } from 'react';
 import {
   Address,
   hexToString,
@@ -59,11 +55,8 @@
 import { TransactionDisplay } from './TransactionDisplay';
 import { TransactionStepper } from './TransactionStepper';
 import 'react-diff-view/style/index.css';
-<<<<<<< HEAD
-import { truncateAddress } from '@/helpers/ethereum';
 import { useGitDiff } from '@/hooks/git';
-=======
->>>>>>> 420c7286
+
 
 interface Props {
   safeAddress: string;
@@ -206,15 +199,6 @@
     prevCannonDeployInfo.pkg
   );
 
-<<<<<<< HEAD
-  useEffect(
-    () => buildInfo.doBuild(),
-    [
-      !isTransactionExecuted &&
-      (!prevDeployGitHash || prevCannonDeployInfo.ipfsQuery.isFetched),
-    ]
-  );
-=======
   useEffect(() => {
     if (!safe || !cannonDefInfo.def || !prevCannonDeployInfo.pkg) return;
     buildInfo.doBuild();
@@ -222,7 +206,6 @@
     !isTransactionExecuted &&
       (!prevDeployGitHash || prevCannonDeployInfo.ipfsQuery.isFetched),
   ]);
->>>>>>> 420c7286
 
   // compare proposed build info with expected transaction batch
   const expectedTxns = buildInfo.buildResult?.steps?.map(
@@ -254,20 +237,7 @@
 
   const chainName = safeChain?.name;
 
-  const { patches } = useGitDiff(
-    gitUrl ?? '',
-    prevDeployGitHash,
-    hintData?.gitRepoHash ?? '',
-    cannonDefInfo.filesList ? Array.from(cannonDefInfo.filesList) : []
-  );
-
   const gitDiffContainerRef = useRef<HTMLDivElement>(null);
-
-  console.log(gitUrl),
-  console.log(prevDeployGitHash),
-  console.log(hintData?.gitRepoHash),
-  console.log("PATCHES", patches)
-  console.log("CANNONFILE INFO", cannonDefInfo)
   
   return (
     <>
@@ -312,7 +282,6 @@
           </Box>
 
           <Container maxW="container.lg" mt={[6, 6, 12]}>
-            {patches && patches.length !== 0 && (
               <Box
                 background="gray.800"
                 p={4}
@@ -335,7 +304,6 @@
                   <Box ref={gitDiffContainerRef} />
                 </Box>
               </Box>
-            )}
             <Grid
               templateColumns={{ base: 'repeat(1, 1fr)', lg: '2fr 1fr' }}
               gap={6}
