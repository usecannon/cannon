--- conflicted
+++ resolved
@@ -473,6 +473,7 @@
                   size="sm"
                   bg="black"
                   borderColor="whiteAlpha.400"
+                  isInvalid={!valueIsValid}
                   value={value?.toString()}
                   onChange={(e) => {
                     setValue(e.target.value);
@@ -492,27 +493,12 @@
                   ETH
                 </InputRightAddon>
               </InputGroup>
-<<<<<<< HEAD
-              {valueIsValid ? (
-                <FormHelperText color="gray.300">
-                  {value !== undefined
-                    ? parseEther(value.toString()).toString()
-                    : 0}{' '}
-                  wei
-                </FormHelperText>
-              ) : (
-                <FormHelperText color="red.300">
-                  Invalid BigNumber value
-                </FormHelperText>
-              )}
-=======
               <FormHelperText color="gray.300">
                 {value !== undefined
                   ? viem.parseEther(value.toString()).toString()
                   : 0}{' '}
                 wei
               </FormHelperText>
->>>>>>> 10c4996a
             </FormControl>
           )}
           {paramsEncodeError && (
