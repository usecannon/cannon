import { truncateAddress } from '@/helpers/ethereum';
import { IPFSBrowserLoader } from '@/helpers/ipfs';
import { sleep } from '@/helpers/misc';
import { findChain } from '@/helpers/rpc';
import { useStore } from '@/helpers/store';
import { useCannonPackage } from '@/hooks/cannon';
import { useProviders } from '@/hooks/providers';
import { useCannonPackagePublishers } from '@/hooks/registry';
import {
  ExternalLinkIcon,
  InfoOutlineIcon,
  QuestionOutlineIcon,
} from '@chakra-ui/icons';
import {
  Alert,
  AlertIcon,
  Button,
  Image,
  Link,
  ListItem,
  Spinner,
  Text,
  Tooltip,
  UnorderedList,
  useToast,
} from '@chakra-ui/react';
import { useMutation } from '@tanstack/react-query';
import {
  CannonStorage,
  DEFAULT_REGISTRY_ADDRESS,
  FallbackRegistry,
  InMemoryRegistry,
  OnChainRegistry,
  publishPackage,
} from '@usecannon/builder';
import { Chain, createPublicClient, http, isAddressEqual } from 'viem';
import { mainnet, optimism } from 'viem/chains';
import { useSwitchChain, useWalletClient } from 'wagmi';

export default function PublishUtility(props: {
  deployUrl: string;
  targetChainId: number;
}) {
  const settings = useStore((s) => s.settings);

  const wc = useWalletClient();
  const { switchChainAsync } = useSwitchChain();
  const toast = useToast();

  // get the package referenced by this ipfs package
  const {
    resolvedName,
    resolvedVersion,
    resolvedPreset,
    ipfsQuery: ipfsPkgQuery,
  } = useCannonPackage('@' + props.deployUrl.replace('://', ':'));

  // then reverse check the package referenced by the
  const {
    pkgUrl: existingRegistryUrl,
    registryQuery,
    ipfsQuery: ipfsChkQuery,
  } = useCannonPackage(
    `${resolvedName}:${resolvedVersion}@${resolvedPreset}`,
    props.targetChainId
  );

  const packageUrl = `/packages/${resolvedName}/${
    resolvedVersion || 'latest'
  }/${props.targetChainId}-${resolvedPreset || 'main'}`;
  const packageDisplay = `${resolvedName}${
    resolvedVersion ? ':' + resolvedVersion : ''
  }${resolvedPreset ? '@' + resolvedPreset : ''}`;

  const publishers = useCannonPackagePublishers(resolvedName!);

  const canPublish = publishers.some(
    ({ publisher }) =>
      wc.data?.account.address &&
      isAddressEqual(publisher, wc.data?.account.address)
  );

  const { transports } = useProviders();

  const prepareAndPublishPackage = async (
    registryChainId: number,
    roChainId: number
  ) => {
    if (!wc.data) {
      throw new Error('Wallet not connected');
    }

    const [walletAddress] = await wc.data.getAddresses();

    const targetRegistry = new FallbackRegistry([
      new OnChainRegistry({
        signer: { address: walletAddress, wallet: wc.data },
        address: DEFAULT_REGISTRY_ADDRESS,
        provider: createPublicClient({
          chain: findChain(registryChainId) as Chain,
          transport: transports[registryChainId] || http(),
        }),
      }),
      new OnChainRegistry({
        address: DEFAULT_REGISTRY_ADDRESS,
        provider: createPublicClient({
          chain: findChain(roChainId) as Chain,
          transport: transports[roChainId] || http(),
        }),
      }),
    ]);

    const fakeLocalRegistry = new InMemoryRegistry();

    // TODO: set meta url
    await fakeLocalRegistry.publish(
      [`${resolvedName}:${resolvedVersion}@${resolvedPreset}`],
      props.targetChainId,
      props.deployUrl,
      ''
    );

    const loader = new IPFSBrowserLoader(
      settings.ipfsApiUrl || 'https://repo.usecannon.com/'
    );

    const fromStorage = new CannonStorage(
      fakeLocalRegistry,
      { ipfs: loader },
      'ipfs'
    );
    const toStorage = new CannonStorage(
      targetRegistry,
      { ipfs: loader },
      'ipfs'
    );

    await publishPackage({
      packageRef: `${resolvedName}:${resolvedVersion}@${resolvedPreset}`,
      tags: ['latest'],
      chainId: props.targetChainId,
      fromStorage,
      toStorage,
      includeProvisioned: true,
    });
  };

  const publishMainnetMutation = useMutation({
    mutationFn: async () => {
      await prepareAndPublishPackage(mainnet.id, optimism.id);
    },
    onSuccess: async () => {
      await registryQuery.refetch();
    },
<<<<<<< HEAD
    onError(e: Error) {
      // eslint-disable-next-line no-console
      console.error(e);

=======
    onError(err) {
      // eslint-disable-next-line no-console
      console.error(err);
>>>>>>> c249f420
      toast({
        title: 'Error Publishing Package',
        status: 'error',
        duration: 30000,
        isClosable: true,
      });
    },
  });

  const publishOptimismMutation = useMutation({
    mutationFn: async () => {
      await prepareAndPublishPackage(optimism.id, mainnet.id);
    },
    onSuccess: async () => {
      await registryQuery.refetch();
    },
<<<<<<< HEAD
    onError(e: Error) {
      // eslint-disable-next-line no-console
      console.error(e);

=======
    onError(err) {
      // eslint-disable-next-line no-console
      console.error(err);
>>>>>>> c249f420
      toast({
        title: 'Error Publishing Package',
        status: 'error',
        duration: 10000,
        isClosable: true,
      });
    },
  });

  if (ipfsPkgQuery.isFetching || ipfsChkQuery.isFetching) {
    return (
      <Text textAlign="center">
        <Spinner boxSize={6} opacity={0.8} mt={3} />
      </Text>
    );
  } else if (existingRegistryUrl !== props.deployUrl) {
    // Any difference means that this deployment is not technically published
    return (
      <>
        {props.deployUrl && (
          <Link
            href={`/ipfs?cid=${props.deployUrl.substring(7)}`}
            textDecoration="none"
            _hover={{ textDecoration: 'none' }}
            display="flex"
            alignItems="center"
            mb={4}
          >
            <Image
              display="inline-block"
              src="/images/ipfs.svg"
              alt="IPFS"
              height="14px"
              mr={1.5}
            />
            <Text
              fontSize="xs"
              display="inline"
              borderBottom="1px dotted"
              borderBottomColor="gray.300"
            >
              {`${props.deployUrl.substring(0, 13)}...${props.deployUrl.slice(
                -6
              )}`}
            </Text>
          </Link>
        )}

        {!!existingRegistryUrl && (
          <Alert mb={4} status="warning" bg="gray.700" fontSize="sm">
            <AlertIcon boxSize={4} mr={3} />
            <Text>
              A different package has already been published to {packageDisplay}
              . Publishing again will overwrite it.
            </Text>
          </Alert>
        )}

        {!canPublish && (
          <div>
            <Text fontSize="xs" fontWeight="medium" mb={2}>
              Connect{' '}
              {publishers.length > 1
                ? 'one of the following wallets'
                : 'the following wallet'}{' '}
              to Ethereum or OP Mainnet to publish this package:
            </Text>
            <UnorderedList mb={4}>
              {publishers.map(({ publisher, chainName, chainId }) => (
                <ListItem key={publisher + chainName} mb={1}>
                  <Text
                    display="inline"
                    fontFamily="mono"
                    fontWeight={200}
                    color="gray.200"
                    fontSize="xs"
                    key={`publisher-${publisher}`}
                  >
                    {`${truncateAddress(publisher)} (${chainName})`}
                    <Link
                      isExternal
                      styleConfig={{ 'text-decoration': 'none' }}
                      href={`${
                        findChain(chainId).blockExplorers?.default?.url ||
                        'https://etherscan.io'
                      }/address/${publisher}`}
                      ml={1}
                    >
                      <ExternalLinkIcon transform="translateY(-1px)" />
                    </Link>
                  </Text>
                </ListItem>
              ))}
            </UnorderedList>
            <Button
              variant="outline"
              colorScheme="white"
              size="sm"
              bg="teal.900"
              borderColor="teal.500"
              _hover={{ bg: 'teal.800' }}
              textTransform="uppercase"
              letterSpacing="1px"
              fontFamily="var(--font-miriam)"
              color="gray.200"
              fontWeight={500}
              isDisabled
              w="full"
            >
              Publish Package
            </Button>
          </div>
        )}

        {canPublish && (
          <>
            <Button
              variant="outline"
              colorScheme="white"
              size="sm"
              bg="teal.900"
              borderColor="teal.500"
              _hover={{ bg: 'teal.800' }}
              textTransform="uppercase"
              letterSpacing="1px"
              fontFamily="var(--font-miriam)"
              color="gray.200"
              fontWeight={500}
              isDisabled={
                publishOptimismMutation.isPending ||
                publishMainnetMutation.isPending
              }
              mb={2}
              w="full"
              onClick={async () => {
                await switchChainAsync({ chainId: optimism.id });
                await sleep(100);
                publishOptimismMutation.mutate();
              }}
              isLoading={publishOptimismMutation.isPending}
            >
              Publish to Optimism
            </Button>
            <Text fontSize="xs" textAlign="center">
              <Link
                onClick={async () => {
                  if (
                    publishOptimismMutation.isPending ||
                    publishMainnetMutation.isPending
                  ) {
                    return false;
                  }

                  await switchChainAsync({ chainId: mainnet.id });
                  await sleep(100);
                  publishMainnetMutation.mutate();
                }}
              >
                {publishMainnetMutation.isPending
                  ? 'Publishing...'
                  : 'Publish to Mainnet'}
              </Link>{' '}
              <Tooltip label="Cannon will detect packages published to Optimism or Mainnet.">
                <InfoOutlineIcon />
              </Tooltip>
            </Text>
          </>
        )}
      </>
    );
  } else {
    return (
      <>
        <Text mb={1} fontSize="sm">
          <strong>Name:</strong> {resolvedName}
        </Text>
        {resolvedVersion !== 'latest' && (
          <Text mb={1} fontSize="sm">
            <strong>Version:</strong> {resolvedVersion}
          </Text>
        )}
        {resolvedPreset !== 'main' && (
          <Text mb={1} fontSize="sm">
            <strong>Preset:</strong> {resolvedPreset}
            <Tooltip label="Presets are useful for distinguishing multiple deployments of the same protocol on the same chain.">
              <QuestionOutlineIcon ml={1.5} opacity={0.8} />
            </Tooltip>
          </Text>
        )}

        <Button
          mt={2}
          as={Link}
          href={packageUrl}
          variant="outline"
          colorScheme="white"
          size="sm"
          bg="teal.900"
          borderColor="teal.500"
          _hover={{ bg: 'teal.800', textDecoration: 'none' }}
          textTransform="uppercase"
          letterSpacing="1px"
          fontFamily="var(--font-miriam)"
          color="gray.200"
          fontWeight={500}
          textDecoration="none"
          isExternal
          rightIcon={<ExternalLinkIcon transform="translateY(-1px)" />}
        >
          View Package
        </Button>
      </>
    );
  }
}<|MERGE_RESOLUTION|>--- conflicted
+++ resolved
@@ -152,16 +152,9 @@
     onSuccess: async () => {
       await registryQuery.refetch();
     },
-<<<<<<< HEAD
-    onError(e: Error) {
-      // eslint-disable-next-line no-console
-      console.error(e);
-
-=======
     onError(err) {
       // eslint-disable-next-line no-console
       console.error(err);
->>>>>>> c249f420
       toast({
         title: 'Error Publishing Package',
         status: 'error',
@@ -178,16 +171,9 @@
     onSuccess: async () => {
       await registryQuery.refetch();
     },
-<<<<<<< HEAD
-    onError(e: Error) {
-      // eslint-disable-next-line no-console
-      console.error(e);
-
-=======
     onError(err) {
       // eslint-disable-next-line no-console
       console.error(err);
->>>>>>> c249f420
       toast({
         title: 'Error Publishing Package',
         status: 'error',
