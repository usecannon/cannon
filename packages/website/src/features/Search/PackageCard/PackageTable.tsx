import { FC } from 'react';
import 'prismjs';
import 'prismjs/components/prism-json';
import 'prismjs/themes/prism.css';
import { DataTable } from './DataTable';
import { createColumnHelper } from '@tanstack/react-table';
import { Box } from '@chakra-ui/react';
<<<<<<< HEAD
import { useCannonChains } from '@/providers/CannonProvidersProvider';
=======
import { ApiDocument } from '@usecannon/api/dist/src/types';
>>>>>>> f0b1d479

const PackageTable: FC<{
  pkgs: ApiDocument[];
  latestOnly: boolean;
}> = ({ pkgs, latestOnly }) => {
  const { getChainById } = useCannonChains();
  let data = pkgs.map((v: any) => {
    return {
      version: v.version,
      chain: v.chainId,
      preset: v.preset,
      deployUrl: v.deployUrl,
      metaUrl: v.metaUrl,
      published: v.timestamp,
    };
  });

  const columnHelper = createColumnHelper();

  const columns = [
    columnHelper.accessor('version', {
      cell: (info) => info.getValue(),
      header: 'Version',
    }),
    columnHelper.accessor('preset', {
      cell: (info) => info.getValue(),
      header: 'Preset',
    }),
    columnHelper.accessor('chain', {
      cell: (info) => info.getValue(),
      header: 'Chain',
    }),
    columnHelper.accessor('deployUrl', {
      cell: (info) => info.getValue(),
      header: 'Deployment Data',
    }),
    columnHelper.accessor('published', {
      cell: (info) => info.getValue(),
      header: 'Published',
    }),
    columnHelper.accessor('arrow', {
      cell: '',
      header: '',
    }),
  ];

  if (latestOnly) {
    data = data.filter((row: any) => row.version === 'latest');

    data = data.filter((row: any) => {
      const matchingChain = getChainById(row.chain);
      return matchingChain && !(matchingChain as any).testnet;
    });
  }

  return data.length ? (
    <Box borderTop="1px solid" borderColor="gray.600">
      <DataTable packageName={pkgs[0].name} columns={columns} data={data} />
    </Box>
  ) : (
    <></>
  );
};

export default PackageTable;<|MERGE_RESOLUTION|>--- conflicted
+++ resolved
@@ -5,11 +5,8 @@
 import { DataTable } from './DataTable';
 import { createColumnHelper } from '@tanstack/react-table';
 import { Box } from '@chakra-ui/react';
-<<<<<<< HEAD
 import { useCannonChains } from '@/providers/CannonProvidersProvider';
-=======
 import { ApiDocument } from '@usecannon/api/dist/src/types';
->>>>>>> f0b1d479
 
 const PackageTable: FC<{
   pkgs: ApiDocument[];
