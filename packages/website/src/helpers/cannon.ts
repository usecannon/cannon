import MulticallABI from '@/abi/Multicall.json';
import * as git from '@/helpers/git';
import toml from '@iarna/toml';
import path from '@isomorphic-git/lightning-fs/src/path';
import {
  CANNON_CHAIN_ID,
  ChainBuilderContext,
  ChainDefinition,
  InMemoryLoader,
  InMemoryRegistry,
  RawChainDefinition,
  TransactionMap,
} from '@usecannon/builder';
import _ from 'lodash';
import { Address, decodeAbiParameters, decodeFunctionData, Hex, parseAbiParameters, zeroAddress } from 'viem';

export type CannonTransaction = TransactionMap[keyof TransactionMap];

export interface StepExecutionError {
  name: string;
  err: Error;
}

<<<<<<< HEAD
=======
/* eslint no-console: "off" */

export class InMemoryLoader implements CannonLoader {
  private datas = new Map<string, string>();
  readonly space: number;
  private idx = 0;

  constructor(space: number) {
    this.space = space;
  }

  getLabel(): string {
    return 'in memory';
  }

  async read(url: string): Promise<any | null> {
    return JSON.parse(this.datas.get(url) ?? '');
  }
  async put(misc: any): Promise<string | null> {
    const k = `mem://${this.space}/${this.idx++}`;
    this.datas.set(k, JSON.stringify(misc));

    return k;
  }
}

>>>>>>> 590bff4e
export const inMemoryRegistry = new InMemoryRegistry();
export const inMemoryLoader = new InMemoryLoader(Math.floor(Math.random() * 100000));

export async function loadCannonfile(repo: string, ref: string, filepath: string) {
  const filesList = new Set<string>();
  const [rawDef, buf] = await loadChainDefinitionToml(repo, ref, filepath, [], filesList);
  const def = new ChainDefinition(rawDef as RawChainDefinition);
  //const pkg = loadPackageJson(path.join(path.dirname(filepath), 'package.json'));

  const ctx: ChainBuilderContext = {
    package: {},
    chainId: CANNON_CHAIN_ID,
    settings: {},
    timestamp: '0',

    contracts: {},
    txns: {},
    imports: {},
    extras: {},
  };

  const name = def.getName(ctx);
  const version = def.getVersion(ctx);
  const preset = def.getPreset(ctx);

  return { def, name, version, preset, cannonfile: buf.toString(), filesList };
}

async function loadChainDefinitionToml(
  repo: string,
  ref: string,
  filepath: string,
  trace: string[],
  files: Set<string>
): Promise<[Partial<RawChainDefinition>, string]> {
  let buf: string;
  try {
    buf = await git.readFile(repo, ref, filepath);
  } catch (err: any) {
    throw new Error(`problem while reading artifact (trace): ${trace.join(', ')}: ${err.toString()}`);
  }

  files.add(path.normalize(filepath));

  let rawDef: Partial<RawChainDefinition> & { include?: string[] };
  try {
    rawDef = toml.parse(buf);
  } catch (err: any) {
    throw new Error(`error encountered while parsing toml file ${filepath}: ${err.toString()}`);
  }

  const assembledDef: Partial<RawChainDefinition> = {};

  // we only want to "override" new steps with old steps. So, if we get 2 levels deep, that means we are parsing
  // a step contents, and we should just take the srcValue
  const customMerge = (_objValue: any, srcValue: any, _key: string, _object: string, _source: any, stack: any) => {
    if (stack.size === 2) {
      // cut off merge for any deeper than this
      return srcValue;
    }
  };

  for (const additionalFilepath of rawDef.include || []) {
    const abspath = filepath.includes('/') ? path.join(path.dirname(filepath), additionalFilepath) : additionalFilepath;

    _.mergeWith(
      assembledDef,
      (await loadChainDefinitionToml(repo, ref, abspath, [filepath].concat(trace), files))[0],
      customMerge
    );
  }

  _.mergeWith(assembledDef, _.omit(rawDef, 'include'), customMerge);

  return [assembledDef, buf];
}

export function parseHintedMulticall(data: Hex) {
  let decoded = null;

  // see what we can parse out of the data
  try {
    decoded = decodeFunctionData({
      abi: MulticallABI,
      data: data,
    });
  } catch (err) {
    return null;
  }

  let type = '';
  let cannonPackage = '';
  let cannonUpgradeFromPackage = '';
  let gitRepoUrl = '';
  let gitRepoHash = '';
  let prevGitRepoHash = '';
  if (
    (decoded?.functionName === 'aggregate3' || decoded?.functionName === 'aggregate3Value') &&
    ((decoded?.args![0] as any)[0] as any).target === zeroAddress
  ) {
    try {
      [type, cannonPackage, cannonUpgradeFromPackage, gitRepoUrl, gitRepoHash, prevGitRepoHash] = decodeAbiParameters(
        parseAbiParameters('string[]'),
        ((decoded.args![0] as any)[0] as any).callData
      )[0];
    } catch (err) {
      console.log('Could not parse decoded function', { decoded, err });
      return null;
    }
  }

  let txns: { to: Address; data: Hex; value: bigint }[] = [];
  if (decoded?.args?.length) {
    txns = (decoded.args[0] as any[])
      .slice(type === 'deploy' ? 3 : 1)
      .map((txn) => ({ to: txn.target, data: txn.callData, value: txn.value }));
  }

  if (!type) return null;

  return {
    txns,
    type,
    cannonPackage,
    cannonUpgradeFromPackage,
    gitRepoHash,
    gitRepoUrl,
    prevGitRepoHash,
  };
}<|MERGE_RESOLUTION|>--- conflicted
+++ resolved
@@ -21,35 +21,8 @@
   err: Error;
 }
 
-<<<<<<< HEAD
-=======
 /* eslint no-console: "off" */
 
-export class InMemoryLoader implements CannonLoader {
-  private datas = new Map<string, string>();
-  readonly space: number;
-  private idx = 0;
-
-  constructor(space: number) {
-    this.space = space;
-  }
-
-  getLabel(): string {
-    return 'in memory';
-  }
-
-  async read(url: string): Promise<any | null> {
-    return JSON.parse(this.datas.get(url) ?? '');
-  }
-  async put(misc: any): Promise<string | null> {
-    const k = `mem://${this.space}/${this.idx++}`;
-    this.datas.set(k, JSON.stringify(misc));
-
-    return k;
-  }
-}
-
->>>>>>> 590bff4e
 export const inMemoryRegistry = new InMemoryRegistry();
 export const inMemoryLoader = new InMemoryLoader(Math.floor(Math.random() * 100000));
 
