import MulticallABI from '@/abi/Multicall.json';
import { Abi } from 'abitype';
import { EIP7412 } from 'erc7412';
import { PythAdapter } from 'erc7412/dist/src/adapters/pyth';
import {
  Address,
  decodeFunctionResult,
  encodeFunctionData,
  Hex,
  PublicClient,
  TransactionRequestBase,
  WalletClient,
  zeroAddress,
} from 'viem';

async function generate7412CompatibleCall(
  client: PublicClient,
  from: Address,
  txn: Partial<TransactionRequestBase>,
  pythUrl: string
) {
  const converter = new EIP7412([new PythAdapter(pythUrl)], createMakeMulticall(from) as any); // TODO: fix type
  return await converter.enableERC7412(client as any, txn as any); // TODO: fix type
}

function createMakeMulticall(from: Address) {
  return (
    txns: Partial<TransactionRequestBase>[]
  ): {
    operation: string;
    account: Address;
    to: Address;
    value: bigint;
    data: Hex;
  } => {
    const totalValue = txns.reduce((val, txn) => {
      return val + (txn.value || BigInt(0));
    }, BigInt(0));

    return {
      operation: '1', // multicall is a DELEGATECALL
      account: from,
      to: '0xE2C5658cC5C448B48141168f3e475dF8f65A1e3e',
      value: totalValue,
      data: encodeFunctionData({
        abi: MulticallABI,
        functionName: 'aggregate3Value',
        args: [
          txns.map((txn) => ({
            target: txn.to || zeroAddress,
            callData: txn.data || '0x',
            value: txn.value || '0',
            requireSuccess: true,
          })),
        ],
      }),
    };
  };
}

export async function contractCall(
  from: Address,
  to: Address,
  functionName: string,
  params: any,
  abi: Abi,
  publicClient: PublicClient,
  pythUrl: string
) {
  const data = encodeFunctionData({
    abi,
    functionName,
    args: Array.isArray(params) ? params : [params],
  });
  const txn = {
    account: from,
    to,
    data,
  };

  let call;
  let res;
  try {
    call = await generate7412CompatibleCall(publicClient, from, txn, pythUrl);
    res = await publicClient.call({ ...call, account: from });
  } catch (e) {
    /**
     * If we fail to generate an EIP7412 compatible call we default to simulateContract
     * which behaves almost exactly like readContract, but uses abi-encoded data
     */
    res = await publicClient.simulateContract({ address: to, abi, functionName, args: params, account: from });
  }

  try {
    // Attempt to decode the multicall response such that we can return the last return value
    // ERC-7412 is causing there to be items prepended to the list from the oracle contract calls
    const multicallValue: any = (res as any).data
      ? decodeFunctionResult({
          abi: MulticallABI,
          functionName: 'aggregate3Value',
          data: (res as any).data as any,
        })
      : (res as any).data;
    if (Array.isArray(multicallValue) && multicallValue[multicallValue.length - 1].success) {
      return (res as any).data
        ? decodeFunctionResult({
            abi,
            functionName,
            data: multicallValue[multicallValue.length - 1].returnData as any,
          })
        : (res as any).data;
    } else {
      return (res as any).data
        ? decodeFunctionResult({
            abi,
            functionName,
            data: (res as any).data as any,
          })
        : (res as any).data;
    }
  } catch (e) {
    // We land here if the call is not a multicall
    return (res as any).data
      ? decodeFunctionResult({
          abi,
          functionName,
          data: (res as any).data as any,
        })
      : (res as any).data;
  }
}

export async function contractTransaction(
  from: Address,
  to: Address,
  functionName: string,
  params: any,
  abi: Abi,
  publicClient: PublicClient,
  walletClient: WalletClient,
  pythUrl: string
) {
  const data = encodeFunctionData({
    abi,
    functionName,
    args: Array.isArray(params) ? params : [params],
  });
  const txn = {
    account: from,
    to,
    data,
  };
  let call;
<<<<<<< HEAD

  /**
   * Failing to simulate the contract call will result in a decoded error
   * which is then caught and returned to the user.
   */
  await publicClient.simulateContract({ address: to, abi, functionName, args: params, account: from });

=======
>>>>>>> 5ac06130
  let hash;
  try {
    call = await generate7412CompatibleCall(publicClient, from, txn, pythUrl);
    hash = await walletClient.sendTransaction({
      chain: publicClient.chain!,
      account: from,
      to: call.to,
      data: call.data,
      value: call.value,
    });
  } catch (e) {
    hash = await walletClient.sendTransaction({
      chain: publicClient.chain!,
      account: from,
      to: to,
      data: data,
      value: params.value,
    });
  }

  return hash;
}
/**
 * Truncate an address to a given length
 * @param address The address to truncate
 * @param length The length to truncate to
 * @returns The truncated address
 * @example
 * truncateAddress('0x1234567890abcdef1234567890abcdef12345678') // '0x123456...12345678'
 */
export const truncateAddress = (address: string, length = 6) => {
  return `${address.slice(0, length)}...${address.slice(-length)}`;
};

/**
 * Check if a string is a valid hex string
 * @param data The string to check
 * @returns Whether the string is a valid hex string
 */
export const isValidHex = (data: string) => {
  return data ? data.startsWith('0x') && data.length % 2 === 0 && /^[0-9a-fA-F]*$/.test(data.slice(2)) : false;
};<|MERGE_RESOLUTION|>--- conflicted
+++ resolved
@@ -151,16 +151,6 @@
     data,
   };
   let call;
-<<<<<<< HEAD
-
-  /**
-   * Failing to simulate the contract call will result in a decoded error
-   * which is then caught and returned to the user.
-   */
-  await publicClient.simulateContract({ address: to, abi, functionName, args: params, account: from });
-
-=======
->>>>>>> 5ac06130
   let hash;
   try {
     call = await generate7412CompatibleCall(publicClient, from, txn, pythUrl);
