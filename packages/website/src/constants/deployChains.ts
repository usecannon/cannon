--- conflicted
+++ resolved
@@ -47,7 +47,7 @@
     id: 8453,
     name: 'Base',
     shortName: 'base',
-    serviceUrl: 'https://safe-transaction-base.safe.global/',
+    serviceUrl: 'https://safe-transaction-base.safe.global',
   },
   {
     id: 42161,
@@ -71,11 +71,7 @@
     id: 11155111,
     name: 'Sepolia',
     shortName: 'sepolia',
-<<<<<<< HEAD
-    serviceUrl: 'https://safe-transaction-sepolia.safe.global/',
-=======
     serviceUrl: 'https://safe-transaction-sepolia.safe.global',
->>>>>>> 29d75219
   },
   {
     id: 1313161554,
