--- conflicted
+++ resolved
@@ -136,18 +136,10 @@
                   Deployment
                 </NavLink>
                 <NavLink
-<<<<<<< HEAD
-                  isActive={
-                    pathname ==
+                  isActive={pathname.startsWith(
                     `/packages/${packagesQuery.data.data.name}/${params.tag}/${params.variant}/code`
-                  }
+                  )}
                   href={`/packages/${packagesQuery.data.data.name}/${params.tag}/${params.variant}/code`}
-=======
-                  isActive={pathname.startsWith(
-                    `/packages/${pkg.name}/${params.tag}/${params.variant}/code`
-                  )}
-                  href={`/packages/${pkg.name}/${params.tag}/${params.variant}/code`}
->>>>>>> 3264f53a
                   isSmall
                 >
                   Code
