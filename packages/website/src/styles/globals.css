@tailwind base;
@tailwind components;
@tailwind utilities;
@layer base {
  :root {
    --background: 0 0% 100%;
    --foreground: 240 10% 3.9%;
    --card: 0 0% 100%;
    --card-foreground: 240 10% 3.9%;
    --popover: 0 0% 100%;
    --popover-foreground: 240 10% 3.9%;
    --primary: 240 5.9% 10%;
    --primary-foreground: 0 0% 98%;
    --secondary: 240 4.8% 95.9%;
    --secondary-foreground: 240 5.9% 10%;
    --muted: 0 0% 98%;
    --muted-foreground: 240 3.8% 46.1%;
    --accent: 240 4.8% 95.9%;
    --accent-foreground: 240 5.9% 10%;
    --destructive: 0 84.2% 60.2%;
    --destructive-foreground: 0 0% 98%;
    --border: 240 5.9% 90%;
    --input: 240 5.9% 90%;
    --ring: 240 10% 3.9%;
    --chart-1: 12 76% 61%;
    --chart-2: 173 58% 39%;
    --chart-3: 197 37% 24%;
    --chart-4: 43 74% 66%;
    --chart-5: 27 87% 67%;
    --radius: 0.5rem;
    --sidebar-background: 0 0% 98%;
    --sidebar-foreground: 240 5.3% 26.1%;
    --sidebar-primary: 240 5.9% 10%;
    --sidebar-primary-foreground: 0 0% 98%;
    --sidebar-accent: 240 4.8% 95.9%;
    --sidebar-accent-foreground: 240 5.9% 10%;
    --sidebar-border: 220 13% 91%;
    --sidebar-ring: 217.2 91.2% 59.8%;

    /* Header */
<<<<<<< HEAD
    --header-height: 106px;
=======
    --header-height: 105px;
>>>>>>> b91f6909
    @media (min-width: 768px) {
      --header-height: 124px;
    }
    @media (min-width: 1280px) {
      --header-height: 56px;
    }

    /* Subheader */
    --subheader-height: 56px;

    /* Footer */
    --footer-height: 80px;
    @media (min-width: 768px) {
      --footer-height: 45px;
    }

    /* Package Header /packages/[name]/[tag]/[variant]/* */
    --package-header-height: 150px;
    @media (min-width: 768px) {
      --package-header-height: 165px;
    }
    --package-nav-height: 50px;

    --package-code-contracts-nav-height: 36px;
  }
  .dark {
    --background: 240 10% 3.9%;
    --foreground: 0 0% 98%;
    --card: 240 10% 3.9%;
    --card-foreground: 0 0% 98%;
    --popover: 240 10% 3.9%;
    --popover-foreground: 0 0% 98%;
    --primary: 0 0% 98%;
    --primary-foreground: 240 5.9% 10%;
    --secondary: 240 3.7% 15.9%;
    --secondary-foreground: 0 0% 98%;
    --muted: 240 5.9% 10%;
    --muted-foreground: 240 5% 64.9%;
    --accent: 240 3.7% 15.9%;
    --accent-foreground: 0 0% 98%;
    --destructive: 0 62.8% 30.6%;
    --destructive-foreground: 0 0% 98%;
    --border: 240 3.7% 15.9%;
    --input: 240 3.7% 15.9%;
    --ring: 240 4.9% 83.9%;
    --chart-1: 220 70% 50%;
    --chart-2: 160 60% 45%;
    --chart-3: 30 80% 55%;
    --chart-4: 280 65% 60%;
    --chart-5: 340 75% 55%;
    --sidebar-background: 240 5.9% 10%;
    --sidebar-foreground: 240 4.8% 95.9%;
    --sidebar-primary: 224.3 76.3% 48%;
    --sidebar-primary-foreground: 0 0% 100%;
    --sidebar-accent: 240 3.7% 15.9%;
    --sidebar-accent-foreground: 240 4.8% 95.9%;
    --sidebar-border: 240 3.7% 15.9%;
    --sidebar-ring: 217.2 91.2% 59.8%;
  }
}

@layer base {
  * {
    @apply border-border;
  }
  body {
    @apply bg-background text-foreground font-sans antialiased min-h-screen w-screen;
  }

  body.fouc-prevention {
    background-color: rgb(14, 17, 22);
  }
  body.fouc-prevention * {
    display: none !important;
  }
}

[data-section] > pre {
  @apply p-4;
}

[data-rk] ._9pm4ki3 {
  bottom: 0 !important;
  left: 0 !important;
  right: 0 !important;
  top: 0 !important;
  padding: 0 !important;
  display: flex !important;
  align-items: center !important;
  justify-content: center !important;
  z-index: 2147483646;
}<|MERGE_RESOLUTION|>--- conflicted
+++ resolved
@@ -38,11 +38,7 @@
     --sidebar-ring: 217.2 91.2% 59.8%;
 
     /* Header */
-<<<<<<< HEAD
     --header-height: 106px;
-=======
-    --header-height: 105px;
->>>>>>> b91f6909
     @media (min-width: 768px) {
       --header-height: 124px;
     }
