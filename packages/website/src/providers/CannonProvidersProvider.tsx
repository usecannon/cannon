'use client';

import { CustomSpinner } from '@/components/CustomSpinner';
import { useStore } from '@/helpers/store';
import React, {
  createContext,
  PropsWithChildren,
  useContext,
  useMemo,
} from 'react';
import * as viem from 'viem';
// eslint-disable-next-line no-restricted-imports
import * as chains from 'viem/chains';
import sortBy from 'lodash/sortBy';

import { externalLinks } from '@/constants/externalLinks';
import isEmpty from 'lodash/isEmpty';
import cloneDeep from 'lodash/cloneDeep';
import { useQuery } from '@tanstack/react-query';

type CustomProviders =
  | {
<<<<<<< HEAD
      chains: Chain[];
      chainMetadata: Record<
        number,
        { color?: string; shortName?: string; serviceUrl?: string }
      >;
      transports: Record<number, HttpTransport>;
      getChainById: (chainId: number) => Chain | undefined;
      getExplorerUrl: (chainId: number, hash: Hash) => string;
=======
      chains: viem.Chain[];
      chainMetadata: Record<number, { color: string }>;
      transports: Record<number, viem.HttpTransport>;
      customTransports: Record<number, viem.HttpTransport>;
      getChainById: (chainId: number) => viem.Chain | undefined;
      getExplorerUrl: (chainId: number, hash: viem.Hash) => string;
>>>>>>> 661a924d
    }
  | undefined;
const ProvidersContext = createContext<CustomProviders>(undefined);

const cannonNetwork = {
  ...chains.localhost,
  id: 13370,
  name: 'Cannon',
} as viem.Chain;

// Service urls taken from https://docs.safe.global/learn/safe-core/safe-core-api/available-services
// shortNames taken from https://github.com/ethereum-lists/chains/blob/master/_data/chains
// export const chains = [

export const chainMetadata = {
  [chains.arbitrum.id]: {
    color: '#96bedc',
    shortName: 'arb1',
    serviceUrl: 'https://safe-transaction-arbitrum.safe.global',
  },
  [chains.avalanche.id]: {
    color: '#e84141',
    shortName: 'avax',
    serviceUrl: 'https://safe-transaction-avalanche.safe.global',
  },
  [chains.base.id]: {
    color: '#0052ff',
    shortName: 'base',
    serviceUrl: 'https://safe-transaction-base.safe.global',
  },
  [chains.bsc.id]: {
    color: '#ebac0e',
    shortName: 'bnb',
    serviceUrl: 'https://safe-transaction-bsc.safe.global',
  },
  [chains.cronos.id]: {
    color: '#002D74',
  },
  [chains.mainnet.id]: {
    color: '#37367b',
    shortName: 'eth',
    serviceUrl: 'https://safe-transaction-mainnet.safe.global',
  },
  [chains.hardhat.id]: {
    color: '#f9f7ec',
  },
  [chains.optimism.id]: {
    color: '#ff5a57',
    shortName: 'oeth',
    serviceUrl: 'https://safe-transaction-optimism.safe.global',
  },
  [chains.polygon.id]: {
    color: '#9f71ec',
    shortName: 'matic',
    serviceUrl: 'https://safe-transaction-polygon.safe.global',
  },
  [chains.zora.id]: {
    color: '#000000',
  },
  [chains.scroll.id]: {
    color: '#ffeeda',
  },
  [chains.gnosis.id]: {
    color: '#3e6957',
    shortName: 'gno',
    serviceUrl: 'https://safe-transaction-gnosis-chain.safe.global',
  },
  [chains.sepolia.id]: {
    shortName: 'sepolia',
    serviceUrl: 'https://safe-transaction-sepolia.safe.global',
  },
  [chains.reyaNetwork.id]: {
    color: '#04f06a',
    shortName: 'reyaNetwork',
    serviceUrl: 'https://transaction.safe.reya.network',
  },
  [chains.aurora.id]: {
    shortName: 'aurora',
    serviceUrl: 'https://safe-transaction-aurora.safe.global',
  },
  [chains.snax.id]: {
    color: '#00D1FF',
  },
  [cannonNetwork.id]: {
    color: 'gray.400',
  },
} as const;

export const supportedChains = [cannonNetwork, ...Object.values(chains)];

export const defaultTransports = supportedChains.reduce((transports, chain) => {
  transports[chain.id] = viem.http();
  return transports;
}, {} as Record<number, viem.HttpTransport>);

type RpcUrlAndTransport = { rpcUrl: string; transport: viem.HttpTransport };

async function _getProvidersChainId({ queryKey }: { queryKey: string[] }) {
  const [, ...providerUrls] = queryKey;

  if (!providerUrls.length) {
    return {};
  }

  const allPromises = providerUrls.map(async (rpcUrl) => {
    const client = viem.createPublicClient({
      transport: viem.http(rpcUrl),
    });
    const chainId = await client.getChainId();
    return {
      rpcUrl,
      chainId,
    };
  });

  const responses = await Promise.allSettled(allPromises);
  return responses.reduce((transports, r) => {
    if (r.status === 'fulfilled') {
      transports[+r.value.chainId] = {
        rpcUrl: r.value.rpcUrl,
        transport: viem.http(r.value.rpcUrl),
      };
    }

    return transports;
  }, {} as Record<number, RpcUrlAndTransport>);
}

function _getAllChains(verifiedProviders?: Record<number, RpcUrlAndTransport>) {
  const customChains: viem.Chain[] = cloneDeep(supportedChains);

  if (!verifiedProviders || isEmpty(verifiedProviders)) {
    return customChains;
  }

  Object.keys(verifiedProviders).forEach((ctId) => {
    const chain = customChains.find((c) => c.id === +ctId);

    if (!chain) {
      customChains.push({
        id: +ctId,
        name: 'Custom Chain',
        nativeCurrency: {
          name: 'Custom Chain',
          symbol: 'Custom',
          decimals: 18,
        },
        rpcUrls: {
          default: { http: [verifiedProviders[+ctId].rpcUrl] },
        },
      });
    } else {
      chain.rpcUrls = { default: { http: [verifiedProviders[+ctId].rpcUrl] } };
    }
  });

  return customChains;
}

function _getAllTransports(
  verifiedProviders?: Record<number, RpcUrlAndTransport>
) {
  const customTransports = cloneDeep(defaultTransports);

  if (!verifiedProviders || isEmpty(verifiedProviders)) {
    return customTransports;
  }

  Object.keys(verifiedProviders).forEach((chainId) => {
    customTransports[+chainId] = verifiedProviders?.[+chainId].transport;
  });

  return customTransports;
}

function _getCustomTransports(
  verifiedProviders?: Record<number, RpcUrlAndTransport>
) {
  const customTransports: { [chainId: number]: viem.HttpTransport } = {};

  for (const [chainId, provider] of Object.entries(verifiedProviders || {})) {
    customTransports[+chainId] = provider.transport;
  }

  return customTransports;
}

function _getChainById(allChains: viem.Chain[], chainId: number) {
  const chain = allChains.find((c) => c.id === +chainId);
  return chain;
}

const _getExplorerUrl = (
  allChains: viem.Chain[],
  chainId: number,
  hash: viem.Hash
) => {
  const chain = _getChainById(allChains, +chainId);
  if (!chain) return externalLinks.ETHERSCAN;

  const explorer = chain.blockExplorers?.default;
  if (!chain || !explorer) return '';

  const url = explorer?.url || externalLinks.ETHERSCAN;

  const type = viem.isAddress(hash) ? 'address' : 'tx';
  return `${url}/${type}/${hash}`;
};

export const CannonProvidersProvider: React.FC<PropsWithChildren> = ({
  children,
}) => {
  const customProviders = useStore((state) => state.settings.customProviders);

  const { isLoading, data: verifiedProviders } = useQuery({
    queryKey: ['fetchCustomProviders', ...customProviders],
    queryFn: _getProvidersChainId,
  });

  const chainsUrls = Object.values(verifiedProviders || {}).map(
    (v) => v.rpcUrl
  );
<<<<<<< HEAD

  const [_allChains, _allTransports] = useMemo(
=======
  const [_allChains, _allTransports, _customTransports] = useMemo(
>>>>>>> 661a924d
    () => [
      _getAllChains(verifiedProviders),
      _getAllTransports(verifiedProviders),
      _getCustomTransports(verifiedProviders),
    ],
    [JSON.stringify(sortBy(chainsUrls))]
  );

  return (
    <ProvidersContext.Provider
      value={{
        chains: _allChains,
        chainMetadata,
        transports: _allTransports,
        customTransports: _customTransports,
        getChainById: (chainId: number) => _getChainById(_allChains, chainId),
        getExplorerUrl: (chainId: number, hash: viem.Hash) =>
          _getExplorerUrl(_allChains, chainId, hash),
      }}
    >
      {isLoading ? <CustomSpinner m="auto" /> : children}
    </ProvidersContext.Provider>
  );
};

export const useCannonChains = () => {
  const context = useContext(ProvidersContext);
  if (context === undefined) {
    throw new Error(
      'useCannonChains must be used within a CustomProvidersProvider'
    );
  }
  return context;
};<|MERGE_RESOLUTION|>--- conflicted
+++ resolved
@@ -20,23 +20,15 @@
 
 type CustomProviders =
   | {
-<<<<<<< HEAD
-      chains: Chain[];
+      chains: viem.Chain[];
       chainMetadata: Record<
         number,
         { color?: string; shortName?: string; serviceUrl?: string }
       >;
-      transports: Record<number, HttpTransport>;
-      getChainById: (chainId: number) => Chain | undefined;
-      getExplorerUrl: (chainId: number, hash: Hash) => string;
-=======
-      chains: viem.Chain[];
-      chainMetadata: Record<number, { color: string }>;
       transports: Record<number, viem.HttpTransport>;
       customTransports: Record<number, viem.HttpTransport>;
       getChainById: (chainId: number) => viem.Chain | undefined;
       getExplorerUrl: (chainId: number, hash: viem.Hash) => string;
->>>>>>> 661a924d
     }
   | undefined;
 const ProvidersContext = createContext<CustomProviders>(undefined);
@@ -259,12 +251,7 @@
   const chainsUrls = Object.values(verifiedProviders || {}).map(
     (v) => v.rpcUrl
   );
-<<<<<<< HEAD
-
-  const [_allChains, _allTransports] = useMemo(
-=======
   const [_allChains, _allTransports, _customTransports] = useMemo(
->>>>>>> 661a924d
     () => [
       _getAllChains(verifiedProviders),
       _getAllTransports(verifiedProviders),
