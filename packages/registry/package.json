{
  "name": "cannon-registry",
  "version": "0.6.8",
  "private": true,
  "description": "Contract registry for Cannon images",
  "main": "hardhat.config.js",
  "scripts": {
    "test": "hardhat test",
    "coverage": "hardhat coverage"
  },
  "repository": {
    "type": "git",
    "url": "git+https://github.com/Synthetixio/cannon.git"
  },
  "author": "",
  "license": "MIT",
  "bugs": {
    "url": "https://github.com/Synthetixio/cannon/issues"
  },
  "homepage": "https://github.com/Synthetixio/cannon#readme",
  "devDependencies": {
    "@nomiclabs/hardhat-ethers": "2.0.6",
    "@nomiclabs/hardhat-etherscan": "3.1.0",
    "@synthetixio/core-contracts": "1.0.0",
    "@typechain/ethers-v5": "10.1.0",
    "@typechain/hardhat": "6.1.2",
    "@types/mocha": "9.1.1",
    "@types/node": "18.0.0",
    "chai": "4.3.6",
    "dotenv": "16.0.1",
    "ethers": "5.6.9",
    "hardhat": "2.9.9",
    "hardhat-cannon": "0.5.4",
    "mocha": "10.0.0",
    "solidity-coverage": "0.7.21",
    "ts-node": "10.8.1",
    "typechain": "8.1.0",
    "typescript": "4.5.5"
<<<<<<< HEAD
=======
  },
  "dependencies": {
    "hardhat-cannon": "^0.6.8"
>>>>>>> efac0c74
  }
}<|MERGE_RESOLUTION|>--- conflicted
+++ resolved
@@ -30,17 +30,11 @@
     "dotenv": "16.0.1",
     "ethers": "5.6.9",
     "hardhat": "2.9.9",
-    "hardhat-cannon": "0.5.4",
+    "hardhat-cannon": "^0.6.0",
     "mocha": "10.0.0",
     "solidity-coverage": "0.7.21",
     "ts-node": "10.8.1",
     "typechain": "8.1.0",
     "typescript": "4.5.5"
-<<<<<<< HEAD
-=======
-  },
-  "dependencies": {
-    "hardhat-cannon": "^0.6.8"
->>>>>>> efac0c74
   }
 }