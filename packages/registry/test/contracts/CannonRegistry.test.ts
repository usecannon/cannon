import { deepEqual, equal, ok } from 'assert/strict';
import { BigNumber, ContractTransaction, Signer } from 'ethers';
import { ethers } from 'hardhat';
import { CannonRegistry as TCannonRegistry } from '../../typechain-types/contracts/CannonRegistry';
import { MockOptimismBridge as TMockOptimismBridge } from '../../typechain-types/contracts/MockOptimismBridge';
import assertRevert from '../helpers/assert-revert';

const toBytes32 = ethers.utils.formatBytes32String;
const parseEther = ethers.utils.parseEther;

describe('CannonRegistry', function () {
  let l1ChainId: number;
  let CannonRegistry: TCannonRegistry;
  let MockOPSendBridge: TMockOptimismBridge;
  let MockOPRecvBridge: TMockOptimismBridge;
  let owner: Signer, user2: Signer, user3: Signer;
  let ownerAddress: string;
  let fee: BigNumber;

  before('identify signers', async function () {
    [owner, user2, user3] = await ethers.getSigners();
    ownerAddress = await owner.getAddress();
  });

  before('deploy contract', async function () {
    l1ChainId = (await ethers.provider.getNetwork()).chainId;
    const MockOptimismBridge = await ethers.getContractFactory('MockOptimismBridge');
    const MockOPBridgeImpl = await MockOptimismBridge.deploy();
    await MockOPBridgeImpl.deployed();
    const MockOPBridgeImplCode = await ethers.provider.send('eth_getCode', [MockOPBridgeImpl.address]);

    await ethers.provider.send('hardhat_setCode', ['0x4200000000000000000000000000000000000007', MockOPBridgeImplCode]);
    await ethers.provider.send('hardhat_setCode', ['0x25ace71c97B33Cc4729CF772ae268934F7ab5fA1', MockOPBridgeImplCode]);

    MockOPSendBridge = (await ethers.getContractAt(
      'MockOptimismBridge',
      '0x25ace71c97B33Cc4729CF772ae268934F7ab5fA1'
    )) as TMockOptimismBridge;
    MockOPRecvBridge = (await ethers.getContractAt(
      'MockOptimismBridge',
      '0x4200000000000000000000000000000000000007'
    )) as TMockOptimismBridge;

    const CannonRegistryFactory = await ethers.getContractFactory('CannonRegistry');
    const Implementation = await CannonRegistryFactory.deploy(MockOPSendBridge.address, MockOPRecvBridge.address, l1ChainId);
    await Implementation.deployed();

    const ProxyFactory = await ethers.getContractFactory('Proxy');
    const Proxy = await ProxyFactory.deploy(Implementation.address, ownerAddress);
    await Proxy.deployed();

    CannonRegistry = (await ethers.getContractAt('CannonRegistry', Proxy.address)) as TCannonRegistry;

    fee = await CannonRegistry.publishFee();
  });

  before('register', async () => {
    await CannonRegistry.setPackageOwnership(toBytes32('some-module'), await owner.getAddress());
  });

  describe('Upgradedability', function () {
    let newImplementation: TCannonRegistry;

    before('deploy new implementation', async function () {
      const CannonRegistry = await ethers.getContractFactory('CannonRegistry');
      newImplementation = (await CannonRegistry.deploy(
        MockOPSendBridge.address,
        MockOPRecvBridge.address,
        l1ChainId
      )) as TCannonRegistry;
      await newImplementation.deployed();
    });

    it('upgrades to a new implementation', async function () {
      const { address } = newImplementation;
      await CannonRegistry.upgradeTo(address).then((tx) => tx.wait());

      equal(await CannonRegistry.getImplementation(), newImplementation.address);
    });
  });

  describe('validatePackageName()', function () {
    it('only allows lowercase letters, numbers, and dashes', async function () {
      equal(await CannonRegistry.validatePackageName(toBytes32('some--mo-du9le')), true);
      equal(await CannonRegistry.validatePackageName(toBytes32('some_-mo-du9le')), false);

      equal(await CannonRegistry.validatePackageName(toBytes32('some--mo-du9lE')), false);
      equal(await CannonRegistry.validatePackageName(toBytes32('some$module')), false);
    });

    it('does not allow dash at beginning or end', async function () {
      equal(await CannonRegistry.validatePackageName(toBytes32('some--module-')), false);
      equal(await CannonRegistry.validatePackageName(toBytes32('-some--module')), false);
    });

    it('enforces minimum length', async function () {
      const testName = 'abcdefghijk';
      const minLength = Number(await CannonRegistry.MIN_PACKAGE_NAME_LENGTH());

      equal(await CannonRegistry.validatePackageName(toBytes32(testName.slice(0, minLength))), true);
      equal(await CannonRegistry.validatePackageName(toBytes32(testName.slice(0, minLength - 1))), false);
    });
  });

  describe('setPackageOwnership()', () => {
    let snapshotId: number;

    before('snapshot', async () => {
      snapshotId = await ethers.provider.send('evm_snapshot', []);
    });

    before('nominate', async () => {
      await CannonRegistry.nominatePackageOwner(toBytes32('some-module'), await user2.getAddress());
    });

    it('should not allow invalid name', async function () {
      await assertRevert(async () => {
        await CannonRegistry.setPackageOwnership(toBytes32('some-module-'), await user2.getAddress());
      }, 'InvalidName("0x736f6d652d6d6f64756c652d0000000000000000000000000000000000000000")');
    });

    it('should fail when not paying any fee on new module', async function () {
      await CannonRegistry.setFees(0, 100);
      await assertRevert(async () => {
        await CannonRegistry.setPackageOwnership(toBytes32('new-module'), await user2.getAddress());
      }, 'FeeRequired(100)');
      await CannonRegistry.setFees(0, 0);
    });

    it('should allow new package to be registered with fee', async function () {
      await CannonRegistry.setFees(0, 100);
      const tx = await CannonRegistry.connect(user2).setPackageOwnership(toBytes32('new-module'), await user2.getAddress(), {
        value: 100,
      });
      const { events } = await tx.wait();
      equal(events!.length, 2);
      equal(events![0].event, 'PackageRegistered');
      equal(events![1].event, 'PackageOwnerChanged');
      await CannonRegistry.setFees(0, 0);
    });

    it('only nominated owner can accept ownership', async function () {
      await assertRevert(async () => {
        await CannonRegistry.connect(user3).setPackageOwnership(toBytes32('some-module'), await user3.getAddress());
      }, 'Unauthorized()');
    });

    it('accepts ownership', async function () {
      // should not require any fee, so we set fee here without sending money to verify that
      await CannonRegistry.setFees(0, 100);
      const tx = await CannonRegistry.connect(user2).setPackageOwnership(toBytes32('some-module'), await user2.getAddress());
      const { events } = await tx.wait();
      equal(events!.length, 1);
      equal(events![0].event, 'PackageOwnerChanged');
      await CannonRegistry.setFees(0, 0);
    });

    it('returns new package owner', async function () {
      const result = await CannonRegistry.getPackageOwner(toBytes32('some-module'));
      deepEqual(result, await user2.getAddress());
    });

    it('sends package ownership change function', async function () {
      equal(
        await MockOPSendBridge.lastCrossChainMessage(),
        '0xbc1fe85d736f6d652d6d6f64756c6500000000000000000000000000000000000000000000000000000000000000000070997970c51812dc3a010c7d01b50e0d17dc79c8'
      );
    });

    describe('l2', () => {
      it('only works when the cross domain sender is correct', async () => {
        await assertRevert(async () => {
          await MockOPRecvBridge.doCall(
            CannonRegistry.address,
            CannonRegistry.interface.encodeFunctionData('setPackageOwnership' as any, [
              toBytes32('some-module'),
              await user2.getAddress(),
            ])
          );
        }, 'Unauthorized()');
      });

      it('works', async () => {
        await MockOPRecvBridge.setXDomainMessageSender(CannonRegistry.address);
        await MockOPRecvBridge.doCall(
          CannonRegistry.address,
          CannonRegistry.interface.encodeFunctionData('setPackageOwnership' as any, [
            toBytes32('some-module'),
            await user2.getAddress(),
          ])
        );
        await MockOPRecvBridge.setXDomainMessageSender(await user2.getAddress());
      });
    });

    after('snapshot restore', async () => {
      await ethers.provider.send('evm_revert', [snapshotId]);
    });
  });

  describe('publish()', function () {
    it('should fail when not paying any fee', async function () {
      await CannonRegistry.setFees(100, 0);
      try {
        await assertRevert(async () => {
          await CannonRegistry.publish(
            toBytes32('some-module-'),
            toBytes32('1337-main'),
            [toBytes32('0.0.1')],
            '',
            'ipfs://some-module-meta@0.0.1',
            { value: 0 }
          );
        }, 'FeeRequired(100)');
      } finally {
        await CannonRegistry.setFees(0, 0);
      }
    });

    it('should fail when paying insufficient amount of fee', async function () {
      await CannonRegistry.setFees(100, 0);

      try {
        await assertRevert(async () => {
          await CannonRegistry.publish(
            toBytes32('some-module-'),
            toBytes32('1337-main'),
            [toBytes32('0.0.1')],
            '',
            'ipfs://some-module-meta@0.0.1',
            { value: 80 }
          );
        }, 'FeeRequired(100)');
      } finally {
        await CannonRegistry.setFees(0, 0);
      }
    });

    it('should not allow to publish empty url', async function () {
      await assertRevert(async () => {
        await CannonRegistry.publish(
          toBytes32('some-module-'),
          toBytes32('1337-main'),
          [toBytes32('0.0.1')],
          '',
          'ipfs://some-module-meta@0.0.1',
          { value: fee }
        );
      }, 'InvalidUrl("")');
    });

    it('should validate missing tags', async function () {
      await assertRevert(async () => {
        await CannonRegistry.publish(
          toBytes32('some-module'),
          toBytes32('1337-main'),
          [],
          'ipfs://some-module-hash@0.0.1',
          'ipfs://some-module-meta@0.0.1',
          { value: fee }
        );
      }, 'InvalidTags()');
    });

    it('should not allow more than 5 tags', async function () {
      await assertRevert(async () => {
        await CannonRegistry.publish(
          toBytes32('some-module'),
          toBytes32('1337-main'),
          ['one', 'two', 'three', 'four', 'five', 'six'].map(toBytes32),
          'ipfs://some-module-hash@0.0.1',
          'ipfs://some-module-hash@0.0.1',
          { value: fee }
        );
      }, 'InvalidTags()');
    });

    it('should be able to publish new version', async function () {
      const tx = await CannonRegistry.connect(owner).publish(
        toBytes32('some-module'),
        toBytes32('1337-main'),
        [toBytes32('0.0.2')],
        'ipfs://some-module-hash@0.0.2',
        'ipfs://some-module-meta@0.0.2',
        { value: fee }
      );

      const { events } = await tx.wait();

      equal(events!.length, 1);
      equal(events![0].event, 'PackagePublishWithFee');

      const resultUrl = await CannonRegistry.getPackageUrl(
        toBytes32('some-module'),
        toBytes32('0.0.2'),
        toBytes32('1337-main')
      );
      const metaUrl = await CannonRegistry.getPackageMeta(
        toBytes32('some-module'),
        toBytes32('0.0.2'),
        toBytes32('1337-main')
      );

      equal(resultUrl, 'ipfs://some-module-hash@0.0.2');
      equal(metaUrl, 'ipfs://some-module-meta@0.0.2');
    });

    it('should be able to update an older version', async function () {
      const tx = await CannonRegistry.connect(owner).publish(
        toBytes32('some-module'),
        toBytes32('1337-main'),
        [toBytes32('0.0.1')],
        'ipfs://some-module-hash@0.0.1',
        'ipfs://some-module-meta@0.0.1',
        { value: fee }
      );

      const { events } = await tx.wait();

      equal(events!.length, 1);
      equal(events![0].event, 'PackagePublishWithFee');
    });

    it('pushes tags', async function () {
      const tags = ['0.0.3', 'latest', 'stable'];

      const tx = await CannonRegistry.connect(owner).publish(
        toBytes32('some-module'),
        toBytes32('1337-main'),
        tags.map(toBytes32),
        'ipfs://updated-module-hash@0.0.3',
        'ipfs://updated-module-meta@0.0.3',
        { value: fee }
      );

      const expectedEvents = [
        [
          toBytes32('some-module'),
          toBytes32('0.0.3'),
          toBytes32('1337-main'),
          'ipfs://updated-module-hash@0.0.3',
          'ipfs://updated-module-meta@0.0.3',
          ownerAddress,
          BigNumber.from(0),
        ],
        ...tags
          .slice(1)
          .map((tagName) => [toBytes32('some-module'), toBytes32('1337-main'), toBytes32(tagName), toBytes32('0.0.3')]),
      ];

      const { events } = await tx.wait();
      ok(Array.isArray(events));
      deepEqual(
        events.map((evt) => [...evt.args!]),
        expectedEvents
      );
    });

    it('should not allow to modify package from another owner', async function () {
      await assertRevert(async () => {
        await CannonRegistry.connect(user2).publish(
          toBytes32('some-module'),
          toBytes32('1337-main'),
          ['0.0.4', 'latest', 'stable'].map(toBytes32),
          'ipfs://some-module-hash@0.0.4',
          'ipfs://some-module-meta@0.0.4',
          { value: fee }
        );
      }, 'Unauthorized()');
    });
  });

  describe('unpublish()', function () {
    it('should be able to unpublish', async function () {
      const tx = await CannonRegistry.connect(owner).unpublish(toBytes32('some-module'), toBytes32('1337-main'), [
        toBytes32('0.0.2'),
      ]);

      const { events } = await tx.wait();

      equal(events!.length, 1);
      equal(events![0].event, 'PackageUnpublish');

      const resultUrl = await CannonRegistry.getPackageUrl(
        toBytes32('some-module'),
        toBytes32('0.0.2'),
        toBytes32('1337-main')
      );
      const metaUrl = await CannonRegistry.getPackageMeta(
        toBytes32('some-module'),
        toBytes32('0.0.2'),
        toBytes32('1337-main')
      );

      equal(resultUrl, '');
      equal(metaUrl, '');
    });

    it('should not allow to modify package from another owner', async function () {
      await assertRevert(async () => {
        await CannonRegistry.connect(user2).unpublish(
          toBytes32('some-module'),
          toBytes32('1337-main'),
          ['0.0.4', 'latest', 'stable'].map(toBytes32)
        );
      }, 'Unauthorized()');
    });
  });

  describe('setAdditionalPublishers()', function () {
    it('only works for owner', async function () {
      await assertRevert(async () => {
        await CannonRegistry.connect(user2).setAdditionalPublishers(toBytes32('some-module'), [], []);
      }, 'Unauthorized()');
    });

    describe('successful invoke', function () {
      let tx: ContractTransaction;

      before('invoke', async function () {
        tx = await CannonRegistry.connect(owner).setAdditionalPublishers(
          toBytes32('some-module'),
          [await user2.getAddress()],
          [await user3.getAddress()]
        );
      });

      it('should emit PackagePublisherChanged event', async function () {
        const { events } = await tx.wait();
        equal(events!.length, 1);
        const [{ event, args }] = events!;
        equal(event, 'PackagePublishersChanged');
        equal(args!.name, toBytes32('some-module'));
        deepEqual(args!.publisher, [await user2.getAddress()]);
      });

      it('returns the current list of deployers', async function () {
        deepEqual(await CannonRegistry.getAdditionalPublishers(toBytes32('some-module')), [await user2.getAddress()]);
      });

      it('grants permission to publish to the user', async function () {
        await CannonRegistry.connect(user2).publish(
          toBytes32('some-module'),
          toBytes32('1337-main'),
          ['0.0.10', 'latest', 'stable'].map(toBytes32),
          'ipfs://some-module-hash@0.0.10',
          'ipfs://some-module-meta@0.0.10',
          { value: fee }
        );
      });

      it('sends cross chain message', async function () {
        const functionName = 'setAdditionalPublishers';
        const expectedArgs = [toBytes32('some-module'), [], [await user3.getAddress()]];
        const functionSelector = CannonRegistry.interface.getSighash(functionName);
        const encodedParameters = CannonRegistry.interface.encodeFunctionData(functionName, expectedArgs).slice(10); // Remove the first 10 characters (0x + selector)

        const data = functionSelector + encodedParameters;

        equal(await MockOPSendBridge.lastCrossChainMessage(), data);
      });

      describe('remove', function () {
        before('invoke', async function () {
          await CannonRegistry.connect(owner).setAdditionalPublishers(toBytes32('some-module'), [], []);
        });

        it('returns the current list of deployers', async function () {
          deepEqual(await CannonRegistry.getAdditionalPublishers(toBytes32('some-module')), []);
        });
      });
    });

    it('nominates', async function () {
      const tx = await CannonRegistry.connect(owner).nominatePackageOwner(
        toBytes32('some-module'),
        await user2.getAddress()
      );
      const { events } = await tx.wait();
      equal(events!.length, 1);
      equal(events![0].event, 'PackageOwnerNominated');

      equal(await CannonRegistry.getPackageNominatedOwner(toBytes32('some-module')), await user2.getAddress());
    });

    describe('l2', () => {
      it('only works when the cross domain sender is correct', async () => {
        await assertRevert(async () => {
          await MockOPRecvBridge.doCall(
            CannonRegistry.address,
            CannonRegistry.interface.encodeFunctionData('setAdditionalPublishers' as any, [
              toBytes32('some-module'),
              [await user3.getAddress()],
              [],
            ])
          );
        }, 'Unauthorized()');
      });

      it('works', async () => {
        await MockOPRecvBridge.setXDomainMessageSender(CannonRegistry.address);
        await MockOPRecvBridge.doCall(
          CannonRegistry.address,
          CannonRegistry.interface.encodeFunctionData('setAdditionalPublishers' as any, [
            toBytes32('some-module'),
            [await user3.getAddress()],
            [],
          ])
        );
        await MockOPRecvBridge.setXDomainMessageSender(await user2.getAddress());
      });
    });
  });

  describe('nominatePackageOwner()', function () {
    it('should not allow nomination from non-owner', async function () {
      await assertRevert(async () => {
        await CannonRegistry.connect(user2).nominatePackageOwner(toBytes32('some-module'), await user2.getAddress());
      }, 'Unauthorized()');
    });

    it('nominates', async function () {
      await CannonRegistry.connect(owner).nominatePackageOwner(toBytes32('some-module'), await user2.getAddress());

      equal(await CannonRegistry.getPackageNominatedOwner(toBytes32('some-module')), await user2.getAddress());
    });
  });

  describe('package verification', function () {
    it('does not allow to verify unexistant packages', async function () {
      await assertRevert(async () => {
        await CannonRegistry.verifyPackage(toBytes32('invalid-package'));
      }, 'PackageNotFound()');
    });

    it('does not allow to unverify unexistant packages', async function () {
      await assertRevert(async () => {
        await CannonRegistry.unverifyPackage(toBytes32('invalid-package'));
      }, 'PackageNotFound()');
    });

    it('emits a verification event', async function () {
      const tx = await CannonRegistry.connect(user2).verifyPackage(toBytes32('some-module'));

      const { events } = await tx.wait();

      equal(events!.length, 1);

      const [{ event, args }] = events!;
      equal(event, 'PackageVerify');
      equal(args!.name, toBytes32('some-module'));
      equal(args!.verifier, await user2.getAddress());
    });

    it('emits an unverification event', async function () {
      const tx = await CannonRegistry.connect(user2).unverifyPackage(toBytes32('some-module'));

      const { events } = await tx.wait();

      equal(events!.length, 1);

      const [{ event, args }] = events!;
      equal(event, 'PackageUnverify');
      equal(args!.name, toBytes32('some-module'));
      equal(args!.verifier, await user2.getAddress());
    });
  });

  describe('withdraw()', function () {
    async function setBalance(balance: string) {
      await ethers.provider.send('hardhat_setBalance', [
        CannonRegistry.address,
        parseEther(balance.toString()).toHexString(),
      ]);
    }

    async function getBalance() {
      return ethers.provider.getBalance(CannonRegistry.address);
    }

    after(() => setBalance('0'));

    it('reverts when trying to withdraw not being the owner', async function () {
      await assertRevert(async () => {
<<<<<<< HEAD
        await CannonRegistry.connect(user2).withdraw(1);
      }, `Unauthorized("${await user2.getAddress()}")`);
    });

    it('reverts when trying to withdraw 0', async function () {
      await assertRevert(async () => {
        await CannonRegistry.connect(owner).withdraw(0);
      }, 'WithdrawFail(0)');
    });

    it('reverts when trying to withdraw more than balance', async function () {
      await setBalance('1');
      const amount = parseEther('2');
      await assertRevert(async () => {
        await CannonRegistry.connect(owner).withdraw(amount);
      }, `WithdrawFail(${amount})`);
    });

    it('be able to withdraw a portion of the balance', async function () {
      await setBalance('2');
      const amount = parseEther('0.5');
      const ownerBalance = await owner.getBalance();
      await CannonRegistry.connect(owner).withdraw(amount);
      equal((await getBalance()).toString(), parseEther('1.5').toString());
=======
        await CannonRegistry.connect(user2).withdraw();
      }, `Unauthorized("${await user2.getAddress()}")`);
    });

    it('is able to withdraw the balance', async function () {
      await setBalance('2');
      const ownerBalance = await owner.getBalance();
      const tx = await CannonRegistry.connect(owner).withdraw();
      await tx.wait();
      equal((await getBalance()).toString(), parseEther('0').toString());
>>>>>>> 4d76ab50
      ok((await owner.getBalance()).gte(ownerBalance));
    });
  });
});<|MERGE_RESOLUTION|>--- conflicted
+++ resolved
@@ -582,32 +582,6 @@
 
     it('reverts when trying to withdraw not being the owner', async function () {
       await assertRevert(async () => {
-<<<<<<< HEAD
-        await CannonRegistry.connect(user2).withdraw(1);
-      }, `Unauthorized("${await user2.getAddress()}")`);
-    });
-
-    it('reverts when trying to withdraw 0', async function () {
-      await assertRevert(async () => {
-        await CannonRegistry.connect(owner).withdraw(0);
-      }, 'WithdrawFail(0)');
-    });
-
-    it('reverts when trying to withdraw more than balance', async function () {
-      await setBalance('1');
-      const amount = parseEther('2');
-      await assertRevert(async () => {
-        await CannonRegistry.connect(owner).withdraw(amount);
-      }, `WithdrawFail(${amount})`);
-    });
-
-    it('be able to withdraw a portion of the balance', async function () {
-      await setBalance('2');
-      const amount = parseEther('0.5');
-      const ownerBalance = await owner.getBalance();
-      await CannonRegistry.connect(owner).withdraw(amount);
-      equal((await getBalance()).toString(), parseEther('1.5').toString());
-=======
         await CannonRegistry.connect(user2).withdraw();
       }, `Unauthorized("${await user2.getAddress()}")`);
     });
@@ -618,7 +592,6 @@
       const tx = await CannonRegistry.connect(owner).withdraw();
       await tx.wait();
       equal((await getBalance()).toString(), parseEther('0').toString());
->>>>>>> 4d76ab50
       ok((await owner.getBalance()).gte(ownerBalance));
     });
   });
