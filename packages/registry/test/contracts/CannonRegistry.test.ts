import { Contract, Signer } from 'ethers';
import { equal } from 'assert/strict';
import { ethers } from 'hardhat';

import assertRevert from '../helpers/assert-revert';

const toBytes32 = ethers.utils.formatBytes32String;

describe('CannonRegistry', function () {
  let registry: Contract;
  let user1: Signer, user2: Signer, user3: Signer;

  before('deploy contract', async function () {
    const CannonRegistry = await ethers.getContractFactory('CannonRegistry');
    registry = await CannonRegistry.deploy();
    await registry.deployed();
  });

  before('identify signers', async function () {
    [user1, user2, user3] = await ethers.getSigners();
  });

  describe('validateName', () => {
    it('only allows lowercase letters, numbers, and dashes', async () => {
      equal(await registry.validateName(toBytes32('some--mo-du9le')), true);
      equal(await registry.validateName(toBytes32('some_-mo-du9le')), false);
      equal(await registry.validateName(toBytes32('some--mo-du9lE')), false);
      // todo: use some hidden character or something
    });

    it('does not allow dash at beginning or end', async () => {
      equal(await registry.validateName(toBytes32('some--module-')), false);
      equal(await registry.validateName(toBytes32('-some--module')), false);
    });

    it('enforces minimum length', async () => {
      const testName = 'abcdefghijk';
      const minLength = await registry.MIN_PACKAGE_NAME_LENGTH();

<<<<<<< HEAD
      equal(
        await registry.validateName(toBytes32(testName.slice(0, minLength))),
        true
      );
      equal(
        await registry.validateName(
          toBytes32(testName.slice(0, minLength - 1))
        ),
        false
      );
=======
      equal(await registry.validateName(toBytes32(testName.slice(0, minLength))), true);
      equal(await registry.validateName(toBytes32(testName.slice(0, minLength - 1))), false);
>>>>>>> origin/main
    });
  });

  describe('publish()', () => {
    it('should not allow to publish empty url', async function () {
      await assertRevert(async () => {
<<<<<<< HEAD
        await registry.publish(
          toBytes32('some-module'),
          toBytes32('0.0.1'),
          [],
          ''
        );
=======
        await registry.publish(toBytes32('some-module'), toBytes32('0.0.1'), [], '');
>>>>>>> origin/main
      }, 'InvalidUrl("")');
    });

    it('should not allow invalid name', async function () {
      await assertRevert(async () => {
<<<<<<< HEAD
        await registry.publish(
          toBytes32('some-module-'),
          toBytes32('0.0.1'),
          [],
          'ipfs://some-module-hash@0.0.1'
        );
=======
        await registry.publish(toBytes32('some-module-'), toBytes32('0.0.1'), [], 'ipfs://some-module-hash@0.0.1');
>>>>>>> origin/main
      }, 'InvalidName("0x736f6d652d6d6f64756c652d0000000000000000000000000000000000000000")');
    });

    it('should create the first protocol and assign the owner', async function () {
      const tx = await registry
        .connect(user1)
        .publish(toBytes32('some-module'), toBytes32('0.0.1'), [], 'ipfs://some-module-hash@0.0.1');

      const { events } = await tx.wait();

      equal(events.length, 1);
      equal(events[0].event, 'ProtocolPublish');

      const resultUrl = await registry.getUrl(toBytes32('some-module'), toBytes32('0.0.1'));

      equal(resultUrl, 'ipfs://some-module-hash@0.0.1');
    });

    it('should be able to publish new version', async function () {
      const tx = await registry
        .connect(user1)
        .publish(toBytes32('some-module'), toBytes32('0.0.2'), [], 'ipfs://some-module-hash@0.0.2');

      const { events } = await tx.wait();

      equal(events.length, 1);
      equal(events[0].event, 'ProtocolPublish');
    });

    it('should be able to update an older version', async function () {
      const tx = await registry
        .connect(user1)
        .publish(toBytes32('some-module'), toBytes32('0.0.1'), [], 'ipfs://updated-module-hash@0.0.1');

      const { events } = await tx.wait();

      equal(events.length, 1);
      equal(events[0].event, 'ProtocolPublish');
    });

    it('pushes tags', async function () {
      const tx = await registry.connect(user1).publish(
        toBytes32('some-module'),
        toBytes32('0.0.3'),
        ['latest', 'stable'].map((s) => toBytes32(s)),
        'ipfs://updated-module-hash@0.0.3'
      );

      const { events } = await tx.wait();

      equal(events.length, 1);
      equal(events[0].event, 'ProtocolPublish');

      equal(await registry.getUrl(toBytes32('some-module'), toBytes32('latest')), 'ipfs://updated-module-hash@0.0.3');
      equal(await registry.getUrl(toBytes32('some-module'), toBytes32('stable')), 'ipfs://updated-module-hash@0.0.3');
    });

    it('should not allow to modify protocol from another owner', async function () {
      await assertRevert(async () => {
        await registry
          .connect(user2)
          .publish(toBytes32('some-module'), toBytes32('0.0.4'), [], 'ipfs://updated-module-hash@0.0.4');
      }, 'Unauthorized()');
    });
  });

  describe('nominateNewOwner()', () => {
    it('should not allow nomination from non-owner', async function () {
      await assertRevert(async () => {
        await registry.connect(user2).nominateNewOwner(toBytes32('some-module'), await user2.getAddress());
      }, 'Unauthorized()');
    });

    it('nominates', async function () {
      await registry.connect(user1).nominateNewOwner(toBytes32('some-module'), await user2.getAddress());

      equal(await registry.nominatedOwner(toBytes32('some-module')), await user2.getAddress());
    });
  });

  describe('acceptOwnership()', () => {
    before('nominate new owner', async () => {
      await registry.connect(user1).nominateNewOwner(toBytes32('some-module'), await user2.getAddress());
    });

    it('only nominated owner can accept ownership', async function () {
      await assertRevert(async () => {
        await registry.connect(user3).acceptOwnership(toBytes32('some-module'));
      }, 'Unauthorized()');
    });

    it('accepts ownership', async function () {
      await registry.connect(user2).acceptOwnership(toBytes32('some-module'));
    });
  });
});<|MERGE_RESOLUTION|>--- conflicted
+++ resolved
@@ -37,52 +37,21 @@
       const testName = 'abcdefghijk';
       const minLength = await registry.MIN_PACKAGE_NAME_LENGTH();
 
-<<<<<<< HEAD
-      equal(
-        await registry.validateName(toBytes32(testName.slice(0, minLength))),
-        true
-      );
-      equal(
-        await registry.validateName(
-          toBytes32(testName.slice(0, minLength - 1))
-        ),
-        false
-      );
-=======
       equal(await registry.validateName(toBytes32(testName.slice(0, minLength))), true);
       equal(await registry.validateName(toBytes32(testName.slice(0, minLength - 1))), false);
->>>>>>> origin/main
     });
   });
 
   describe('publish()', () => {
     it('should not allow to publish empty url', async function () {
       await assertRevert(async () => {
-<<<<<<< HEAD
-        await registry.publish(
-          toBytes32('some-module'),
-          toBytes32('0.0.1'),
-          [],
-          ''
-        );
-=======
         await registry.publish(toBytes32('some-module'), toBytes32('0.0.1'), [], '');
->>>>>>> origin/main
       }, 'InvalidUrl("")');
     });
 
     it('should not allow invalid name', async function () {
       await assertRevert(async () => {
-<<<<<<< HEAD
-        await registry.publish(
-          toBytes32('some-module-'),
-          toBytes32('0.0.1'),
-          [],
-          'ipfs://some-module-hash@0.0.1'
-        );
-=======
         await registry.publish(toBytes32('some-module-'), toBytes32('0.0.1'), [], 'ipfs://some-module-hash@0.0.1');
->>>>>>> origin/main
       }, 'InvalidName("0x736f6d652d6d6f64756c652d0000000000000000000000000000000000000000")');
     });
 
