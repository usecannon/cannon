--- conflicted
+++ resolved
@@ -175,46 +175,29 @@
       const state = deployInfo.state[actionName];
 
       // index: transaction/address resolve to package
-<<<<<<< HEAD
-      // TODO: validate that this package is the authoritative source for all things
-      for (const contract of Object.values(state.artifacts.contracts || {})) {
-        // note: have to deal with chain id here
-        batch.zAdd(
-          rkey.RKEY_ADDRESS_TO_PACKAGE,
-          { score: timestamp, value: `${contract.address.toLowerCase()}:${chainId}` },
-          { NX: true }
-        );
-
-        batch.hSetNX(rkey.RKEY_ADDRESS_TO_PACKAGE + ':' + chainId, contract.address.toLowerCase(), packageRef);
-
-        if (contract.deployTxnHash) {
-          // note: we dont include chainId in the index here because transaction ids are almost always unique
-          batch.hSetNX(rkey.RKEY_TRANSACTION_TO_PACKAGE, contract.deployTxnHash, packageRef);
-          batch.ts.incrBy(`${rkey.RKEY_TS_TRANSACTION_COUNT}:${chainId}`, 1, {
-=======
       if (state) {
         // TODO: validate that this package is the authoritative source for all things
         for (const contract of Object.values(state.artifacts.contracts || {})) {
           // note: have to deal with chain id here
           batch.zAdd(
-            RKEY_ADDRESS_TO_PACKAGE,
+            rkey.RKEY_ADDRESS_TO_PACKAGE,
             { score: timestamp, value: `${contract.address.toLowerCase()}:${chainId}` },
             { NX: true }
           );
 
-          batch.hSetNX(RKEY_ADDRESS_TO_PACKAGE + ':' + chainId, contract.address.toLowerCase(), packageRef);
+          batch.hSetNX(rkey.RKEY_ADDRESS_TO_PACKAGE + ':' + chainId, contract.address.toLowerCase(), packageRef);
 
           if (contract.deployTxnHash) {
             // note: we dont include chainId in the index here because transaction ids are almost always unique
-            batch.hSetNX(RKEY_TRANSACTION_TO_PACKAGE, contract.deployTxnHash, packageRef);
-            batch.ts.incrBy(`${RKEY_TS_TRANSACTION_COUNT}:${chainId}`, 1, {
+            batch.hSetNX(rkey.RKEY_TRANSACTION_TO_PACKAGE, contract.deployTxnHash, packageRef);
+            batch.ts.incrBy(`${rkey.RKEY_TS_TRANSACTION_COUNT}:${chainId}`, 1, {
               TIMESTAMP: timestamp - (timestamp % 3600000),
-              LABELS: { chainId: `${chainId}`, kind: RKEY_TS_TRANSACTION_COUNT },
+              LABELS: { chainId: `${chainId}`, kind: rkey.RKEY_TS_TRANSACTION_COUNT },
             });
           }
-          batch.ts.incrBy(`${RKEY_TS_CONTRACT_COUNT}:${chainId}`, 1, {
+          batch.ts.incrBy(`${rkey.RKEY_TS_CONTRACT_COUNT}:${chainId}`, 1, {
             TIMESTAMP: timestamp - (timestamp % 3600000),
-            LABELS: { chainId: `${chainId}`, kind: RKEY_TS_CONTRACT_COUNT },
+            LABELS: { chainId: `${chainId}`, kind: rkey.RKEY_TS_CONTRACT_COUNT },
           });
 
           // process the contract abi as well
@@ -224,12 +207,12 @@
               const selector = functionHash.slice(0, 10);
               const functionSignature = viem.toFunctionSignature(abiItem as viem.AbiFunction);
 
-              batch.zAdd(RKEY_SELECTOR_LIST + ':' + abiItem.type, {
+              batch.zAdd(rkey.RKEY_SELECTOR_LIST + ':' + abiItem.type, {
                 value: `${selector}:${timestamp}:${functionSignature}`,
                 score: 1,
               });
               batch.zAdd(
-                RKEY_SELECTOR_CONTRACT + ':' + abiItem.type,
+                rkey.RKEY_SELECTOR_CONTRACT + ':' + abiItem.type,
                 [
                   { score: timestamp, value: `${contract.address.toLowerCase()}:${functionSignature}` },
                   { score: timestamp, value: `${functionSignature}:${contract.address.toLowerCase()}` },
@@ -240,56 +223,17 @@
           }
         }
         for (const txn of Object.values(state.artifacts.txns || {})) {
-          batch.hSetNX(RKEY_TRANSACTION_TO_PACKAGE, txn.hash, packageRef);
-          batch.ts.incrBy(`${RKEY_TS_TRANSACTION_COUNT}:${chainId}`, 1, {
->>>>>>> b60540a7
+          batch.hSetNX(rkey.RKEY_TRANSACTION_TO_PACKAGE, txn.hash, packageRef);
+          batch.ts.incrBy(`${rkey.RKEY_TS_TRANSACTION_COUNT}:${chainId}`, 1, {
             TIMESTAMP: timestamp - (timestamp % 3600000),
             LABELS: { chainId: `${chainId}`, kind: rkey.RKEY_TS_TRANSACTION_COUNT },
           });
         }
-<<<<<<< HEAD
-        batch.ts.incrBy(`${rkey.RKEY_TS_CONTRACT_COUNT}:${chainId}`, 1, {
-          TIMESTAMP: timestamp - (timestamp % 3600000),
-          LABELS: { chainId: `${chainId}`, kind: rkey.RKEY_TS_CONTRACT_COUNT },
-        });
-
-        // process the contract abi as well
-        for (const abiItem of contract.abi) {
-          if (abiItem.type === 'function' || abiItem.type === 'error') {
-            const functionHash = viem.toFunctionHash(abiItem as viem.AbiFunction);
-            const selector = functionHash.slice(0, 10);
-            const functionSignature = viem.toFunctionSignature(abiItem as viem.AbiFunction);
-
-            batch.zAdd(rkey.RKEY_SELECTOR_LIST + ':' + abiItem.type, {
-              value: `${selector}:${timestamp}:${functionSignature}`,
-              score: 1,
-            });
-            batch.zAdd(
-              rkey.RKEY_SELECTOR_CONTRACT + ':' + abiItem.type,
-              [
-                { score: timestamp, value: `${contract.address.toLowerCase()}:${functionSignature}` },
-                { score: timestamp, value: `${functionSignature}:${contract.address.toLowerCase()}` },
-              ],
-              { NX: true }
-            );
-          }
-        }
-      }
-      for (const txn of Object.values(state.artifacts.txns || {})) {
-        batch.hSetNX(rkey.RKEY_TRANSACTION_TO_PACKAGE, txn.hash, packageRef);
-        batch.ts.incrBy(`${rkey.RKEY_TS_TRANSACTION_COUNT}:${chainId}`, 1, {
-          TIMESTAMP: timestamp - (timestamp % 3600000),
-          LABELS: { chainId: `${chainId}`, kind: rkey.RKEY_TS_TRANSACTION_COUNT },
-        });
-      }
-      batch.incr(`${rkey.RKEY_COUNTER_STEP_TYPE_PREFIX}:${type}`);
-=======
-        batch.incr(`${RKEY_COUNTER_STEP_TYPE_PREFIX}:${type}`);
+        batch.incr(`${rkey.RKEY_COUNTER_STEP_TYPE_PREFIX}:${type}`);
       } else {
         console.log('[warn] step data not found:', actionName);
       }
 
->>>>>>> b60540a7
       await batch.exec();
     }
   }
@@ -338,18 +282,13 @@
   while (consecutiveFailures < MAX_FAIL) {
     try {
       const currentBlock = Number(await client.getBlockNumber()) - 5;
-<<<<<<< HEAD
       const lastIndexedBlock = Number(await redis.get(rkey.RKEY_LAST_IDX)) || 16490000;
-      console.log('[REG] scan block', lastIndexedBlock, lastIndexedBlock + BLOCK_BATCH_SIZE);
-=======
-      const lastIndexedBlock = Number(await redis.get(RKEY_LAST_IDX)) || 16490000;
       if (lastIndexedBlock === currentBlock) {
         await sleep(12000); // ethereum block time
         continue;
       }
 
       console.log('[REG] scan block', lastIndexedBlock, Math.min(lastIndexedBlock + BLOCK_BATCH_SIZE, currentBlock));
->>>>>>> b60540a7
 
       const logs = await client.getLogs({
         address: registryContract.address,
