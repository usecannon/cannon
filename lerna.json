{
  "packages": [
    "packages/*"
  ],
<<<<<<< HEAD
  "version": "1.0.21"
=======
  "version": "1.0.26"
>>>>>>> dd4eb544
}<|MERGE_RESOLUTION|>--- conflicted
+++ resolved
@@ -1,10 +1,4 @@
 {
-  "packages": [
-    "packages/*"
-  ],
-<<<<<<< HEAD
-  "version": "1.0.21"
-=======
+  "packages": ["packages/*"],
   "version": "1.0.26"
->>>>>>> dd4eb544
 }