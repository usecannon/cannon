# Cannon

This is the monorepo for Cannon. If you're just interested in using the project, [visit the website](https://usecannon.com).

**⚠️ Cannon is under active development. While the interface and functionality are generally stable, use the tool with caution when conducting high-risk deployments.**

For more information, please see documentation in the modules listed below:

- [`cli`](packages/cli): The command-line interface. Run `npx @usecannon/cli --help` for usage information.
- [`builder`](packages/builder): Builds chain data from cannonfiles. (This is used by the CLI.)
- [`hardhat-cannon`](packages/hardhat-cannon): Code for the Hardhat plug-in, which wraps the CLI functionality with defaults pulled from a Hardhat project configuration.
- [`registry`](packages/registry): The smart contract for the package registry.
- [`registry-subgraph`](packages/registry-subgraph): Indexes the registry contract onto The Graph for display on the website.
- [`website`](packages/website): The website, hosted at https://usecannon.com

Usage Examples:

- [`router-architecture`](examples/router-architecture): Project demonstrating how to setup an upgradable [Router Architecture](https://www.npmjs.com/package/@synthetixio/router).
- [`sample-hardhat-project`](examples/sample-hardhat-project): Hardhat project that demonstrates the core functionality of the `hardhat-cannon` module
- [`sample-foundry-project`](examples/sample-hardhat-project): Foundry project that demonstrates the core functionality of the `cli` module

## Development

Community contributions to Cannon are greatly appreciated. Please open pull requests, issues, and discussions in the GitHub repository.

To load a development version of Cannon, start by installing the dependencies from the root directory:

```
npm ci
```

After making changes, rebuild the project:

```
npm run build
```

Use the development version of the CLI:

```
cd ./packages/cli && npm start -- <package:version>
```

Test changes to the Hardhat plug-in in the sample project:

```
cd ./examples/sample-hardhat-project && npx hardhat cannon:build
```

Preview updates to the website

```
cd ./packages/website && npm run dev
```

<<<<<<< HEAD
### Contributing Guidelines
=======
### Contribution Guidelines
>>>>>>> a86e89cf

See [CONTRIBUTING.md](./CONTRIBUTING.md)

### Publishing

<<<<<<< HEAD
Currently our [release please workflow](.github/workflows/release-please.yml) handles publishing releases to npm through lerna.
It only publishes releases if any SemVer version changes have been added to the commit history merged into main.
=======
Currently our [release workflow](.github/workflows/release-please.yml) handles publishing releases to npm through lerna.
It only publishes releases if any SemVer version changes have been added to the commit history merged into main.

If a situation where a commit was merged without proper convention arises, we can always bump and publish manually using lerna's [version and publish](https://lerna.js.org/docs/features/version-and-publish) workflow:

`npx lerna publish --no-private` will bump package versions and find npm packages that need to be published in the repo.
>>>>>>> a86e89cf

## License

[![License: GPL v3](https://img.shields.io/badge/License-GPLv3-blue.svg)](https://www.gnu.org/licenses/gpl-3.0)

This project is licensed under the terms of the GNU General Public License v3.0.

Copyright (C) 2023 Daniel Beal, Noah Litvin, Matías Lescano<|MERGE_RESOLUTION|>--- conflicted
+++ resolved
@@ -53,27 +53,18 @@
 cd ./packages/website && npm run dev
 ```
 
-<<<<<<< HEAD
-### Contributing Guidelines
-=======
 ### Contribution Guidelines
->>>>>>> a86e89cf
 
 See [CONTRIBUTING.md](./CONTRIBUTING.md)
 
 ### Publishing
 
-<<<<<<< HEAD
-Currently our [release please workflow](.github/workflows/release-please.yml) handles publishing releases to npm through lerna.
-It only publishes releases if any SemVer version changes have been added to the commit history merged into main.
-=======
 Currently our [release workflow](.github/workflows/release-please.yml) handles publishing releases to npm through lerna.
 It only publishes releases if any SemVer version changes have been added to the commit history merged into main.
 
 If a situation where a commit was merged without proper convention arises, we can always bump and publish manually using lerna's [version and publish](https://lerna.js.org/docs/features/version-and-publish) workflow:
 
 `npx lerna publish --no-private` will bump package versions and find npm packages that need to be published in the repo.
->>>>>>> a86e89cf
 
 ## License
 
