--- conflicted
+++ resolved
@@ -19,11 +19,7 @@
               case 'main':
               case 'alpha': {
                 if (!/^(hotfix|release)\/[A-Za-z0-9-_\.]+$/.test(branch)) {
-<<<<<<< HEAD
-                  console.error(`::error::Branch name must start with 'hotfix/*' or `release/*` for PRs to ${base}`)
-=======
                   console.error(`::error::Branch name must start with 'hotfix/*' or 'release/*' for PRs to ${base}`)
->>>>>>> 8f53e496
                   process.exit(1)
                 }
                 break;
